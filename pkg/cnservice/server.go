--- conflicted
+++ resolved
@@ -708,7 +708,6 @@
 					}
 				}
 
-<<<<<<< HEAD
 				SaveProfile(profPath, profile.GOROUTINE, s.etlFS)
 			}))
 	}
@@ -737,40 +736,6 @@
 		sender,
 		opts...,
 	)
-=======
-					SaveProfile(profPath, profile.GOROUTINE, s.etlFS)
-				}))
-		}
-		if s.cfg.Txn.Limit > 0 {
-			opts = append(opts,
-				client.WithTxnLimit(s.cfg.Txn.Limit))
-		}
-		if s.cfg.Txn.MaxActive > 0 {
-			opts = append(opts,
-				client.WithMaxActiveTxn(s.cfg.Txn.MaxActive))
-		}
-		if s.cfg.Txn.PkDedupCount > 0 {
-			opts = append(opts, client.WithCheckDup())
-		}
-		traceService := trace.GetService(s.cfg.UUID)
-		opts = append(opts,
-			client.WithLockService(s.lockService),
-			client.WithNormalStateNoWait(s.cfg.Txn.NormalStateNoWait),
-			client.WithTxnOpenedCallback([]func(op client.TxnOperator){
-				func(op client.TxnOperator) {
-					traceService.TxnCreated(op)
-				},
-			}),
-		)
-		c = client.NewTxnClient(
-			s.cfg.UUID,
-			sender,
-			opts...,
-		)
-		s._txnClient = c
-	})
-	c = s._txnClient
->>>>>>> 787bb7bb
 	return
 }
 
