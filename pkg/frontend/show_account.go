--- conflicted
+++ resolved
@@ -206,19 +206,7 @@
 		version := usage.CkpEntries[idx].Version
 		location := usage.CkpEntries[idx].Location
 
-<<<<<<< HEAD
-		ckpData, err := logtail.LoadSpecifiedCkpBatch(ctx, location, version, logtail.StorageUsageInsIDX, fs)
-=======
-		// storage usage was introduced after `CheckpointVersion9`
-		if version < logtail.CheckpointVersion9 {
-			// exist old version checkpoint which hasn't storage usage data in it,
-			// to avoid inaccurate info leading misunderstand, we chose to return empty result
-			logger.Info(ctx, "[storage usage]: found older ckp when handle storage usage response")
-			return map[int64]uint64{}, nil
-		}
-
 		ckpData, err := logtail.LoadSpecifiedCkpBatch(ctx, sid, location, version, logtail.StorageUsageInsIDX, fs)
->>>>>>> 6f9754c2
 		if err != nil {
 			return nil, err
 		}
