// Copyright 2021 Matrix Origin
//
// Licensed under the Apache License, Version 2.0 (the "License");
// you may not use this file except in compliance with the License.
// You may obtain a copy of the License at
//
//      http://www.apache.org/licenses/LICENSE-2.0
//
// Unless required by applicable law or agreed to in writing, software
// distributed under the License is distributed on an "AS IS" BASIS,
// WITHOUT WARRANTIES OR CONDITIONS OF ANY KIND, either express or implied.
// See the License for the specific language governing permissions and
// limitations under the License.

package objectio

import (
	"context"
	"github.com/matrixorigin/matrixone/pkg/fileservice"
	"github.com/matrixorigin/matrixone/pkg/fileservice/lrucache"
	"github.com/matrixorigin/matrixone/pkg/util/toml"
	"sync"
)

type CacheConfig struct {
	MemoryCapacity toml.ByteSize `toml:"memory-capacity"`
}

var metaCache *lrucache.LRU[ObjectNameShort, fileservice.Bytes]
var onceInit sync.Once

func init() {
	metaCache = lrucache.New[ObjectNameShort, fileservice.Bytes](512*1024*1024, nil, nil)
}

func InitMetaCache(size int64) {
	onceInit.Do(func() {
		metaCache = lrucache.New[ObjectNameShort, fileservice.Bytes](size, nil, nil)
	})
}

func LoadObjectMetaByExtent(
	ctx context.Context,
	name *ObjectName,
	extent *Extent,
	noLRUCache bool,
	fs fileservice.FileService) (meta ObjectMeta, err error) {
	v, ok := metaCache.Get(ctx, *name.Short(), false)
	if ok {
		var obj any
		obj, err = Decode(v)
		meta = obj.(ObjectMeta)
		if err != nil {
			return
		}
		return
	}
	if v, err = ReadExtent(ctx, name.String(), extent, noLRUCache, fs, constructorFactory); err != nil {
		return
	}
<<<<<<< HEAD
	var obj any
	obj, err = Decode(v)
	if err != nil {
		return
	}
	meta = obj.(ObjectMeta)
	metaCache.Set(*name.Short(), v, int64(len(v[:])), false)
=======
	metaCache.Set(ctx, *name.Short(), fileservice.Bytes(meta), false)
>>>>>>> 77eeed2d
	return
}

func FastLoadObjectMeta(ctx context.Context, location *Location, fs fileservice.FileService) (ObjectMeta, error) {
	extent := location.Extent()
	name := location.Name()
	return LoadObjectMetaByExtent(ctx, &name, &extent, true, fs)
}<|MERGE_RESOLUTION|>--- conflicted
+++ resolved
@@ -58,17 +58,13 @@
 	if v, err = ReadExtent(ctx, name.String(), extent, noLRUCache, fs, constructorFactory); err != nil {
 		return
 	}
-<<<<<<< HEAD
 	var obj any
 	obj, err = Decode(v)
 	if err != nil {
 		return
 	}
 	meta = obj.(ObjectMeta)
-	metaCache.Set(*name.Short(), v, int64(len(v[:])), false)
-=======
-	metaCache.Set(ctx, *name.Short(), fileservice.Bytes(meta), false)
->>>>>>> 77eeed2d
+	metaCache.Set(ctx, *name.Short(), v[:], false)
 	return
 }
 
