--- conflicted
+++ resolved
@@ -42,12 +42,9 @@
 	tableScan.ctr = new(container)
 	if tableScan.TopValueMsgTag > 0 {
 		tableScan.ctr.msgReceiver = message.NewMessageReceiver([]int32{tableScan.TopValueMsgTag}, tableScan.GetAddress(), proc.GetMessageBoard())
-<<<<<<< HEAD
-=======
 	}
 	if tableScan.ProjectList != nil {
 		err = tableScan.PrepareProjection(proc)
->>>>>>> da2c3cc1
 	}
 	return
 }
@@ -146,10 +143,6 @@
 
 	result.Batch = tableScan.ctr.buf
 	anal.Input(result.Batch, tableScan.IsFirst)
-<<<<<<< HEAD
-	anal.Output(result.Batch, tableScan.IsLast)
-	return result, nil
-=======
 	var err error
 	if tableScan.ProjectList != nil {
 		result.Batch, err = tableScan.EvalProjection(result.Batch, proc)
@@ -158,5 +151,4 @@
 	anal.Output(result.Batch, tableScan.IsLast)
 	return result, err
 
->>>>>>> da2c3cc1
 }