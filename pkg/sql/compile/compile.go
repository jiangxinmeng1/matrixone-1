--- conflicted
+++ resolved
@@ -3105,13 +3105,8 @@
 		if err != nil {
 			return err
 		}
-<<<<<<< HEAD
 		if !objectio.IsSameObjectLocVsMeta(location, objDataMeta) {
-			if objMeta, err = objectio.FastLoadObjectMeta(c.ctx, &location, fs); err != nil {
-=======
-		if !objectio.IsSameObjectLocVsMeta(location, objMeta) {
 			if objMeta, err = objectio.FastLoadObjectMeta(c.ctx, &location, false, fs); err != nil {
->>>>>>> 7dc72706
 				return err
 			}
 			objDataMeta = objMeta.MustDataMeta()
