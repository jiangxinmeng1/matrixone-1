--- conflicted
+++ resolved
@@ -59,11 +59,7 @@
 	relData engine.RelData,
 	exprs []*plan.Expr,
 	runtimeFilters []message.RuntimeFilterMessage,
-<<<<<<< HEAD
-) ([]byte, error) {
-=======
 ) (engine.RelData, error) {
->>>>>>> da2c3cc1
 	var err error
 	evaluators := make([]RuntimeFilterEvaluator, len(runtimeFilters))
 
