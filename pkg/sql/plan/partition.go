--- conflicted
+++ resolved
@@ -20,7 +20,6 @@
 	"go/constant"
 	"strings"
 
-	"github.com/matrixorigin/matrixone/pkg/catalog"
 	"github.com/matrixorigin/matrixone/pkg/sql/plan/rule"
 
 	"github.com/matrixorigin/matrixone/pkg/common/moerr"
@@ -515,12 +514,7 @@
 		return nil
 	}
 
-<<<<<<< HEAD
-	if tableDef.Pkey != nil &&
-		tableDef.Pkey.PkeyColName != catalog.FakePrimaryKeyColName {
-=======
 	if tableDef.Pkey != nil && !onlyHasHiddenPrimaryKey(tableDef) {
->>>>>>> 3e9aada6
 		pKeys := make(map[string]int)
 		if dup, dupName := stringSliceToMap(tableDef.Pkey.Names, pKeys); dup {
 			return moerr.NewInvalidInput(ctx, "duplicate name %s", dupName)
@@ -660,14 +654,8 @@
 	hasUniqueKey := false
 	var primaryKey *plan.PrimaryKeyDef
 
-<<<<<<< HEAD
-	if tableDef.Pkey != nil &&
-		tableDef.Pkey.PkeyColName != catalog.FakePrimaryKeyColName {
-		hasPrimaryKey = true
-=======
 	if tableDef.Pkey != nil && !onlyHasHiddenPrimaryKey(tableDef) {
 		hasValidPrimaryKey = true
->>>>>>> 3e9aada6
 		primaryKey = tableDef.Pkey
 	}
 
