// Copyright 2023 Matrix Origin
//
// Licensed under the Apache License, Version 2.0 (the "License");
// you may not use this file except in compliance with the License.
// You may obtain a copy of the License at
//
//      http://www.apache.org/licenses/LICENSE-2.0
//
// Unless required by applicable law or agreed to in writing, software
// distributed under the License is distributed on an "AS IS" BASIS,
// WITHOUT WARRANTIES OR CONDITIONS OF ANY KIND, either express or implied.
// See the License for the specific language governing permissions and
// limitations under the License.

package dashboard

import (
	"context"

	"github.com/K-Phoen/grabana/axis"
	"github.com/K-Phoen/grabana/dashboard"
)

func (c *DashboardCreator) initFrontendDashboard() error {
	folder, err := c.createFolder(moFolderName)
	if err != nil {
		return err
	}

	build, err := dashboard.New(
		"Frontend Metrics",
		c.withRowOptions(
			c.initFrontendAcceptConnectionDuration(),
			c.initFrontendRoutineAndRequestCount(),
			c.initFrontendResolveDuration(),
			c.initFrontendCreateAccount(),
<<<<<<< HEAD
=======
			c.initFrontendPubSubDuration(),
>>>>>>> da2c3cc1
			c.initFrontendSQLLength(),
		)...)
	if err != nil {
		return err
	}
	_, err = c.cli.UpsertDashboard(context.Background(), folder, build)
	return err
}

func (c *DashboardCreator) initFrontendAcceptConnectionDuration() dashboard.Option {
	return dashboard.Row(
		"Accept Connection Duration",
		c.getMultiHistogram(
			[]string{
				c.getMetricWithFilter(`mo_frontend_accept_connection_duration_bucket`, `label="created"`),
				c.getMetricWithFilter(`mo_frontend_accept_connection_duration_bucket`, `label="establish"`),
				c.getMetricWithFilter(`mo_frontend_accept_connection_duration_bucket`, `label="upgradeTLS"`),
				c.getMetricWithFilter(`mo_frontend_accept_connection_duration_bucket`, `label="authenticate"`),
				c.getMetricWithFilter(`mo_frontend_accept_connection_duration_bucket`, `label="check-tenant"`),
				c.getMetricWithFilter(`mo_frontend_accept_connection_duration_bucket`, `label="check-user"`),
				c.getMetricWithFilter(`mo_frontend_accept_connection_duration_bucket`, `label="check-role"`),
				c.getMetricWithFilter(`mo_frontend_accept_connection_duration_bucket`, `label="check-dbname"`),
				c.getMetricWithFilter(`mo_frontend_accept_connection_duration_bucket`, `label="init-global-sys-var"`),
			},
			[]string{
				"created",
				"establish",
				"upgradeTLS",
				"authenticate",
				"check-tenant",
				"check-user",
				"check-role",
				"check-dbname",
				"init-global-sys-var",
			},
			[]float64{0.50, 0.8, 0.90, 0.99},
			[]float32{3, 3, 3, 3},
			axis.Unit("s"),
			axis.Min(0))...,
	)
}

func (c *DashboardCreator) initFrontendRoutineAndRequestCount() dashboard.Option {
	return dashboard.Row(
		"Routine and request count",
		c.withMultiGraph(
			"Routine Count",
			6,
			[]string{
				`sum(rate(` + c.getMetricWithFilter(`mo_frontend_routine_count`, `label="created"`) + `[$interval]))`,
				`sum(rate(` + c.getMetricWithFilter(`mo_frontend_routine_count`, `label="close"`) + `[$interval]))`,
			},
			[]string{
				"created",
				"close",
			}),
		c.withMultiGraph(
			"Request Count",
			6,
			[]string{
				`sum(rate(` + c.getMetricWithFilter(`mo_frontend_request_count`, `label="start-handle"`) + `[$interval]))`,
				`sum(rate(` + c.getMetricWithFilter(`mo_frontend_request_count`, `label="end-handle"`) + `[$interval]))`,
			},
			[]string{
				"start-handle",
				"end-handle",
			}),
	)
}

func (c *DashboardCreator) initFrontendResolveDuration() dashboard.Option {
	return dashboard.Row(
		"Resolve Duration",
		c.getMultiHistogram(
			[]string{
				c.getMetricWithFilter(`mo_frontend_resolve_duration_bucket`, `label="total-resolve"`),
				c.getMetricWithFilter(`mo_frontend_resolve_duration_bucket`, `label="ensure-database"`),
				c.getMetricWithFilter(`mo_frontend_resolve_duration_bucket`, `label="get-sub-meta"`),
				c.getMetricWithFilter(`mo_frontend_resolve_duration_bucket`, `label="check-sub-valid"`),
				c.getMetricWithFilter(`mo_frontend_resolve_duration_bucket`, `label="get-relation"`),
				c.getMetricWithFilter(`mo_frontend_resolve_duration_bucket`, `label="open-db"`),
				c.getMetricWithFilter(`mo_frontend_resolve_duration_bucket`, `label="open-table"`),
				c.getMetricWithFilter(`mo_frontend_resolve_duration_bucket`, `label="get-tmp-table"`),
			},
			[]string{
				"total-resolve",
				"ensure-database",
				"get-sub-meta",
				"check-sub-valid",
				"get-relation",
				"open-db",
				"open-table",
				"get-tmp-table",
			},
			[]float64{0.50, 0.8, 0.90, 0.99},
			[]float32{3, 3, 3, 3},
			axis.Unit("s"),
			axis.Min(0))...,
	)
}

func (c *DashboardCreator) initFrontendCreateAccount() dashboard.Option {
	return dashboard.Row(
		"Create account Duration",
		c.getMultiHistogram(
			[]string{
				c.getMetricWithFilter(`mo_frontend_create_account_duration_bucket`, `label="total-create"`),
				c.getMetricWithFilter(`mo_frontend_create_account_duration_bucket`, `label="step1"`),
				c.getMetricWithFilter(`mo_frontend_create_account_duration_bucket`, `label="step2"`),
				c.getMetricWithFilter(`mo_frontend_create_account_duration_bucket`, `label="create-tables-in-mo-catalog"`),
				c.getMetricWithFilter(`mo_frontend_create_account_duration_bucket`, `label="exec-ddl1"`),
				c.getMetricWithFilter(`mo_frontend_create_account_duration_bucket`, `label="init-data1"`),
				c.getMetricWithFilter(`mo_frontend_create_account_duration_bucket`, `label="create-tables-in-system"`),
				c.getMetricWithFilter(`mo_frontend_create_account_duration_bucket`, `label="create-tables-in-info-schema"`),
			},
			[]string{
				"total-create",
				"step1",
				"step2",
				"create-tables-in-mo-catalog",
				"exec-ddl1",
				"init-data1",
				"create-tables-in-system",
				"create-tables-in-info-schema",
			},
			[]float64{0.50, 0.8, 0.90, 0.99},
			[]float32{3, 3, 3, 3},
			axis.Unit("s"),
			axis.Min(0))...,
	)
}

<<<<<<< HEAD
=======
func (c *DashboardCreator) initFrontendPubSubDuration() dashboard.Option {
	return dashboard.Row(
		"Create account Duration",
		c.getMultiHistogram(
			[]string{
				c.getMetricWithFilter(`mo_frontend_pub_sub_duration_bucket`, `label="create-pub"`),
				c.getMetricWithFilter(`mo_frontend_pub_sub_duration_bucket`, `label="alter-pub"`),
				c.getMetricWithFilter(`mo_frontend_pub_sub_duration_bucket`, `label="drop-pub"`),
				c.getMetricWithFilter(`mo_frontend_pub_sub_duration_bucket`, `label="show-pub"`),
				c.getMetricWithFilter(`mo_frontend_pub_sub_duration_bucket`, `label="show-sub"`),
			},
			[]string{
				"create-pub",
				"alter-pub",
				"drop-pub",
				"show-pub",
				"show-sub",
			},
			[]float64{0.50, 0.8, 0.90, 0.99},
			[]float32{3, 3, 3, 3},
			axis.Unit("s"),
			axis.Min(0))...,
	)
}

>>>>>>> da2c3cc1
func (c *DashboardCreator) initFrontendSQLLength() dashboard.Option {
	return dashboard.Row(
		"Input SQL Length",
		c.getMultiHistogram(
			[]string{
				c.getMetricWithFilter(`mo_frontend_sql_length_bucket`, `label="total-sql-length"`),
				c.getMetricWithFilter(`mo_frontend_sql_length_bucket`, `label="load-data-inline-sql-length"`),
				c.getMetricWithFilter(`mo_frontend_sql_length_bucket`, `label="other-sql-length""`),
			},
			[]string{
				"total-sql-length",
				"load-data-inline-sql-length",
				"other-sql-length",
			},
			[]float64{0.50, 0.8, 0.90, 0.99},
			[]float32{3, 3, 3, 3},
			axis.Unit("s"),
			axis.Min(0))...,
	)
}<|MERGE_RESOLUTION|>--- conflicted
+++ resolved
@@ -34,10 +34,7 @@
 			c.initFrontendRoutineAndRequestCount(),
 			c.initFrontendResolveDuration(),
 			c.initFrontendCreateAccount(),
-<<<<<<< HEAD
-=======
 			c.initFrontendPubSubDuration(),
->>>>>>> da2c3cc1
 			c.initFrontendSQLLength(),
 		)...)
 	if err != nil {
@@ -170,8 +167,6 @@
 	)
 }
 
-<<<<<<< HEAD
-=======
 func (c *DashboardCreator) initFrontendPubSubDuration() dashboard.Option {
 	return dashboard.Row(
 		"Create account Duration",
@@ -197,7 +192,6 @@
 	)
 }
 
->>>>>>> da2c3cc1
 func (c *DashboardCreator) initFrontendSQLLength() dashboard.Option {
 	return dashboard.Row(
 		"Input SQL Length",
