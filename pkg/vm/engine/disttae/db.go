--- conflicted
+++ resolved
@@ -60,14 +60,15 @@
 }
 
 // init is used to insert some data that will not be synchronized by logtail.
-func (e *Engine) init(ctx context.Context) error {
+func (e *Engine) init(ctx context.Context) (err error) {
 	e.Lock()
 	defer e.Unlock()
 
 	e.catalog = cache.NewCatalog()
 	e.partitions = make(map[[2]uint64]*logtailreplay.Partition)
 
-	return initEngine(ctx, e.service, e.catalog, e.partitions, e.mp, e.packerPool)
+	e.moCatalogCreatedTime, e.moDatabaseCreatedTime, e.moTablesCreatedTime, e.moColumnsCreatedTime, err = initEngine(ctx, e.service, e.catalog, e.partitions, e.mp, e.packerPool)
+	return err
 }
 
 func initEngine(
@@ -77,8 +78,12 @@
 	partitions map[[2]uint64]*logtailreplay.Partition,
 	mp *mpool.MPool,
 	packerPool *fileservice.Pool[*types.Packer],
-) error {
+) (*vector.Vector, *vector.Vector, *vector.Vector, *vector.Vector, error) {
 	var packer *types.Packer
+	var moCatalogCreatedTime *vector.Vector
+	var moDatabaseCreatedTime *vector.Vector
+	var moTablesCreatedTime *vector.Vector
+	var moColumnsCreatedTime *vector.Vector
 	put := packerPool.Get(&packer)
 	defer put.Put()
 
@@ -92,18 +97,14 @@
 		part := partitions[[2]uint64{catalog.MO_CATALOG_ID, catalog.MO_DATABASE_ID}]
 		bat, err := catalog.GenCreateDatabaseTuple("", 0, 0, 0, catalog.MO_CATALOG, catalog.MO_CATALOG_ID, "", mp, packer)
 		if err != nil {
-			return err
-		}
-<<<<<<< HEAD
+			return nil, nil, nil, nil, err
+		}
+
 		moCatalogCreatedTime = bat.Vecs[catalog.MO_DATABASE_CREATED_TIME_IDX]
 		ibat, err := fillRandomRowidAndZeroTs(bat, mp)
-=======
-		e.moCatalogCreatedTime = bat.Vecs[catalog.MO_DATABASE_CREATED_TIME_IDX]
-		ibat, err := fillRandomRowidAndZeroTs(bat, m)
->>>>>>> 787bb7bb
-		if err != nil {
-			bat.Clean(mp)
-			return err
+		if err != nil {
+			bat.Clean(mp)
+			return nil, nil, nil, nil, err
 		}
 		state, done := part.MutateState()
 		state.HandleRowsInsert(ctx, ibat, catalog.MO_DATABASE_CPKEY_IDX, packer, mp)
@@ -126,18 +127,13 @@
 		}
 		bat, err := catalog.GenCreateTableTuple(tbl, mp, packer)
 		if err != nil {
-			return err
-		}
-<<<<<<< HEAD
+			return nil, nil, nil, nil, err
+		}
 		moDatabaseCreatedTime = bat.Vecs[catalog.MO_TABLES_CREATED_TIME_IDX]
 		ibat, err := fillRandomRowidAndZeroTs(bat, mp)
-=======
-		e.moDatabaseCreatedTime = bat.Vecs[catalog.MO_TABLES_CREATED_TIME_IDX]
-		ibat, err := fillRandomRowidAndZeroTs(bat, m)
->>>>>>> 787bb7bb
-		if err != nil {
-			bat.Clean(mp)
-			return err
+		if err != nil {
+			bat.Clean(mp)
+			return nil, nil, nil, nil, err
 		}
 
 		part := partitions[[2]uint64{catalog.MO_CATALOG_ID, catalog.MO_TABLES_ID}]
@@ -151,18 +147,18 @@
 		cols, err := catalog.GenColumnsFromDefs(0, catalog.MO_DATABASE, catalog.MO_CATALOG,
 			catalog.MO_DATABASE_ID, catalog.MO_CATALOG_ID, catalog.GetDefines(service).MoDatabaseTableDefs)
 		if err != nil {
-			return err
+			return nil, nil, nil, nil, err
 		}
 
 		part = partitions[[2]uint64{catalog.MO_CATALOG_ID, catalog.MO_COLUMNS_ID}]
 		bat, err = catalog.GenCreateColumnTuples(cols, mp, packer)
 		if err != nil {
-			return err
+			return nil, nil, nil, nil, err
 		}
 		ibat, err = fillRandomRowidAndZeroTs(bat, mp)
 		if err != nil {
 			bat.Clean(mp)
-			return err
+			return nil, nil, nil, nil, err
 		}
 		state, done = part.MutateState()
 		state.HandleRowsInsert(ctx, ibat, catalog.MO_COLUMNS_ATT_CPKEY_IDX, packer, mp)
@@ -175,7 +171,7 @@
 		cols, err := catalog.GenColumnsFromDefs(0, catalog.MO_TABLES, catalog.MO_CATALOG,
 			catalog.MO_TABLES_ID, catalog.MO_CATALOG_ID, catalog.GetDefines(service).MoTablesTableDefs)
 		if err != nil {
-			return err
+			return nil, nil, nil, nil, err
 		}
 		tbl := catalog.Table{
 			AccountId:    0,
@@ -189,18 +185,13 @@
 		}
 		bat, err := catalog.GenCreateTableTuple(tbl, mp, packer)
 		if err != nil {
-			return err
-		}
-<<<<<<< HEAD
+			return nil, nil, nil, nil, err
+		}
 		moTablesCreatedTime = bat.Vecs[catalog.MO_TABLES_CREATED_TIME_IDX]
 		ibat, err := fillRandomRowidAndZeroTs(bat, mp)
-=======
-		e.moTablesCreatedTime = bat.Vecs[catalog.MO_TABLES_CREATED_TIME_IDX]
-		ibat, err := fillRandomRowidAndZeroTs(bat, m)
->>>>>>> 787bb7bb
-		if err != nil {
-			bat.Clean(mp)
-			return err
+		if err != nil {
+			bat.Clean(mp)
+			return nil, nil, nil, nil, err
 		}
 		state, done := part.MutateState()
 		state.HandleRowsInsert(ctx, ibat, catalog.MO_TABLES_CPKEY_IDX, packer, mp)
@@ -210,12 +201,12 @@
 		part = partitions[[2]uint64{catalog.MO_CATALOG_ID, catalog.MO_COLUMNS_ID}]
 		bat, err = catalog.GenCreateColumnTuples(cols, mp, packer)
 		if err != nil {
-			return err
+			return nil, nil, nil, nil, err
 		}
 		ibat, err = fillRandomRowidAndZeroTs(bat, mp)
 		if err != nil {
 			bat.Clean(mp)
-			return err
+			return nil, nil, nil, nil, err
 		}
 		state, done = part.MutateState()
 		state.HandleRowsInsert(ctx, ibat, catalog.MO_COLUMNS_ATT_CPKEY_IDX, packer, mp)
@@ -228,7 +219,7 @@
 		cols, err := catalog.GenColumnsFromDefs(0, catalog.MO_COLUMNS, catalog.MO_CATALOG, catalog.MO_COLUMNS_ID,
 			catalog.MO_CATALOG_ID, catalog.GetDefines(service).MoColumnsTableDefs)
 		if err != nil {
-			return err
+			return nil, nil, nil, nil, err
 		}
 		tbl := catalog.Table{
 			AccountId:    0,
@@ -242,18 +233,13 @@
 		}
 		bat, err := catalog.GenCreateTableTuple(tbl, mp, packer)
 		if err != nil {
-			return err
-		}
-<<<<<<< HEAD
+			return nil, nil, nil, nil, err
+		}
 		moColumnsCreatedTime = bat.Vecs[catalog.MO_TABLES_CREATED_TIME_IDX]
 		ibat, err := fillRandomRowidAndZeroTs(bat, mp)
-=======
-		e.moColumnsCreatedTime = bat.Vecs[catalog.MO_TABLES_CREATED_TIME_IDX]
-		ibat, err := fillRandomRowidAndZeroTs(bat, m)
->>>>>>> 787bb7bb
-		if err != nil {
-			bat.Clean(mp)
-			return err
+		if err != nil {
+			bat.Clean(mp)
+			return nil, nil, nil, nil, err
 		}
 		state, done := part.MutateState()
 		state.HandleRowsInsert(ctx, ibat, catalog.MO_TABLES_CPKEY_IDX, packer, mp)
@@ -263,12 +249,12 @@
 		part = partitions[[2]uint64{catalog.MO_CATALOG_ID, catalog.MO_COLUMNS_ID}]
 		bat, err = catalog.GenCreateColumnTuples(cols, mp, packer)
 		if err != nil {
-			return err
+			return nil, nil, nil, nil, err
 		}
 		ibat, err = fillRandomRowidAndZeroTs(bat, mp)
 		if err != nil {
 			bat.Clean(mp)
-			return err
+			return nil, nil, nil, nil, err
 		}
 		state, done = part.MutateState()
 		state.HandleRowsInsert(ctx, ibat, catalog.MO_COLUMNS_ATT_CPKEY_IDX, packer, mp)
@@ -276,7 +262,7 @@
 		metaCache.InsertColumns(bat)
 	}
 
-	return nil
+	return moCatalogCreatedTime, moDatabaseCreatedTime, moTablesCreatedTime, moColumnsCreatedTime, nil
 }
 
 func (e *Engine) GetLatestCatalogCache() *cache.CatalogCache {
