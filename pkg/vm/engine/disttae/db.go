// Copyright 2022 Matrix Origin
//
// Licensed under the Apache License, Version 2.0 (the "License");
// you may not use this file except in compliance with the License.
// You may obtain a copy of the License at
//
//      http://www.apache.org/licenses/LICENSE-2.0
//
// Unless required by applicable law or agreed to in writing, software
// distributed under the License is distributed on an "AS IS" BASIS,
// WITHOUT WARRANTIES OR CONDITIONS OF ANY KIND, either express or implied.
// See the License for the specific language governing permissions and
// limitations under the License.

package disttae

import (
	"context"
	"strconv"
	"strings"
	"sync"

	"github.com/matrixorigin/matrixone/pkg/catalog"
	"github.com/matrixorigin/matrixone/pkg/common/moerr"
	"github.com/matrixorigin/matrixone/pkg/container/batch"
	"github.com/matrixorigin/matrixone/pkg/container/types"
	"github.com/matrixorigin/matrixone/pkg/container/vector"
	"github.com/matrixorigin/matrixone/pkg/pb/timestamp"
	"github.com/matrixorigin/matrixone/pkg/vm/engine"
	"github.com/matrixorigin/matrixone/pkg/vm/engine/disttae/cache"
	"github.com/matrixorigin/matrixone/pkg/vm/engine/disttae/logtailreplay"
	"github.com/matrixorigin/matrixone/pkg/vm/engine/tae/db/checkpoint"
	"github.com/matrixorigin/matrixone/pkg/vm/engine/tae/logtail"
)

<<<<<<< HEAD
var (
	timeFixed             bool
	moCatalogCreatedTime  *vector.Vector
	moDatabaseCreatedTime *vector.Vector
	moTablesCreatedTime   *vector.Vector
	moColumnsCreatedTime  *vector.Vector
)

// tryAdjustThreeTablesCreatedTime analyzes the mo_tables batch and tries to adjust the created time of the three tables.
func tryAdjustThreeTablesCreatedTimeWithBatch(b *batch.Batch) {
	if timeFixed {
=======
// tryAdjustThreeTablesCreatedTime analyzes the mo_tables batch and tries to adjust the created time of the three tables.
func (e *Engine) tryAdjustThreeTablesCreatedTimeWithBatch(b *batch.Batch) {
	if e.timeFixed {
>>>>>>> da2c3cc1
		return
	}

	aidIdx := catalog.MO_TABLES_ACCOUNT_ID_IDX + cache.MO_OFF
	tnameIdx := catalog.MO_TABLES_REL_NAME_IDX + cache.MO_OFF
	createdTsIdx := catalog.MO_TABLES_CREATED_TIME_IDX + cache.MO_OFF
	for i := 0; i < b.RowCount(); i++ {
		aid := vector.GetFixedAt[uint32](b.Vecs[aidIdx], i)
		tname := b.Vecs[tnameIdx].GetStringAt(i)
		if aid == 0 && tname == "mo_user" {
			ts := vector.GetFixedAt[types.Timestamp](b.Vecs[createdTsIdx], i)
<<<<<<< HEAD
			vector.SetFixedAt(moDatabaseCreatedTime, 0, ts)
			vector.SetFixedAt(moTablesCreatedTime, 0, ts)
			vector.SetFixedAt(moColumnsCreatedTime, 0, ts)
			vector.SetFixedAt(moCatalogCreatedTime, 0, ts)
			timeFixed = true
=======
			vector.SetFixedAt(e.moDatabaseCreatedTime, 0, ts)
			vector.SetFixedAt(e.moTablesCreatedTime, 0, ts)
			vector.SetFixedAt(e.moColumnsCreatedTime, 0, ts)
			vector.SetFixedAt(e.moCatalogCreatedTime, 0, ts)
			e.timeFixed = true
>>>>>>> da2c3cc1
			return
		}
	}
}

// init is used to insert some data that will not be synchronized by logtail.
func (e *Engine) init(ctx context.Context) error {
	e.Lock()
	defer e.Unlock()
	m := e.mp

	e.catalog = cache.NewCatalog()
	e.partitions = make(map[[2]uint64]*logtailreplay.Partition)

	var packer *types.Packer
	put := e.packerPool.Get(&packer)
	defer put.Put()

	{
		e.partitions[[2]uint64{catalog.MO_CATALOG_ID, catalog.MO_DATABASE_ID}] = logtailreplay.NewPartition(e.service, 1)
		e.partitions[[2]uint64{catalog.MO_CATALOG_ID, catalog.MO_TABLES_ID}] = logtailreplay.NewPartition(e.service, 2)
		e.partitions[[2]uint64{catalog.MO_CATALOG_ID, catalog.MO_COLUMNS_ID}] = logtailreplay.NewPartition(e.service, 3)
	}

	{ // mo_catalog
		part := e.partitions[[2]uint64{catalog.MO_CATALOG_ID, catalog.MO_DATABASE_ID}]
		bat, err := catalog.GenCreateDatabaseTuple("", 0, 0, 0, catalog.MO_CATALOG, catalog.MO_CATALOG_ID, "", m, packer)
		if err != nil {
			return err
		}
<<<<<<< HEAD
		moCatalogCreatedTime = bat.Vecs[catalog.MO_DATABASE_CREATED_TIME_IDX]
=======
		e.moCatalogCreatedTime = bat.Vecs[catalog.MO_DATABASE_CREATED_TIME_IDX]
>>>>>>> da2c3cc1
		ibat, err := fillRandomRowidAndZeroTs(bat, m)
		if err != nil {
			bat.Clean(m)
			return err
		}
		state, done := part.MutateState()
		state.HandleRowsInsert(ctx, ibat, catalog.MO_DATABASE_CPKEY_IDX, packer, e.mp)
		done()
		e.catalog.InsertDatabase(bat)
	}

	{ // init mo_database table

		// insert into mo_tables partition
		tbl := catalog.Table{
			AccountId:    0,
			UserId:       0,
			RoleId:       0,
			DatabaseId:   catalog.MO_CATALOG_ID,
			DatabaseName: catalog.MO_CATALOG,
			TableId:      catalog.MO_DATABASE_ID,
			TableName:    catalog.MO_DATABASE,
			Kind:         catalog.SystemOrdinaryRel,
		}
		bat, err := catalog.GenCreateTableTuple(tbl, m, packer)
		if err != nil {
			return err
		}
<<<<<<< HEAD
		moDatabaseCreatedTime = bat.Vecs[catalog.MO_TABLES_CREATED_TIME_IDX]
=======
		e.moDatabaseCreatedTime = bat.Vecs[catalog.MO_TABLES_CREATED_TIME_IDX]
>>>>>>> da2c3cc1
		ibat, err := fillRandomRowidAndZeroTs(bat, m)
		if err != nil {
			bat.Clean(m)
			return err
		}

		part := e.partitions[[2]uint64{catalog.MO_CATALOG_ID, catalog.MO_TABLES_ID}]
		state, done := part.MutateState()
		state.HandleRowsInsert(ctx, ibat, catalog.MO_TABLES_CPKEY_IDX, packer, e.mp)
		done()
		e.catalog.InsertTable(bat) // cache
		// do not clean the bat because the the partition state will be holding the bat

		// insert into mo_columns partition
		cols, err := catalog.GenColumnsFromDefs(0, catalog.MO_DATABASE, catalog.MO_CATALOG,
			catalog.MO_DATABASE_ID, catalog.MO_CATALOG_ID, catalog.GetDefines(e.service).MoDatabaseTableDefs)
		if err != nil {
			return err
		}

		part = e.partitions[[2]uint64{catalog.MO_CATALOG_ID, catalog.MO_COLUMNS_ID}]
		bat, err = catalog.GenCreateColumnTuples(cols, m, packer)
		if err != nil {
			return err
		}
		ibat, err = fillRandomRowidAndZeroTs(bat, m)
		if err != nil {
			bat.Clean(m)
			return err
		}
		state, done = part.MutateState()
		state.HandleRowsInsert(ctx, ibat, catalog.MO_COLUMNS_ATT_CPKEY_IDX, packer, e.mp)
		done()
		e.catalog.InsertColumns(bat)
	}

	{ // init mo_tables table
		part := e.partitions[[2]uint64{catalog.MO_CATALOG_ID, catalog.MO_TABLES_ID}]
		cols, err := catalog.GenColumnsFromDefs(0, catalog.MO_TABLES, catalog.MO_CATALOG,
			catalog.MO_TABLES_ID, catalog.MO_CATALOG_ID, catalog.GetDefines(e.service).MoTablesTableDefs)
		if err != nil {
			return err
		}
		tbl := catalog.Table{
			AccountId:    0,
			UserId:       0,
			RoleId:       0,
			DatabaseId:   catalog.MO_CATALOG_ID,
			DatabaseName: catalog.MO_CATALOG,
			TableId:      catalog.MO_TABLES_ID,
			TableName:    catalog.MO_TABLES,
			Kind:         catalog.SystemOrdinaryRel,
		}
		bat, err := catalog.GenCreateTableTuple(tbl, m, packer)
		if err != nil {
			return err
		}
<<<<<<< HEAD
		moTablesCreatedTime = bat.Vecs[catalog.MO_TABLES_CREATED_TIME_IDX]
=======
		e.moTablesCreatedTime = bat.Vecs[catalog.MO_TABLES_CREATED_TIME_IDX]
>>>>>>> da2c3cc1
		ibat, err := fillRandomRowidAndZeroTs(bat, m)
		if err != nil {
			bat.Clean(m)
			return err
		}
		state, done := part.MutateState()
		state.HandleRowsInsert(ctx, ibat, catalog.MO_TABLES_CPKEY_IDX, packer, e.mp)
		done()
		e.catalog.InsertTable(bat)

		part = e.partitions[[2]uint64{catalog.MO_CATALOG_ID, catalog.MO_COLUMNS_ID}]
		bat, err = catalog.GenCreateColumnTuples(cols, m, packer)
		if err != nil {
			return err
		}
		ibat, err = fillRandomRowidAndZeroTs(bat, m)
		if err != nil {
			bat.Clean(m)
			return err
		}
		state, done = part.MutateState()
		state.HandleRowsInsert(ctx, ibat, catalog.MO_COLUMNS_ATT_CPKEY_IDX, packer, e.mp)
		done()
		e.catalog.InsertColumns(bat)
	}

	{ // mo_columns
		part := e.partitions[[2]uint64{catalog.MO_CATALOG_ID, catalog.MO_TABLES_ID}]
		cols, err := catalog.GenColumnsFromDefs(0, catalog.MO_COLUMNS, catalog.MO_CATALOG, catalog.MO_COLUMNS_ID,
			catalog.MO_CATALOG_ID, catalog.GetDefines(e.service).MoColumnsTableDefs)
		if err != nil {
			return err
		}
		tbl := catalog.Table{
			AccountId:    0,
			UserId:       0,
			RoleId:       0,
			DatabaseId:   catalog.MO_CATALOG_ID,
			DatabaseName: catalog.MO_CATALOG,
			TableId:      catalog.MO_COLUMNS_ID,
			TableName:    catalog.MO_COLUMNS,
			Kind:         catalog.SystemOrdinaryRel,
		}
		bat, err := catalog.GenCreateTableTuple(tbl, m, packer)
		if err != nil {
			return err
		}
<<<<<<< HEAD
		moColumnsCreatedTime = bat.Vecs[catalog.MO_TABLES_CREATED_TIME_IDX]
=======
		e.moColumnsCreatedTime = bat.Vecs[catalog.MO_TABLES_CREATED_TIME_IDX]
>>>>>>> da2c3cc1
		ibat, err := fillRandomRowidAndZeroTs(bat, m)
		if err != nil {
			bat.Clean(m)
			return err
		}
		state, done := part.MutateState()
		state.HandleRowsInsert(ctx, ibat, catalog.MO_TABLES_CPKEY_IDX, packer, e.mp)
		done()
		e.catalog.InsertTable(bat)

		part = e.partitions[[2]uint64{catalog.MO_CATALOG_ID, catalog.MO_COLUMNS_ID}]
		bat, err = catalog.GenCreateColumnTuples(cols, m, packer)
		if err != nil {
			return err
		}
		ibat, err = fillRandomRowidAndZeroTs(bat, m)
		if err != nil {
			bat.Clean(m)
			return err
		}
		state, done = part.MutateState()
		state.HandleRowsInsert(ctx, ibat, catalog.MO_COLUMNS_ATT_CPKEY_IDX, packer, e.mp)
		done()
		e.catalog.InsertColumns(bat)
	}

	return nil
}

func (e *Engine) GetLatestCatalogCache() *cache.CatalogCache {
	return e.catalog
}

func (e *Engine) getOrCreateSnapPart(
	ctx context.Context,
	tbl *txnTable,
	ts types.TS) (*logtailreplay.PartitionState, error) {

	//check whether the latest partition is available for reuse.
	// if the snapshot-read's ts is too old , subscribing table maybe timeout.
	//if err := tbl.updateLogtail(ctx); err == nil {
	//	if p := e.getOrCreateLatestPart(tbl.db.databaseId, tbl.tableId); p.CanServe(ts) {
	//		return p, nil
	//	}
	//}

	//check whether the snapshot partitions are available for reuse.
	e.mu.Lock()
	tblSnaps, ok := e.mu.snapParts[[2]uint64{tbl.db.databaseId, tbl.tableId}]
	if !ok {
		e.mu.snapParts[[2]uint64{tbl.db.databaseId, tbl.tableId}] = &struct {
			sync.Mutex
			snaps []*logtailreplay.Partition
		}{}
		tblSnaps = e.mu.snapParts[[2]uint64{tbl.db.databaseId, tbl.tableId}]
	}
	e.mu.Unlock()

	tblSnaps.Lock()
	defer tblSnaps.Unlock()
	for _, snap := range tblSnaps.snaps {
		if snap.CanServe(ts) {
			return snap.Snapshot(), nil
		}
	}

	//new snapshot partition and apply checkpoints into it.
	snap := logtailreplay.NewPartition(e.service, tbl.tableId)
	//TODO::if tableId is mo_tables, or mo_colunms, or mo_database,
	//      we should init the partition,ref to engine.init
	ckps, err := checkpoint.ListSnapshotCheckpoint(ctx, e.service, e.fs, ts, tbl.tableId, nil)
	if err != nil {
		return nil, err
	}
	snap.ConsumeSnapCkps(ctx, ckps, func(
		checkpoint *checkpoint.CheckpointEntry,
		state *logtailreplay.PartitionState) error {
		locs := make([]string, 0)
		locs = append(locs, checkpoint.GetLocation().String())
		locs = append(locs, strconv.Itoa(int(checkpoint.GetVersion())))
		locations := strings.Join(locs, ";")
		entries, closeCBs, err := logtail.LoadCheckpointEntries(
			ctx,
			e.service,
			locations,
			tbl.tableId,
			tbl.tableName,
			tbl.db.databaseId,
			tbl.db.databaseName,
			e.mp,
			e.fs)
		if err != nil {
			return err
		}
		defer func() {
			for _, cb := range closeCBs {
				cb()
			}
		}()
		for _, entry := range entries {
			if err = consumeEntry(
				ctx,
				tbl.primarySeqnum,
				e,
				nil,
				state,
				entry); err != nil {
				return err
			}
		}
		return nil
	})
	if snap.CanServe(ts) {
		tblSnaps.snaps = append(tblSnaps.snaps, snap)
		return snap.Snapshot(), nil
	}

	start, end := snap.GetDuration()
	//if has no checkpoints or ts > snap.end, use latest partition.
	if snap.IsEmpty() || ts.Greater(&end) {
		ps, err := tbl.tryToSubscribe(ctx)
		if err != nil {
			return nil, err
		}
		if ps == nil {
			ps = tbl.getTxn().engine.GetOrCreateLatestPart(tbl.db.databaseId, tbl.tableId).Snapshot()
		}
		return ps, nil
	}
	if ts.Less(&start) {
		return nil, moerr.NewInternalErrorNoCtx(
			"No valid checkpoints for snapshot read,maybe snapshot is too old, "+
				"snapshot op:%s, start:%s, end:%s",
			tbl.db.op.Txn().DebugString(),
			start.ToTimestamp().DebugString(),
			end.ToTimestamp().DebugString())
	}
	panic("impossible path")
}

func (e *Engine) GetOrCreateLatestPart(
	databaseId,
	tableId uint64) *logtailreplay.Partition {
	e.Lock()
	defer e.Unlock()
	partition, ok := e.partitions[[2]uint64{databaseId, tableId}]
	if !ok { // create a new table
		partition = logtailreplay.NewPartition(e.service, tableId)
		e.partitions[[2]uint64{databaseId, tableId}] = partition
	}
	return partition
}

func (e *Engine) LazyLoadLatestCkp(
	ctx context.Context,
	tblHandler engine.Relation) (*logtailreplay.Partition, error) {

	var (
		ok  bool
		tbl *txnTable
	)

	if tbl, ok = tblHandler.(*txnTable); !ok {
		delegate := tblHandler.(*txnTableDelegate)
		tbl = delegate.origin
	}

	part := e.GetOrCreateLatestPart(tbl.db.databaseId, tbl.tableId)
	cache := e.GetLatestCatalogCache()

	if err := part.ConsumeCheckpoints(
		ctx,
		func(checkpoint string, state *logtailreplay.PartitionState) error {
			entries, closeCBs, err := logtail.LoadCheckpointEntries(
				ctx,
				e.service,
				checkpoint,
				tbl.tableId,
				tbl.tableName,
				tbl.db.databaseId,
				tbl.db.databaseName,
				tbl.getTxn().engine.mp,
				tbl.getTxn().engine.fs)
			if err != nil {
				return err
			}
			defer func() {
				for _, cb := range closeCBs {
					cb()
				}
			}()
			for _, entry := range entries {
				if err = consumeEntry(ctx, tbl.primarySeqnum, e, cache, state, entry); err != nil {
					return err
				}
			}
			return nil
		},
	); err != nil {
		return nil, err
	}

	return part, nil
}

func (e *Engine) UpdateOfPush(
	ctx context.Context,
	databaseId,
	tableId uint64, ts timestamp.Timestamp) error {
	return e.pClient.TryToSubscribeTable(ctx, databaseId, tableId)
}<|MERGE_RESOLUTION|>--- conflicted
+++ resolved
@@ -33,23 +33,9 @@
 	"github.com/matrixorigin/matrixone/pkg/vm/engine/tae/logtail"
 )
 
-<<<<<<< HEAD
-var (
-	timeFixed             bool
-	moCatalogCreatedTime  *vector.Vector
-	moDatabaseCreatedTime *vector.Vector
-	moTablesCreatedTime   *vector.Vector
-	moColumnsCreatedTime  *vector.Vector
-)
-
-// tryAdjustThreeTablesCreatedTime analyzes the mo_tables batch and tries to adjust the created time of the three tables.
-func tryAdjustThreeTablesCreatedTimeWithBatch(b *batch.Batch) {
-	if timeFixed {
-=======
 // tryAdjustThreeTablesCreatedTime analyzes the mo_tables batch and tries to adjust the created time of the three tables.
 func (e *Engine) tryAdjustThreeTablesCreatedTimeWithBatch(b *batch.Batch) {
 	if e.timeFixed {
->>>>>>> da2c3cc1
 		return
 	}
 
@@ -61,19 +47,11 @@
 		tname := b.Vecs[tnameIdx].GetStringAt(i)
 		if aid == 0 && tname == "mo_user" {
 			ts := vector.GetFixedAt[types.Timestamp](b.Vecs[createdTsIdx], i)
-<<<<<<< HEAD
-			vector.SetFixedAt(moDatabaseCreatedTime, 0, ts)
-			vector.SetFixedAt(moTablesCreatedTime, 0, ts)
-			vector.SetFixedAt(moColumnsCreatedTime, 0, ts)
-			vector.SetFixedAt(moCatalogCreatedTime, 0, ts)
-			timeFixed = true
-=======
 			vector.SetFixedAt(e.moDatabaseCreatedTime, 0, ts)
 			vector.SetFixedAt(e.moTablesCreatedTime, 0, ts)
 			vector.SetFixedAt(e.moColumnsCreatedTime, 0, ts)
 			vector.SetFixedAt(e.moCatalogCreatedTime, 0, ts)
 			e.timeFixed = true
->>>>>>> da2c3cc1
 			return
 		}
 	}
@@ -104,11 +82,7 @@
 		if err != nil {
 			return err
 		}
-<<<<<<< HEAD
-		moCatalogCreatedTime = bat.Vecs[catalog.MO_DATABASE_CREATED_TIME_IDX]
-=======
 		e.moCatalogCreatedTime = bat.Vecs[catalog.MO_DATABASE_CREATED_TIME_IDX]
->>>>>>> da2c3cc1
 		ibat, err := fillRandomRowidAndZeroTs(bat, m)
 		if err != nil {
 			bat.Clean(m)
@@ -137,11 +111,7 @@
 		if err != nil {
 			return err
 		}
-<<<<<<< HEAD
-		moDatabaseCreatedTime = bat.Vecs[catalog.MO_TABLES_CREATED_TIME_IDX]
-=======
 		e.moDatabaseCreatedTime = bat.Vecs[catalog.MO_TABLES_CREATED_TIME_IDX]
->>>>>>> da2c3cc1
 		ibat, err := fillRandomRowidAndZeroTs(bat, m)
 		if err != nil {
 			bat.Clean(m)
@@ -199,11 +169,7 @@
 		if err != nil {
 			return err
 		}
-<<<<<<< HEAD
-		moTablesCreatedTime = bat.Vecs[catalog.MO_TABLES_CREATED_TIME_IDX]
-=======
 		e.moTablesCreatedTime = bat.Vecs[catalog.MO_TABLES_CREATED_TIME_IDX]
->>>>>>> da2c3cc1
 		ibat, err := fillRandomRowidAndZeroTs(bat, m)
 		if err != nil {
 			bat.Clean(m)
@@ -251,11 +217,7 @@
 		if err != nil {
 			return err
 		}
-<<<<<<< HEAD
-		moColumnsCreatedTime = bat.Vecs[catalog.MO_TABLES_CREATED_TIME_IDX]
-=======
 		e.moColumnsCreatedTime = bat.Vecs[catalog.MO_TABLES_CREATED_TIME_IDX]
->>>>>>> da2c3cc1
 		ibat, err := fillRandomRowidAndZeroTs(bat, m)
 		if err != nil {
 			bat.Clean(m)
