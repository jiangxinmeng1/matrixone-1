// Copyright 2022 Matrix Origin
//
// Licensed under the Apache License, Version 2.0 (the "License");
// you may not use this file except in compliance with the License.
// You may obtain a copy of the License at
//
//      http://www.apache.org/licenses/LICENSE-2.0
//
// Unless required by applicable law or agreed to in writing, software
// distributed under the License is distributed on an "AS IS" BASIS,
// WITHOUT WARRANTIES OR CONDITIONS OF ANY KIND, either express or implied.
// See the License for the specific language governing permissions and
// limitations under the License.

package disttae

import (
	"context"
	"fmt"
	"strings"
	"sync"
	"sync/atomic"
	"time"

	"github.com/fagongzi/goetty/v2"
	"github.com/matrixorigin/matrixone/pkg/catalog"
	"github.com/matrixorigin/matrixone/pkg/common/moerr"
	"github.com/matrixorigin/matrixone/pkg/common/morpc"
	"github.com/matrixorigin/matrixone/pkg/container/batch"
	"github.com/matrixorigin/matrixone/pkg/container/types"
	"github.com/matrixorigin/matrixone/pkg/logutil"
	"github.com/matrixorigin/matrixone/pkg/pb/api"
	"github.com/matrixorigin/matrixone/pkg/pb/logtail"
	"github.com/matrixorigin/matrixone/pkg/pb/timestamp"
	"github.com/matrixorigin/matrixone/pkg/txn/client"
	"github.com/matrixorigin/matrixone/pkg/util/address"
	v2 "github.com/matrixorigin/matrixone/pkg/util/metric/v2"
	"github.com/matrixorigin/matrixone/pkg/vm/engine/disttae/logtailreplay"
	taeLogtail "github.com/matrixorigin/matrixone/pkg/vm/engine/tae/logtail"
	"github.com/matrixorigin/matrixone/pkg/vm/engine/tae/logtail/service"
)

const (
	// reconnection related constants.
	// maxTimeToWaitServerResponse : max time to wait for server response. if time exceed, do reconnection.
	// retryReconnect : if reconnect tn failed. push client will retry after time retryReconnect.
	maxTimeToWaitServerResponse = 60 * time.Second
	retryReconnect              = 20 * time.Millisecond

	// push client related constants.
	// maxSubscribeRequestPerSecond : max number of subscribe request we allowed per second.
	// defaultRequestDeadline : default deadline for every request (subscribe and unsubscribe).
	maxSubscribeRequestPerSecond = 10000
	defaultRequestDeadline       = 2 * time.Minute

	// subscribe related constants.
	// periodToCheckTableSubscribeSucceed : check table subscribe status period after push client send a subscribe request.
	// maxTimeToCheckTableSubscribeSucceed : max time to wait for table subscribe succeed. if time exceed, return error.
	periodToCheckTableSubscribeSucceed  = 1 * time.Millisecond
	maxTimeToCheckTableSubscribeSucceed = 30 * time.Second
	maxCheckRangeTableSubscribeSucceed  = int(maxTimeToCheckTableSubscribeSucceed / periodToCheckTableSubscribeSucceed)

	periodToCheckTableUnSubscribeSucceed  = 1 * time.Millisecond
	maxTimeToCheckTableUnSubscribeSucceed = 30 * time.Second
	maxCheckRangeTableUnSubscribeSucceed  = int(maxTimeToCheckTableUnSubscribeSucceed / periodToCheckTableUnSubscribeSucceed)

	// unsubscribe process related constants.
	// unsubscribe process scan the table every 20 minutes, and unsubscribe table which was unused for 1 hour.
	unsubscribeProcessTicker = 20 * time.Minute
	unsubscribeTimer         = 1 * time.Hour

	// gc blocks and BlockIndexByTSEntry in partition state
	gcPartitionStateTicker = 20 * time.Minute
	gcPartitionStateTimer  = 1 * time.Hour

	// log tail consumer related constants.
	// if buffer is almost full (percent > consumerWarningPercent, we will send a message to log.
	consumerNumber         = 4
	consumerBufferLength   = 8192
	consumerWarningPercent = 0.9

	logTag = "[logtail-consumer]"
)

type SubscribeState int32

const (
	InvalidSubState SubscribeState = iota
	Subscribing
	SubRspReceived
	Subscribed
	Unsubscribing
	Unsubscribed

	FakeLogtailServerAddress = "fake address for ut"
)

// PushClient is a structure responsible for all operations related to the log tail push model.
// It provides the following methods:
//
//		-----------------------------------------------------------------------------------------------------
//		 1. checkTxnTimeIsLegal : block the process until we have received enough log tail (T_log >= T_txn)
//		 2. TryToSubscribeTable : block the process until we subscribed a table succeed.
//		 3. subscribeTable	   : send a table subscribe request to service.
//		 4. subSysTables : subscribe mo_databases, mo_tables, mo_columns
//		 5. receiveTableLogTailContinuously   : start (1 + consumerNumber) routine to receive log tail from service.
//
//	 Watch out for the following points:
//		 1. if we want to lock both subscriber and subscribed, we should lock subscriber first.
//		-----------------------------------------------------------------------------------------------------
type PushClient struct {
	serviceID string
	// Responsible for sending subscription / unsubscription requests to the service
	// and receiving the log tail from service.
	subscriber *logTailSubscriber

	// Record the timestamp of last log received by CN.
	receivedLogTailTime syncLogTailTimestamp

	// Record the subscription status of a tables.
	subscribed subscribedTable

	// timestampWaiter is used to notify the latest commit timestamp
	timestampWaiter client.TimestampWaiter

	// connectC is the channel which is used to control the connection
	// flow.
	connector *connector

	// initialized is true means that it is not the first time to init push client.
	initialized bool

	mu struct {
		sync.Mutex
		paused bool
	}
	// pauseC is the channel used to control whether the receiver is paused.
	pauseC  chan bool
	resumeC chan struct{}

	consumeErrC chan error
	receiver    []routineController
	eng         *Engine

	LogtailRPCClientFactory func(string, string, morpc.RPCClient) (morpc.RPCClient, morpc.Stream, error)
}

type State struct {
	LatestTS  timestamp.Timestamp
	SubTables map[SubTableID]SubTableStatus
}

func (c *PushClient) LatestLogtailAppliedTime() timestamp.Timestamp {
	return c.receivedLogTailTime.getTimestamp()
}

func (c *PushClient) GetState() State {
	c.subscribed.mutex.Lock()
	defer c.subscribed.mutex.Unlock()
	subTables := make(map[SubTableID]SubTableStatus, len(c.subscribed.m))
	for k, v := range c.subscribed.m {
		subTables[k] = v
	}
	return State{
		LatestTS:  c.receivedLogTailTime.getTimestamp(),
		SubTables: subTables,
	}
}

// Only used for ut
func (c *PushClient) SetSubscribeState(dbId, tblId uint64, state SubscribeState) {
	k := SubTableID{DatabaseID: dbId, TableID: tblId}
	c.subscribed.m[k] = SubTableStatus{
		SubState:   state,
		LatestTime: time.Now(),
	}
}

func (c *PushClient) IsSubscriberReady() bool {
	return c.subscriber.ready.Load()
}

type connector struct {
	first  atomic.Bool
	signal chan struct{}

	client *PushClient
	engine *Engine
}

func newConnector(c *PushClient, e *Engine) *connector {
	co := &connector{
		signal: make(chan struct{}),
		client: c,
		engine: e,
	}
	co.first.Store(true)
	return co
}

func (c *connector) run(ctx context.Context) {
	for {
		select {
		case <-ctx.Done():
			logutil.Infof("%s logtail consumer stopped", logTag)
			return

		case <-c.signal:
			c.client.connect(ctx, c.engine)
		}
	}
}

func (c *PushClient) init(
	serviceAddr string,
	timestampWaiter client.TimestampWaiter,
	e *Engine,
) error {

	c.serviceID = e.GetService()
	c.timestampWaiter = timestampWaiter
	if c.subscriber == nil {
		c.subscriber = new(logTailSubscriber)
	}

	// lock all.
	// release subscribed lock when init finished.
	// release subscriber lock when we received enough response from service.
	c.receivedLogTailTime.e = e
	c.receivedLogTailTime.ready.Store(false)
	c.subscriber.setNotReady()
	c.subscribed.mutex.Lock()
	defer func() {
		c.subscribed.mutex.Unlock()
	}()

	c.receivedLogTailTime.initLogTailTimestamp(timestampWaiter)
	c.subscribed.m = make(map[SubTableID]SubTableStatus)

	if !c.initialized {
		c.connector = newConnector(c, e)
		c.receiver = make([]routineController, consumerNumber)
		c.consumeErrC = make(chan error, consumerNumber)
		c.pauseC = make(chan bool, 1)
		c.resumeC = make(chan struct{})
	}
	c.initialized = true

	return c.subscriber.init(e.GetService(), serviceAddr, c.LogtailRPCClientFactory)
}

func (c *PushClient) validLogTailMustApplied(snapshotTS timestamp.Timestamp) {
	// If the client is not ready, do not check. There is another checking logic
	// before create a new transaction, so we do not need to check here if it
	// is not ready yet.
	if !c.receivedLogTailTime.ready.Load() {
		return
	}

	// At the time of transaction creation, a ts is obtained as the start timestamp of the transaction.
	// To ensure that the complete data is visible at the start of the transaction, the logtail of
	// all < snapshot ts is waited until it is applied when the transaction is created inside the txn client.
	//
	// Inside the txn client, there is a waiter waiting for the LogTail to be applied, which will continuously
	// receive the ts applied by the PushClient, and then the transaction will use the maximum applied LogTail
	// ts currently received + 1 as the transaction's snapshot ts to ensure that the transaction can see the
	// log tails corresponding to the max(applied log tail ts in txn client).
	//
	// So here we need to use snapshotTS.Prev() to check.
	recTS := c.receivedLogTailTime.getTimestamp()
	if snapshotTS.Prev().LessEq(recTS) {
		return
	}

	// If reconnect, receivedLogTailTime will reset. But latestAppliedLogTailTS is always keep the latest applied
	// logtail ts.
	ts := c.receivedLogTailTime.latestAppliedLogTailTS.Load()
	if ts != nil && ts.GreaterEq(snapshotTS.Prev()) {
		return
	}
	panic(fmt.Sprintf("BUG: all log tail must be applied before %s, received applied %s, last applied %+v",
		snapshotTS.Prev().DebugString(),
		recTS.DebugString(),
		ts))
}

func (c *PushClient) toSubscribeTable(
	ctx context.Context,
	tbl *txnTable) (ps *logtailreplay.PartitionState, err error) {

	tableId := tbl.tableId
	//if table has been subscribed, return quickly.
	if ps, ok := c.isSubscribed(tbl.db.databaseId, tableId); ok {
		return ps, nil
	}

	state, err := c.toSubIfUnsubscribed(ctx, tbl.db.databaseId, tableId)
	if err != nil {
		return nil, err
	}

	// state machine for subscribe table.
	//Unsubscribed -> Subscribing -> SubRspReceived -> Subscribed-->Unsubscribing-->Unsubscribed
	for {

		switch state {

		case Subscribing:
			//wait for the next possible state: subscribed or unsubscribed or unsubscribing or Subscribing
			state, err = c.waitUntilSubscribingChanged(ctx, tbl.db.databaseId, tableId)
			if err != nil {
				return nil, err
			}
		case SubRspReceived:
			state, ps, err = c.loadAndConsumeLatestCkp(ctx, tableId, tbl)
			if err != nil {
				return nil, err
			}
		case Unsubscribing:
			//need to wait for unsubscribe succeed for making the subscribe and unsubscribe execute in order,
			// otherwise the partition state will leak log tails.
			state, err = c.waitUntilUnsubscribingChanged(ctx, tbl.db.databaseId, tableId)
			if err != nil {
				return nil, err
			}

		case Subscribed:
			//if table has been subscribed, return the ps.
			logutil.Infof("%s subscribe tbl[db: %d, tbl: %d, %s] succeed",
				logTag, tbl.db.databaseId, tbl.tableId, tbl.tableName)
			return

		case Unsubscribed:
			panic("Impossible Path")

		}

	}

}

// TryToSubscribeTable subscribe a table and block until subscribe succeed.
// It's deprecated, please use toSubscribeTable instead.
func (c *PushClient) TryToSubscribeTable(
	ctx context.Context,
	dbId, tblId uint64) (err error) {

	//if table has been subscribed, return quickly.
	if ok := c.subscribed.isSubscribed(dbId, tblId); ok {
		return nil
	}

	state, err := c.toSubIfUnsubscribed(ctx, dbId, tblId)
	if err != nil {
		return err
	}

	// state machine for subscribe table.
	//Unsubscribed -> Subscribing -> SubRspReceived -> Subscribed-->Unsubscribing-->Unsubscribed
	for {
		switch state {

		case Subscribing:
			//wait for the next possible state: subscribed or unsubscribed or unsubscribing or Subscribing
			state, err = c.waitUntilSubscribingChanged(ctx, dbId, tblId)
			if err != nil {
				return err
			}
		case Unsubscribing:
			//need to wait for unsubscribe succeed for making the subscribe and unsubscribe execute in order,
			// otherwise the partition state will leak log tails.
			state, err = c.waitUntilUnsubscribingChanged(ctx, dbId, tblId)
			if err != nil {
				return err
			}

		case Subscribed:
			return nil

		case Unsubscribed:
			panic("Impossible Path")

		case SubRspReceived:
			return nil
		}

	}

}

// this method will ignore lock check, subscribe a table and block until subscribe succeed.
// developer should use this method carefully.
// in most time, developer should use TryToSubscribeTable instead.
func (c *PushClient) forcedSubscribeTable(
	ctx context.Context,
	dbId, tblId uint64) error {
	s := c.subscriber

	if err := s.sendSubscribe(ctx, api.TableID{DbId: dbId, TbId: tblId}); err != nil {
		return err
	}
	ticker := time.NewTicker(periodToCheckTableSubscribeSucceed)
	defer ticker.Stop()

	for i := 0; i < maxCheckRangeTableSubscribeSucceed; i++ {
		select {
		case <-ctx.Done():
			return ctx.Err()
		case <-ticker.C:
			if ok := c.subscribed.isSubscribed(dbId, tblId); ok {
				return nil
			}
		}
	}
	return moerr.NewInternalError(ctx, "forced subscribe table timeout")
}

func (c *PushClient) subscribeTable(
	ctx context.Context, tblId api.TableID) error {
	select {
	case <-ctx.Done():
		return ctx.Err()
	default:
		err := c.subscriber.sendSubscribe(ctx, tblId)
		if err != nil {
			return err
		}
		logutil.Debugf("%s send subscribe tbl[db: %d, tbl: %d] request succeed", logTag, tblId.DbId, tblId.TbId)
		return nil
	}
}

func (c *PushClient) subSysTables(ctx context.Context) error {
	// push subscription to Table `mo_database`, `mo_table`, `mo_column` of mo_catalog.
	databaseId := uint64(catalog.MO_CATALOG_ID)
	tableIds := []uint64{catalog.MO_DATABASE_ID, catalog.MO_TABLES_ID, catalog.MO_COLUMNS_ID}

	var err error
	for _, ti := range tableIds {
		err = c.forcedSubscribeTable(ctx, databaseId, ti)
		if err != nil {
			break
		}
	}

	if err != nil {
		logutil.Errorf("%s %s: connect to tn log tail server failed, err %v", logTag, c.serviceID, err)
	}
	return err
}

func (c *PushClient) pause(s bool) {
	c.mu.Lock()
	defer c.mu.Unlock()
	if c.mu.paused {
		return
	}
	select {
	case c.pauseC <- s:
		c.mu.paused = true
	default:
		logutil.Infof("%s already set to pause", logTag)
	}
}

func (c *PushClient) resume() {
	c.mu.Lock()
	defer c.mu.Unlock()
	select {
	case c.resumeC <- struct{}{}:
		c.mu.paused = false
	default:
		logutil.Infof("%s not in pause state", logTag)
	}
}

func (c *PushClient) receiveOneLogtail(ctx context.Context, e *Engine) error {
	ctx, cancel := context.WithTimeout(ctx, maxTimeToWaitServerResponse)
	defer cancel()

	// Client receives one logtail counter.
	defer v2.LogTailClientReceiveCounter.Add(1)

	resp := c.subscriber.receiveResponse(ctx)
	if resp.err != nil {
		// POSSIBLE ERROR: context deadline exceeded, rpc closed, decode error.
		logutil.Errorf("%s receive an error from log tail client, err: %s", logTag, resp.err)
		return resp.err
	}

	receiveAt := time.Now()
	v2.LogtailTotalReceivedCounter.Inc()
	if res := resp.response.GetSubscribeResponse(); res != nil { // consume subscribe response
		v2.LogtailSubscribeReceivedCounter.Inc()
		if err := dispatchSubscribeResponse(ctx, e, res, c.receiver, receiveAt); err != nil {
			logutil.Errorf("%s dispatch subscribe response failed, err: %s", logTag, err)
			return err
		}
	} else if res := resp.response.GetUpdateResponse(); res != nil { // consume update response
		if len(res.LogtailList) > 0 {
			v2.LogtailUpdateReceivedCounter.Inc()
		} else {
			v2.LogtailHeartbeatReceivedCounter.Inc()
		}

		if err := dispatchUpdateResponse(ctx, e, res, c.receiver, receiveAt); err != nil {
			logutil.Errorf("%s dispatch update response failed, err: %s", logTag, err)
			return err
		}
	} else if unResponse := resp.response.GetUnsubscribeResponse(); unResponse != nil { // consume unsubscribe response
		v2.LogtailUnsubscribeReceivedCounter.Inc()

		if err := dispatchUnSubscribeResponse(ctx, e, unResponse, c.receiver, receiveAt); err != nil {
			logutil.Errorf("%s dispatch unsubscribe response failed, err: %s", logTag, err)
			return err
		}
	}
	return nil
}

func (c *PushClient) receiveLogtails(ctx context.Context, e *Engine) {
	for {
		select {
		case <-ctx.Done():
			return

		case s := <-c.pauseC:
			logutil.Infof("%s logtail receiver paused", logTag)
			if s {
				c.sendConnectSig()
			}

			// Wait for resuming logtail receiver.
			<-c.resumeC
			logutil.Infof("%s logtail receiver resumed", logTag)

		default:
			if err := c.receiveOneLogtail(ctx, e); err != nil {
				logutil.Errorf("%s receive one logtail failed, err: %v", logTag, err)
				c.pause(!c.connector.first.Load())
			}
		}
	}
}

func (c *PushClient) startConsumers(ctx context.Context, e *Engine) {
	// new parallelNums routine to consume log tails.
	for i := range c.receiver {
		c.receiver[i] = c.createRoutineToConsumeLogTails(ctx, i, consumerBufferLength, e)
	}
}

func (c *PushClient) stopConsumers() {
	for _, r := range c.receiver {
		r.close()
	}
	logutil.Infof("%s %s: logtail consumers stopped", logTag, c.serviceID)
}

func (c *PushClient) sendConnectSig() {
	if c.connector.first.Load() {
		c.connector.signal <- struct{}{}
		return
	}

	select {
	case c.connector.signal <- struct{}{}:
		logutil.Infof("%s reconnect signal is received", logTag)
	default:
		logutil.Infof("%s connecting is in progress", logTag)
	}
}

func (c *PushClient) run(ctx context.Context, e *Engine) {
	go c.receiveLogtails(ctx, e)

	// for the first time connector.
	c.sendConnectSig()

	// A dead loop to receive log tail response from log tail service.
	// if any error happened, we should do reconnection.
	for {
		select {
		case err := <-c.consumeErrC:
			// receive an error from sub-routine to consume log.
			logutil.Errorf("%s consume log tail failed, err: %s", logTag, err)
			c.pause(!c.connector.first.Load())

		case <-ctx.Done():
			logutil.Infof("%s logtail consumer stopped", logTag)
			return
		}
	}
}

func (c *PushClient) waitTimestamp() {
	timeout := time.NewTimer(time.Second * 10)
	defer timeout.Stop()

	ticker := time.NewTicker(time.Millisecond * 2)
	defer ticker.Stop()
	for {
		select {
		case <-ticker.C:
			// we should always make sure that all the log tail consume
			// routines have updated its timestamp.
			if !c.receivedLogTailTime.getTimestamp().IsEmpty() {
				return
			}

		case <-timeout.C:
			panic("cannot receive timestamp")
		}
	}
}

func (c *PushClient) replayCatalogCache(ctx context.Context, e *Engine) error {
	// replay mo_catalog cache
	ts := c.receivedLogTailTime.getTimestamp()
	typeTs := types.TimestampToTS(ts)
	op, err := e.cli.New(ctx, timestamp.Timestamp{}, client.WithSkipPushClientReady(), client.WithSnapshotTS(ts))
	if err != nil {
		return err
	}
	_ = e.New(ctx, op)

	// read databases
	result, err := execReadSql(ctx, op, catalog.MoDatabaseBatchQuery, true)
	if err != nil {
		return err
	}
	rowCntF := func(bat []*batch.Batch) string {
		return stringifySlice(bat, func(b any) string {
			return fmt.Sprintf("%d", b.(*batch.Batch).RowCount())
		})
	}
	logutil.Infof("FIND_TABLE read mo_catalog.mo_databases %v rows", rowCntF(result.Batches))
	defer result.Close()
	for _, b := range result.Batches {
		if err = fillTsVecForSysTableQueryBatch(b, typeTs, result.Mp); err != nil {
			return err
		}
		e.catalog.InsertDatabase(b)
	}

	// read tables
	result, err = execReadSql(ctx, op, catalog.MoTablesBatchQuery, true)
	if err != nil {
		return err
	}
	logutil.Infof("FIND_TABLE read mo_catalog.mo_tables %v rows", rowCntF(result.Batches))
	defer result.Close()
	for _, b := range result.Batches {
		if err = fillTsVecForSysTableQueryBatch(b, typeTs, result.Mp); err != nil {
			return err
		}
<<<<<<< HEAD
		tryAdjustThreeTablesCreatedTimeWithBatch(b)
=======
		e.tryAdjustThreeTablesCreatedTimeWithBatch(b)
>>>>>>> da2c3cc1
		e.catalog.InsertTable(b)
	}

	// read columns
	result, err = execReadSql(ctx, op, catalog.MoColumnsBatchQuery, true)
	if err != nil {
		return err
	}
	defer result.Close()
	logutil.Infof("FIND_TABLE read mo_catalog.mo_columns %v rows", rowCntF(result.Batches))

	if isColumnsBatchPerfectlySplitted(result.Batches) {
		for _, b := range result.Batches {
			if err = fillTsVecForSysTableQueryBatch(b, typeTs, result.Mp); err != nil {
				return err
			}
			e.catalog.InsertColumns(b)
		}
	} else {
		logutil.Info("FIND_TABLE merge mo_columns results")
		bat := result.Batches[0]
		for _, b := range result.Batches[1:] {
			bat, err = bat.Append(ctx, result.Mp, b)
			if err != nil {
				return err
			}
		}
		if err := fillTsVecForSysTableQueryBatch(bat, typeTs, result.Mp); err != nil {
			return err
		}
		e.catalog.InsertColumns(bat)
	}

	e.catalog.UpdateStart(typeTs)
	return nil

}

func (c *PushClient) connect(ctx context.Context, e *Engine) {
	if c.connector.first.Load() {
		c.startConsumers(ctx, e)

		for {
			err := c.subSysTables(ctx)
			if err != nil {
				c.pause(false)
				time.Sleep(time.Second)

				tnLogTailServerBackend := e.getTNServices()[0].LogTailServiceAddress
				if err := c.init(tnLogTailServerBackend, c.timestampWaiter, e); err != nil {
					logutil.Errorf("%s init push client failed: %v", logTag, err)
					continue
				}

				c.resume()
				continue
			}
			c.waitTimestamp()

			if err := c.replayCatalogCache(ctx, e); err != nil {
				panic(err)
			}

			e.setPushClientStatus(true)
			c.connector.first.Store(false)
			return
		}
	}

	e.setPushClientStatus(false)

	c.stopConsumers()

	logutil.Infof("%s %s: clean finished, start to reconnect to tn log tail service", logTag, c.serviceID)
	for {
		if ctx.Err() != nil {
			logutil.Infof("%s mo context has done, exit log tail receive routine", logTag)
			return
		}

		tnLogTailServerBackend := e.getTNServices()[0].LogTailServiceAddress
		if err := c.init(tnLogTailServerBackend, c.timestampWaiter, e); err != nil {
			logutil.Errorf("%s rebuild the cn log tail client failed, reason: %s", logTag, err)
			time.Sleep(retryReconnect)
			continue
		}
		logutil.Infof("%s %s: client init finished", logTag, c.serviceID)

		// set all the running transaction to be aborted.
		e.abortAllRunningTxn()
		logutil.Infof("%s %s: abort all running transactions finished", logTag, c.serviceID)

		// clean memory table.
		err := e.init(ctx)
		if err != nil {
			logutil.Errorf("%s rebuild memory-table failed, err: %s", logTag, err)
			time.Sleep(retryReconnect)
			continue
		}
		logutil.Infof("%s %s: clean memory table finished", logTag, c.serviceID)

		// After init, start up again.
		c.startConsumers(ctx, e)

		c.resume()

		err = c.subSysTables(ctx)
		if err != nil {
			logutil.Errorf("%s subscribe system tables failed, err %v", logTag, err)
			continue
		}

		c.waitTimestamp()

		if err := c.replayCatalogCache(ctx, e); err != nil {
			panic(err)
		}

		e.setPushClientStatus(true)
		logutil.Infof("%s %s: connected to server", logTag, c.serviceID)

		return
	}
}

// UnsubscribeTable implements the LogtailEngine interface.
func (c *PushClient) UnsubscribeTable(ctx context.Context, dbID, tbID uint64) error {
	if c.subscriber == nil {
		return moerr.NewInternalError(ctx, "%s cannot unsubscribe table %d-%d as subscriber not initialized", logTag, dbID, tbID)
	}
	if !c.subscriber.ready.Load() {
		return moerr.NewInternalError(ctx, "%s cannot unsubscribe table %d-%d as logtail subscriber is not ready", logTag, dbID, tbID)
	}
	if !c.receivedLogTailTime.ready.Load() {
		return moerr.NewInternalError(ctx, "%s cannot unsubscribe table %d-%d as logtail client is not ready", logTag, dbID, tbID)
	}
	if ifShouldNotDistribute(dbID, tbID) {
		return moerr.NewInternalError(ctx, "%s cannot unsubscribe table %d-%d as table ID is not allowed", logTag, dbID, tbID)
	}
	c.subscribed.mutex.Lock()
	defer c.subscribed.mutex.Unlock()
	k := SubTableID{DatabaseID: dbID, TableID: tbID}
	status, ok := c.subscribed.m[k]
	if !ok || status.SubState != Subscribed {
		logutil.Infof("%s table %d-%d is not subscribed yet", logTag, dbID, tbID)
		return nil
	}

	c.subscribed.m[k] = SubTableStatus{
		SubState:   Unsubscribing,
		LatestTime: status.LatestTime,
	}

	if err := c.subscriber.sendUnSubscribe(ctx, api.TableID{DbId: dbID, TbId: tbID}); err != nil {
		logutil.Errorf("%s cannot unsubscribe table %d-%d, err: %v", logTag, dbID, tbID, err)
		return err
	}
	logutil.Infof("%s send unsubscribe table %d-%d request succeed", logTag, dbID, tbID)
	return nil
}

func (c *PushClient) unusedTableGCTicker(ctx context.Context) {
	go func() {
		ticker := time.NewTicker(unsubscribeProcessTicker)
		for {
			select {
			case <-ctx.Done():
				logutil.Infof("%s unsubscribe process exit.", logTag)
				ticker.Stop()
				return

			case <-ticker.C:
				if !c.subscriber.ready.Load() {
					continue
				}
				if c.subscriber == nil {
					continue
				}
			}
			shouldClean := time.Now().Add(-unsubscribeTimer)

			// lock the subscribed map.
			c.subscribed.mutex.Lock()
			func() {
				defer func() {
					c.subscribed.mutex.Unlock()
				}()

				var err error
				for k, v := range c.subscribed.m {
					if ifShouldNotDistribute(k.DatabaseID, k.TableID) {
						// never unsubscribe the mo_databases, mo_tables, mo_columns.
						continue
					}
					if !v.LatestTime.After(shouldClean) {
						if v.SubState != Subscribed {
							continue
						}
						c.subscribed.m[k] = SubTableStatus{
							SubState:   Unsubscribing,
							LatestTime: v.LatestTime,
						}
						if err = c.subscriber.sendUnSubscribe(
							ctx,
							api.TableID{DbId: k.DatabaseID, TbId: k.TableID}); err == nil {
							logutil.Infof("%s send unsubscribe tbl[db: %d, tbl: %d] request succeed",
								logTag,
								k.DatabaseID,
								k.TableID)
							continue
						}
						logutil.Errorf("%s send unsubsribe tbl[dbId: %d, tblId: %d] request failed, err : %s",
							logTag,
							k.DatabaseID,
							k.TableID,
							err.Error())
						break
					}
				}
			}()

			logutil.Infof("%s unsubscribe unused table finished.", logTag)
		}
	}()
}

func (c *PushClient) partitionStateGCTicker(ctx context.Context, e *Engine) {
	go func() {
		ticker := time.NewTicker(gcPartitionStateTicker)
		for {
			select {
			case <-ctx.Done():
				logutil.Infof("%s GC partition_state process exit.", logTag)
				ticker.Stop()
				return

			case <-ticker.C:
				if !c.receivedLogTailTime.ready.Load() {
					continue
				}
				if c.subscriber == nil {
					continue
				}
			}
			parts := make(map[[2]uint64]*logtailreplay.Partition)
			e.Lock()
			for ids, part := range e.partitions {
				parts[ids] = part
			}
			e.Unlock()
			ts := types.BuildTS(time.Now().UTC().UnixNano()-gcPartitionStateTimer.Nanoseconds()*5, 0)
			logutil.Infof("%s GC partition_state %v", logTag, ts.ToString())
			for ids, part := range parts {
				part.Truncate(ctx, ids, ts)
				part.UpdateStart(ts)
			}
			e.catalog.GC(ts.ToTimestamp())
		}
	}()
}

type SubTableID struct {
	DatabaseID uint64
	TableID    uint64
}

// subscribedTable used to record table subscribed status.
// only if m[table T] = true, T has been subscribed.
type subscribedTable struct {
	eng   *Engine
	mutex sync.Mutex

	// value is table's latest use time.
	m map[SubTableID]SubTableStatus
}

type SubTableStatus struct {
	SubState   SubscribeState
	LatestTime time.Time
}

func (c *PushClient) isSubscribed(dbId, tId uint64) (*logtailreplay.PartitionState, bool) {
	s := &c.subscribed
	s.mutex.Lock()
	defer s.mutex.Unlock()

	v, exist := s.m[SubTableID{DatabaseID: dbId, TableID: tId}]
	if exist && v.SubState == Subscribed {
		//update latest time
		s.m[SubTableID{DatabaseID: dbId, TableID: tId}] = SubTableStatus{
			SubState:   Subscribed,
			LatestTime: time.Now(),
		}
		return c.eng.GetOrCreateLatestPart(dbId, tId).Snapshot(), true
	}
	return nil, false
}

func (c *PushClient) toSubIfUnsubscribed(ctx context.Context, dbId, tblId uint64) (SubscribeState, error) {
	c.subscribed.mutex.Lock()
	defer c.subscribed.mutex.Unlock()
	_, ok := c.subscribed.m[SubTableID{DatabaseID: dbId, TableID: tblId}]
	if !ok {
		if !c.subscriber.ready.Load() {
			return Unsubscribed, moerr.NewInternalError(ctx, "log tail subscriber is not ready")
		}
		c.subscribed.m[SubTableID{DatabaseID: dbId, TableID: tblId}] = SubTableStatus{
			SubState: Subscribing,
		}

		if err := c.subscribeTable(ctx, api.TableID{DbId: dbId, TbId: tblId}); err != nil {
			//restore the table status.
			delete(c.subscribed.m, SubTableID{DatabaseID: dbId, TableID: tblId})
			return Unsubscribed, err
		}
	}
	return c.subscribed.m[SubTableID{DatabaseID: dbId, TableID: tblId}].SubState, nil

}

func (s *subscribedTable) isSubscribed(dbId, tblId uint64) bool {
	s.mutex.Lock()
	defer s.mutex.Unlock()
	v, exist := s.m[SubTableID{DatabaseID: dbId, TableID: tblId}]
	if exist && v.SubState == Subscribed {
		//update latest time
		s.m[SubTableID{DatabaseID: dbId, TableID: tblId}] = SubTableStatus{
			SubState:   Subscribed,
			LatestTime: time.Now(),
		}
		return true
	}
	return false
}

// consumeLatestCkp consume the latest checkpoint of the table if not consumed, and return the latest partition state.
func (c *PushClient) loadAndConsumeLatestCkp(
	ctx context.Context,
	tableId uint64,
	tbl *txnTable) (SubscribeState, *logtailreplay.PartitionState, error) {

	//part, err := c.eng.lazyLoadLatestCkp(ctx, tbl)
	//if err != nil {
	//	return InvalidSubState, nil, err
	//}
	c.subscribed.mutex.Lock()
	defer c.subscribed.mutex.Unlock()
	v, exist := c.subscribed.m[SubTableID{DatabaseID: tbl.db.databaseId, TableID: tableId}]
	if exist && (v.SubState == SubRspReceived || v.SubState == Subscribed) {
		part, err := c.eng.LazyLoadLatestCkp(ctx, tbl)
		if err != nil {
			return InvalidSubState, nil, err
		}
		//update latest time
		c.subscribed.m[SubTableID{DatabaseID: tbl.db.databaseId, TableID: tableId}] = SubTableStatus{
			SubState:   Subscribed,
			LatestTime: time.Now(),
		}
		return Subscribed, part.Snapshot(), nil
	}
	//if unsubscribed, need to subscribe table.
	if !exist {
		if !c.subscriber.ready.Load() {
			return Unsubscribed, nil, moerr.NewInternalError(ctx, "log tail subscriber is not ready")
		}
		c.subscribed.m[SubTableID{DatabaseID: tbl.db.databaseId, TableID: tableId}] = SubTableStatus{
			SubState: Subscribing,
		}
		if err := c.subscribeTable(ctx, api.TableID{DbId: tbl.db.databaseId, TbId: tableId}); err != nil {
			//restore the table status.
			delete(c.subscribed.m, SubTableID{DatabaseID: tbl.db.databaseId, TableID: tableId})
			return Unsubscribed, nil, err
		}
		return Subscribing, nil, nil
	}
	return v.SubState, nil, nil
}

func (c *PushClient) waitUntilSubscribingChanged(ctx context.Context, dbId, tblId uint64) (SubscribeState, error) {
	ticker := time.NewTicker(periodToCheckTableSubscribeSucceed)
	defer ticker.Stop()

	for i := 0; i < maxCheckRangeTableSubscribeSucceed; i++ {
		select {
		case <-ctx.Done():
			return InvalidSubState, ctx.Err()
		case <-ticker.C:
			ok, state, err := c.isNotSubscribing(ctx, dbId, tblId)
			if err != nil {
				return state, err
			} else if ok {
				return state, nil
			}
		}
	}
	logutil.Errorf("%s wait for tbl[db: %d, tbl: %d] subscribing changed timeout[%s]",
		logTag, dbId, tblId, maxTimeToCheckTableSubscribeSucceed)
	return InvalidSubState, moerr.NewInternalError(ctx, "Wait for tbl[db:%d, tbl:%d] subscribing changed timeout",
		dbId, tblId)
}

func (c *PushClient) waitUntilUnsubscribingChanged(ctx context.Context, dbId, tblId uint64) (SubscribeState, error) {
	ticker := time.NewTicker(periodToCheckTableUnSubscribeSucceed)
	defer ticker.Stop()

	for i := 0; i < maxCheckRangeTableUnSubscribeSucceed; i++ {
		select {
		case <-ctx.Done():
			return InvalidSubState, ctx.Err()
		case <-ticker.C:
			ok, state, err := c.isNotUnsubscribing(ctx, dbId, tblId)
			if err != nil {
				return state, err
				//return nil, state
			} else if ok {
				return state, nil
			}
		}
	}
	logutil.Errorf("%s wait for tbl[db: %d, tbl: %d] unsubscribing changed timeout[%s]",
		logTag, dbId, tblId, maxTimeToCheckTableUnSubscribeSucceed)
	return InvalidSubState, moerr.NewInternalError(ctx, "Wait for tbl[db:%d, tbl:%d] unsubscribing changed timeout",
		dbId, tblId)
}

func (c *PushClient) isNotSubscribing(ctx context.Context, dbId, tblId uint64) (bool, SubscribeState, error) {
	c.subscribed.mutex.Lock()
	defer c.subscribed.mutex.Unlock()
	v, exist := c.subscribed.m[SubTableID{DatabaseID: dbId, TableID: tblId}]
	if exist {
		if v.SubState == Subscribing {
			return false, v.SubState, nil
		}
		return true, v.SubState, nil
	}
	//table is unsubscribed
	if !c.subscriber.ready.Load() {
		return true, Unsubscribed, moerr.NewInternalError(ctx, "log tail subscriber is not ready")
	}
	c.subscribed.m[SubTableID{DatabaseID: dbId, TableID: tblId}] = SubTableStatus{
		SubState: Subscribing,
	}
	if err := c.subscribeTable(ctx, api.TableID{DbId: dbId, TbId: tblId}); err != nil {
		//restore the table status.
		delete(c.subscribed.m, SubTableID{DatabaseID: dbId, TableID: tblId})
		return true, Unsubscribed, err
	}
	return true, Subscribing, nil
}

// isUnsubscribed check if the table is unsubscribed, if yes, set the table status to subscribing and do subscribe.
func (c *PushClient) isNotUnsubscribing(ctx context.Context, dbId, tblId uint64) (bool, SubscribeState, error) {
	c.subscribed.mutex.Lock()
	defer c.subscribed.mutex.Unlock()
	v, exist := c.subscribed.m[SubTableID{DatabaseID: dbId, TableID: tblId}]
	if exist {
		if v.SubState == Unsubscribing {
			return false, v.SubState, nil
		} else {
			return true, v.SubState, nil
		}
	}
	//table is unsubscribed
	if !c.subscriber.ready.Load() {
		return true, Unsubscribed, moerr.NewInternalError(ctx, "log tail subscriber is not ready")
	}
	c.subscribed.m[SubTableID{DatabaseID: dbId, TableID: tblId}] = SubTableStatus{
		SubState: Subscribing,
	}
	if err := c.subscribeTable(ctx, api.TableID{DbId: dbId, TbId: tblId}); err != nil {
		//restore the table status.
		delete(c.subscribed.m, SubTableID{DatabaseID: dbId, TableID: tblId})
		return true, Unsubscribed, err
	}
	return true, Subscribing, nil
}

func (s *subscribedTable) setTableSubscribed(dbId, tblId uint64) {
	s.mutex.Lock()
	defer s.mutex.Unlock()
	s.m[SubTableID{DatabaseID: dbId, TableID: tblId}] = SubTableStatus{
		SubState:   Subscribed,
		LatestTime: time.Now(),
	}
	logutil.Infof("%s subscribe tbl[db: %d, tbl: %d] succeed", logTag, dbId, tblId)
}

func (s *subscribedTable) setTableSubRspReceived(dbId, tblId uint64) {
	s.mutex.Lock()
	defer s.mutex.Unlock()
	s.m[SubTableID{DatabaseID: dbId, TableID: tblId}] = SubTableStatus{
		SubState:   SubRspReceived,
		LatestTime: time.Now(),
	}
	logutil.Infof("%s subscribe tbl[db: %d, tbl: %d] resp received", logTag, dbId, tblId)
}

func (s *subscribedTable) setTableUnsubscribe(dbId, tblId uint64) {
	s.mutex.Lock()
	defer s.mutex.Unlock()
	s.eng.cleanMemoryTableWithTable(dbId, tblId)
	delete(s.m, SubTableID{DatabaseID: dbId, TableID: tblId})
	logutil.Infof("%s unsubscribe tbl[db: %d, tbl: %d] succeed", logTag, dbId, tblId)
}

// syncLogTailTimestamp is a global log tail timestamp for a cn node.
// support `getTimestamp()` method to get time of last received log.
type syncLogTailTimestamp struct {
	timestampWaiter        client.TimestampWaiter
	ready                  atomic.Bool
	tList                  []atomic.Pointer[timestamp.Timestamp]
	latestAppliedLogTailTS atomic.Pointer[timestamp.Timestamp]
	e                      *Engine
}

func (r *syncLogTailTimestamp) initLogTailTimestamp(timestampWaiter client.TimestampWaiter) {
	ts := r.getTimestamp()
	if !ts.IsEmpty() {
		r.latestAppliedLogTailTS.Store(&ts)
	}

	r.timestampWaiter = timestampWaiter
	if len(r.tList) == 0 {
		r.tList = make([]atomic.Pointer[timestamp.Timestamp], consumerNumber+1)
	}
	for i := range r.tList {
		r.tList[i].Store(new(timestamp.Timestamp))
	}
}

func (r *syncLogTailTimestamp) getTimestamp() timestamp.Timestamp {
	var minT timestamp.Timestamp
	for i := 0; i < len(r.tList); i++ {
		t := *r.tList[i].Load()
		if i == 0 {
			minT = t
		} else {
			if t.Less(minT) {
				minT = t
			}
		}
	}
	return minT
}

func (r *syncLogTailTimestamp) updateTimestamp(
	index int,
	newTimestamp timestamp.Timestamp,
	receiveAt time.Time) {
	start := time.Now()
	v2.LogTailApplyNotifyLatencyDurationHistogram.Observe(start.Sub(receiveAt).Seconds())
	defer func() {
		v2.LogTailApplyNotifyDurationHistogram.Observe(time.Since(start).Seconds())
	}()
	r.tList[index].Store(&newTimestamp)
	if r.ready.Load() {
		ts := r.getTimestamp()
		r.timestampWaiter.NotifyLatestCommitTS(ts)
	}
}

type logTailSubscriber struct {
	sid           string
	tnNodeID      int
	rpcClient     morpc.RPCClient
	rpcStream     morpc.Stream
	logTailClient *service.LogtailClient

	ready atomic.Bool

	sendSubscribe   func(context.Context, api.TableID) error
	sendUnSubscribe func(context.Context, api.TableID) error
}

func clientIsPreparing(context.Context, api.TableID) error {
	return moerr.NewInternalErrorNoCtx("log tail client is not ready")
}

type logTailSubscriberResponse struct {
	response *service.LogtailResponse
	err      error
}

// XXX generate a rpc client and new a stream.
// we should hide these code into service's NewClient method next day.
func DefaultNewRpcStreamToTnLogTailService(
	sid string,
	serviceAddr string,
	rpcClient morpc.RPCClient,
) (morpc.RPCClient, morpc.Stream, error) {
	if rpcClient == nil {
		logger := logutil.GetGlobalLogger().Named("cn-log-tail-client")
		codec := morpc.NewMessageCodec(
			sid,
			func() morpc.Message {
				return &service.LogtailResponseSegment{}
			},
		)
		factory := morpc.NewGoettyBasedBackendFactory(codec,
			morpc.WithBackendGoettyOptions(
				goetty.WithSessionRWBUfferSize(1<<20, 1<<20),
			),
			morpc.WithBackendLogger(logger),
		)

		c, err := morpc.NewClient(
			"logtail-client",
			factory,
			morpc.WithClientLogger(logger),
		)
		if err != nil {
			return nil, nil, err
		}
		rpcClient = c
	}

	stream, err := rpcClient.NewStream(serviceAddr, true)
	if err != nil {
		return nil, nil, err
	}

	return rpcClient, stream, nil
}

func (s *logTailSubscriber) init(
	sid string,
	serviceAddr string,
	rpcStreamFactory func(string, string, morpc.RPCClient) (morpc.RPCClient, morpc.Stream, error)) (err error) {
	// XXX we assume that we have only 1 tn now.
	s.tnNodeID = 0
	s.sid = sid

	// clear the old status.
	s.sendSubscribe = clientIsPreparing
	s.sendUnSubscribe = clientIsPreparing
	if s.logTailClient != nil {
		_ = s.logTailClient.Close()
		s.logTailClient = nil
	}

	rpcClient, rpcStream, err := rpcStreamFactory(sid, serviceAddr, s.rpcClient)
	if err != nil {
		return err
	}

	s.rpcClient = rpcClient
	if s.rpcStream != nil {
		s.rpcStream.Close(true)
		s.rpcStream = nil
	}

	s.rpcStream = rpcStream

	// new the log tail client.
	s.logTailClient, err = service.NewLogtailClient(s.rpcStream, service.WithClientRequestPerSecond(maxSubscribeRequestPerSecond))
	if err != nil {
		return err
	}

	s.sendSubscribe = s.subscribeTable
	s.sendUnSubscribe = s.unSubscribeTable
	s.ready.Store(false)
	return nil
}

func (s *logTailSubscriber) setReady() {
	if !s.ready.Load() {
		s.ready.Store(true)
	}
}

func (s *logTailSubscriber) setNotReady() {
	if s.ready.Load() {
		s.ready.Store(false)
	}
}

// can't call this method directly.
func (s *logTailSubscriber) subscribeTable(
	ctx context.Context, tblId api.TableID) error {
	// set a default deadline for ctx if it doesn't have.
	if _, ok := ctx.Deadline(); !ok {
		newCtx, cancel := context.WithTimeout(ctx, defaultRequestDeadline)
		_ = cancel
		return s.logTailClient.Subscribe(newCtx, tblId)
	}
	return s.logTailClient.Subscribe(ctx, tblId)
}

// can't call this method directly.
func (s *logTailSubscriber) unSubscribeTable(
	ctx context.Context, tblId api.TableID) error {
	// set a default deadline for ctx if it doesn't have.
	if _, ok := ctx.Deadline(); !ok {
		newCtx, cancel := context.WithTimeout(ctx, defaultRequestDeadline)
		_ = cancel
		return s.logTailClient.Unsubscribe(newCtx, tblId)
	}
	return s.logTailClient.Unsubscribe(ctx, tblId)
}

func (s *logTailSubscriber) receiveResponse(deadlineCtx context.Context) logTailSubscriberResponse {
	r, err := s.logTailClient.Receive(deadlineCtx)
	resp := logTailSubscriberResponse{
		response: r,
		err:      err,
	}
	return resp
}

func waitServerReady(addr string) {
	dialTimeout := time.Second * 2
	// If the logtail server is ready, just return and do not wait.
	if address.RemoteAddressAvail(addr, dialTimeout) || addr == FakeLogtailServerAddress {
		return
	}

	// If we still cannot connect to logtail server for serverTimeout, we consider
	// it has something wrong happened and panic immediately.
	serverTimeout := time.Minute * 5
	serverFatal := time.NewTimer(serverTimeout)
	defer serverFatal.Stop()

	timer := time.NewTimer(time.Second)
	defer timer.Stop()

	var resetTimout time.Duration
	started := time.Now()

	for {
		current := time.Now()
		// Calculation the proper reset timeout duration.
		if current.Sub(started) < time.Minute {
			resetTimout = time.Second
		} else if current.Sub(started) < time.Minute*3 {
			resetTimout = time.Second * 10
		} else {
			resetTimout = time.Second * 30
		}

		select {
		case <-timer.C:
			if address.RemoteAddressAvail(addr, dialTimeout) {
				return
			}
			timer.Reset(resetTimout)
			logutil.Warnf("%s logtail server is not ready yet", logTag)

		case <-serverFatal.C:
			panic(fmt.Sprintf("could not connect to logtail server for %s", serverTimeout))
		}
	}
}

func (e *Engine) InitLogTailPushModel(ctx context.Context, timestampWaiter client.TimestampWaiter) error {
	tnStores := e.getTNServices()
	if len(tnStores) == 0 {
		return moerr.NewInternalError(ctx, "no TN store found")
	}

	logTailServerAddr := tnStores[0].LogTailServiceAddress

	// Wait for logtail server is ready.
	waitServerReady(logTailServerAddr)

	// try to init log tail client. if failed, retry.
	for {
		if err := ctx.Err(); err != nil {
			logutil.Infof("%s mo context has done, init log tail client failed.", logTag)
			return err
		}

		// get log tail service address.
		if err := e.pClient.init(logTailServerAddr, timestampWaiter, e); err != nil {
			logutil.Errorf("%s client init failed, err is %s", logTag, err)
			continue
		}
		break
	}
	e.pClient.eng = e
	e.pClient.subscribed.eng = e

	go e.pClient.connector.run(ctx)

	// Start a goroutine that never stops to receive logtail from TN logtail server.
	go e.pClient.run(ctx, e)

	e.pClient.unusedTableGCTicker(ctx)
	e.pClient.partitionStateGCTicker(ctx, e)
	return nil
}

func ifShouldNotDistribute(dbId, tblId uint64) bool {
	return dbId == catalog.MO_CATALOG_ID && tblId <= catalog.MO_RESERVED_MAX
}

func dispatchSubscribeResponse(
	ctx context.Context,
	e *Engine,
	response *logtail.SubscribeResponse,
	recRoutines []routineController,
	receiveAt time.Time) error {
	lt := response.Logtail
	tbl := lt.GetTable()

	notDistribute := ifShouldNotDistribute(tbl.DbId, tbl.TbId)
	if notDistribute {
		// time check for issue #10833.
		startTime := time.Now()
		defer func() {
			tDuration := time.Since(startTime)
			if tDuration > time.Millisecond*5 {
				logutil.Warnf("%s consume subscribe response for tbl[dbId: %d, tblID: %d] cost %s",
					logTag, tbl.DbId, tbl.TbId, tDuration.String())
			}
		}()

		if err := e.consumeSubscribeResponse(ctx, response, false, receiveAt); err != nil {
			return err
		}
		if len(lt.CkpLocation) == 0 {
			p := e.GetOrCreateLatestPart(tbl.DbId, tbl.TbId)
			p.UpdateDuration(types.TS{}, types.MaxTs())
			c := e.GetLatestCatalogCache()
			c.UpdateDuration(types.TS{}, types.MaxTs())
		}
		e.pClient.subscribed.setTableSubscribed(tbl.DbId, tbl.TbId)
	} else {
		routineIndex := tbl.TbId % consumerNumber
		recRoutines[routineIndex].sendSubscribeResponse(ctx, response, receiveAt)
	}
	// no matter how we consume the response, should update all timestamp.
	e.pClient.receivedLogTailTime.updateTimestamp(consumerNumber, *lt.Ts, receiveAt)
	for _, rc := range recRoutines {
		rc.updateTimeFromT(*lt.Ts, receiveAt)
	}
	return nil
}

func dispatchUpdateResponse(
	ctx context.Context,
	e *Engine,
	response *logtail.UpdateResponse,
	recRoutines []routineController,
	receiveAt time.Time) error {
	list := response.GetLogtailList()

	// loops for mo_database, mo_tables, mo_columns.
	for i := 0; i < len(list); i++ {
		table := list[i].Table
		if table.TbId == catalog.MO_DATABASE_ID {
			if err := e.consumeUpdateLogTail(ctx, list[i], false, receiveAt); err != nil {
				return err
			}
		}
	}
	for i := 0; i < len(list); i++ {
		table := list[i].Table
		if table.TbId == catalog.MO_TABLES_ID {
			if err := e.consumeUpdateLogTail(ctx, list[i], false, receiveAt); err != nil {
				return err
			}
		}
	}
	for i := 0; i < len(list); i++ {
		table := list[i].Table
		if table.TbId == catalog.MO_COLUMNS_ID {
			if err := e.consumeUpdateLogTail(ctx, list[i], false, receiveAt); err != nil {
				return err
			}
		}
	}

	for index := 0; index < len(list); index++ {
		table := list[index].Table
		if ifShouldNotDistribute(table.DbId, table.TbId) {
			continue
		}
		recIndex := table.TbId % consumerNumber
		recRoutines[recIndex].sendTableLogTail(list[index], receiveAt)
	}
	// should update all the timestamp.
	e.pClient.receivedLogTailTime.updateTimestamp(consumerNumber, *response.To, receiveAt)
	for _, rc := range recRoutines {
		rc.updateTimeFromT(*response.To, receiveAt)
	}

	n := 0
	for _, c := range recRoutines {
		n += len(c.signalChan)
	}
	v2.LogTailApplyQueueSizeGauge.Set(float64(n))
	return nil
}

func dispatchUnSubscribeResponse(
	_ context.Context,
	_ *Engine,
	response *logtail.UnSubscribeResponse,
	recRoutines []routineController,
	receiveAt time.Time) error {
	tbl := response.Table
	notDistribute := ifShouldNotDistribute(tbl.DbId, tbl.TbId)
	if notDistribute {
		logutil.Errorf("%s unexpected unsubscribe response for tbl[dbId: %d, tblID: %d]",
			logTag, tbl.DbId, tbl.TbId)
		return nil
	}
	routineIndex := tbl.TbId % consumerNumber
	recRoutines[routineIndex].sendUnSubscribeResponse(response, receiveAt)

	return nil
}

type routineController struct {
	routineId  int
	closeChan  chan bool
	signalChan chan routineControlCmd

	// monitor the consumption speed of logs.
	warningBufferLen int
}

func (rc *routineController) sendSubscribeResponse(
	_ context.Context,
	r *logtail.SubscribeResponse,
	receiveAt time.Time) {
	if l := len(rc.signalChan); l > rc.warningBufferLen {
		rc.warningBufferLen = l
		logutil.Infof("%s consume-routine %d signalChan len is %d, maybe consume is too slow", logTag, rc.routineId, l)
	}

	rc.signalChan <- cmdToConsumeSub{log: r, receiveAt: receiveAt}
}

func (rc *routineController) sendTableLogTail(r logtail.TableLogtail, receiveAt time.Time) {
	if l := len(rc.signalChan); l > rc.warningBufferLen {
		rc.warningBufferLen = l
		logutil.Infof("%s consume-routine %d signalChan len is %d, maybe consume is too slow", logTag, rc.routineId, l)
	}

	rc.signalChan <- cmdToConsumeLog{log: r, receiveAt: receiveAt}
}

func (rc *routineController) updateTimeFromT(
	t timestamp.Timestamp,
	receiveAt time.Time) {
	if l := len(rc.signalChan); l > rc.warningBufferLen {
		rc.warningBufferLen = l
		logutil.Infof("%s consume-routine %d signalChan len is %d, maybe consume is too slow", logTag, rc.routineId, l)
	}

	rc.signalChan <- cmdToUpdateTime{time: t, receiveAt: receiveAt}
}

func (rc *routineController) sendUnSubscribeResponse(r *logtail.UnSubscribeResponse, receiveAt time.Time) {
	// debug for issue #10138.
	if l := len(rc.signalChan); l > rc.warningBufferLen {
		rc.warningBufferLen = l
		logutil.Infof("%s consume-routine %d signalChan len is %d, maybe consume is too slow", logTag, rc.routineId, l)
	}

	rc.signalChan <- cmdToConsumeUnSub{log: r, receiveAt: receiveAt}
}

func (rc *routineController) close() {
	rc.closeChan <- true
}

func (c *PushClient) createRoutineToConsumeLogTails(
	ctx context.Context, routineId int, signalBufferLength int, e *Engine,
) routineController {

	singleRoutineToConsumeLogTail := func(ctx context.Context, engine *Engine, receiver *routineController, errRet chan error) {
		errHappen := false
		for {
			select {
			case cmd := <-receiver.signalChan:
				if errHappen {
					continue
				}
				if err := cmd.action(ctx, engine, receiver); err != nil {
					errHappen = true
					errRet <- err
				}

			case <-receiver.closeChan:
				close(receiver.closeChan)
				close(receiver.signalChan)
				return
			}
		}
	}

	controller := routineController{
		routineId:  routineId,
		closeChan:  make(chan bool),
		signalChan: make(chan routineControlCmd, signalBufferLength),

		// Debug for issue #10138.
		warningBufferLen: int(float64(signalBufferLength) * consumerWarningPercent),
	}

	go singleRoutineToConsumeLogTail(ctx, e, &controller, c.consumeErrC)

	return controller
}

// a signal to control the routine which is responsible for consuming log tail.
type routineControlCmd interface {
	action(ctx context.Context, e *Engine, ctrl *routineController) error
}

type cmdToConsumeSub struct {
	log       *logtail.SubscribeResponse
	receiveAt time.Time
}
type cmdToConsumeLog struct {
	log       logtail.TableLogtail
	receiveAt time.Time
}
type cmdToUpdateTime struct {
	time      timestamp.Timestamp
	receiveAt time.Time
}
type cmdToConsumeUnSub struct {
	log       *logtail.UnSubscribeResponse
	receiveAt time.Time
}

func (cmd cmdToConsumeSub) action(ctx context.Context, e *Engine, ctrl *routineController) error {
	response := cmd.log
	if err := e.consumeSubscribeResponse(ctx, response, true, cmd.receiveAt); err != nil {
		return err
	}
	lt := response.GetLogtail()
	tbl := lt.GetTable()
	e.pClient.subscribed.setTableSubRspReceived(tbl.DbId, tbl.TbId)
	return nil
}

func (cmd cmdToConsumeLog) action(ctx context.Context, e *Engine, ctrl *routineController) error {
	response := cmd.log
	if err := e.consumeUpdateLogTail(ctx, response, true, cmd.receiveAt); err != nil {
		return err
	}
	return nil
}

func (cmd cmdToUpdateTime) action(ctx context.Context, e *Engine, ctrl *routineController) error {
	e.pClient.receivedLogTailTime.updateTimestamp(ctrl.routineId, cmd.time, cmd.receiveAt)
	return nil
}

func (cmd cmdToConsumeUnSub) action(ctx context.Context, e *Engine, _ *routineController) error {
	table := cmd.log.Table
	//e.cleanMemoryTableWithTable(table.DbId, table.TbId)
	e.pClient.subscribed.setTableUnsubscribe(table.DbId, table.TbId)
	return nil
}

func (e *Engine) consumeSubscribeResponse(
	ctx context.Context,
	rp *logtail.SubscribeResponse,
	lazyLoad bool,
	receiveAt time.Time) error {
	lt := rp.GetLogtail()
	return updatePartitionOfPush(ctx, e, &lt, lazyLoad, receiveAt)
}

func (e *Engine) consumeUpdateLogTail(
	ctx context.Context,
	rp logtail.TableLogtail,
	lazyLoad bool,
	receiveAt time.Time) error {
	return updatePartitionOfPush(ctx, e, &rp, lazyLoad, receiveAt)
}

// updatePartitionOfPush is the partition update method of log tail push model.
func updatePartitionOfPush(
	ctx context.Context,
	e *Engine,
	tl *logtail.TableLogtail,
	lazyLoad bool,
	receiveAt time.Time) (err error) {
	start := time.Now()
	v2.LogTailApplyLatencyDurationHistogram.Observe(start.Sub(receiveAt).Seconds())
	defer func() {
		v2.LogTailApplyDurationHistogram.Observe(time.Since(start).Seconds())
	}()

	// after consume the logtail, enqueue it to global stats.
	defer func() {
		t0 := time.Now()
		e.globalStats.enqueue(tl)
		v2.LogtailUpdatePartitonEnqueueGlobalStatsDurationHistogram.Observe(time.Since(t0).Seconds())
	}()

	// get table info by table id
	dbId, tblId := tl.Table.GetDbId(), tl.Table.GetTbId()

	t0 := time.Now()
	partition := e.GetOrCreateLatestPart(dbId, tblId)
	v2.LogtailUpdatePartitonGetPartitionDurationHistogram.Observe(time.Since(t0).Seconds())

	t0 = time.Now()
	lockErr := partition.Lock(ctx)
	if lockErr != nil {
		v2.LogtailUpdatePartitonGetLockDurationHistogram.Observe(time.Since(t0).Seconds())
		return lockErr
	}
	defer partition.Unlock()
	v2.LogtailUpdatePartitonGetLockDurationHistogram.Observe(time.Since(t0).Seconds())

	if !partition.TableInfoOK {
		partition.TableInfo.ID = tblId
		partition.TableInfo.Name = tl.Table.GetTbName()
		partition.TableInfo.PrimarySeqnum = int(tl.Table.GetPrimarySeqnum())
		partition.TableInfoOK = true
	}

	state, doneMutate := partition.MutateState()

	var (
		ckpStart types.TS
		ckpEnd   types.TS
	)

	if lazyLoad {
		if len(tl.CkpLocation) > 0 {
			t0 = time.Now()
			ckpStart, ckpEnd = parseCkpDuration(tl)
			if !ckpStart.IsEmpty() || !ckpEnd.IsEmpty() {
				state.CacheCkpDuration(ckpStart, ckpEnd, partition)
			}
			state.AppendCheckpoint(tl.CkpLocation, partition)
			v2.LogtailUpdatePartitonHandleCheckpointDurationHistogram.Observe(time.Since(t0).Seconds())
		}

		t0 = time.Now()
		err = consumeLogTail(
			ctx,
			partition.TableInfo.PrimarySeqnum,
			e,
			state,
			tl,
		)
		v2.LogtailUpdatePartitonConsumeLogtailDurationHistogram.Observe(time.Since(t0).Seconds())

	} else {
		if len(tl.CkpLocation) > 0 {
			t0 = time.Now()
			//TODO::
			ckpStart, ckpEnd = parseCkpDuration(tl)
			v2.LogtailUpdatePartitonHandleCheckpointDurationHistogram.Observe(time.Since(t0).Seconds())
		}
		t0 = time.Now()
		err = consumeCkpsAndLogTail(ctx, partition.TableInfo.PrimarySeqnum, e, state, tl, dbId, tblId, partition.TableInfo.Name)
		v2.LogtailUpdatePartitonConsumeLogtailDurationHistogram.Observe(time.Since(t0).Seconds())
	}

	if err != nil {
		logutil.Errorf("%s consume %d-%s log tail error: %v\n", logTag, tblId, partition.TableInfo.Name, err)
		return err
	}

	//After consume checkpoints finished ,then update the start and end of
	//the mo system table's partition and catalog.
	if !lazyLoad && len(tl.CkpLocation) != 0 {
		if !ckpStart.IsEmpty() || !ckpEnd.IsEmpty() {
			t0 = time.Now()
			partition.UpdateDuration(ckpStart, types.MaxTs())
			//Notice that the checkpoint duration is same among all mo system tables,
			//such as mo_databases, mo_tables, mo_columns.
			e.GetLatestCatalogCache().UpdateDuration(ckpStart, types.MaxTs())
			v2.LogtailUpdatePartitonUpdateTimestampsDurationHistogram.Observe(time.Since(t0).Seconds())
		}
	}

	doneMutate()

	return nil
}

func consumeLogTail(
	ctx context.Context,
	primarySeqnum int,
	engine *Engine,
	state *logtailreplay.PartitionState,
	lt *logtail.TableLogtail,
) error {
	return hackConsumeLogtail(ctx, primarySeqnum, engine, state, lt)
}

func parseCkpDuration(lt *logtail.TableLogtail) (start types.TS, end types.TS) {
	locationsAndVersions := strings.Split(lt.CkpLocation, ";")
	//check whether metLoc contains duration: [start, end]
	if !strings.Contains(locationsAndVersions[len(locationsAndVersions)-1], "[") {
		return
	}

	newlocs := locationsAndVersions[:len(locationsAndVersions)-1]
	lt.CkpLocation = strings.Join(newlocs, ";")

	duration := locationsAndVersions[len(locationsAndVersions)-1]
	pos1 := strings.Index(duration, "[")
	pos2 := strings.Index(duration, "]")
	sub := duration[pos1+1 : pos2]
	ds := strings.Split(sub, "_")
	return types.StringToTS(ds[0]), types.StringToTS(ds[1])
}

func consumeCkpsAndLogTail(
	ctx context.Context,
	primarySeqnum int,
	engine *Engine,
	state *logtailreplay.PartitionState,
	lt *logtail.TableLogtail,
	databaseId uint64,
	tableId uint64,
	tableName string,
) (err error) {
	var entries []*api.Entry
	var closeCBs []func()
	if entries, closeCBs, err = taeLogtail.LoadCheckpointEntries(
		ctx,
		engine.service,
		lt.CkpLocation,
		tableId, tableName,
		databaseId, "", engine.mp, engine.fs); err != nil {
		return
	}
	defer func() {
		for _, cb := range closeCBs {
			cb()
		}
	}()
	for _, entry := range entries {
		if err = consumeEntry(ctx, primarySeqnum,
			engine, engine.GetLatestCatalogCache(), state, entry); err != nil {
			return
		}
	}
	return hackConsumeLogtail(ctx, primarySeqnum, engine, state, lt)
}

func hackConsumeLogtail(
	ctx context.Context,
	primarySeqnum int,
	engine *Engine,
	state *logtailreplay.PartitionState,
	lt *logtail.TableLogtail) error {

	if lt.Table.DbName == "" {
		panic(fmt.Sprintf("missing fields %v", lt.Table.String()))
	}
	t0 := time.Now()
	for i := 0; i < len(lt.Commands); i++ {
		if err := consumeEntry(ctx, primarySeqnum,
			engine, engine.GetLatestCatalogCache(), state, &lt.Commands[i]); err != nil {
			return err
		}
	}

	if lt.Table.TbId == catalog.MO_DATABASE_ID || lt.Table.TbId == catalog.MO_TABLES_ID || lt.Table.TbId == catalog.MO_COLUMNS_ID {
		v2.LogtailUpdatePartitonConsumeLogtailCatalogTableDurationHistogram.Observe(time.Since(t0).Seconds())
	} else {
		v2.LogtailUpdatePartitonConsumeLogtailCatalogTableDurationHistogram.Observe(time.Since(t0).Seconds())
	}

	return nil
}<|MERGE_RESOLUTION|>--- conflicted
+++ resolved
@@ -654,11 +654,7 @@
 		if err = fillTsVecForSysTableQueryBatch(b, typeTs, result.Mp); err != nil {
 			return err
 		}
-<<<<<<< HEAD
-		tryAdjustThreeTablesCreatedTimeWithBatch(b)
-=======
 		e.tryAdjustThreeTablesCreatedTimeWithBatch(b)
->>>>>>> da2c3cc1
 		e.catalog.InsertTable(b)
 	}
 
