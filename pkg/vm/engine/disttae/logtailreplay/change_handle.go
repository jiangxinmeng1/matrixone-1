// Copyright 2023 Matrix Origin
//
// Licensed under the Apache License, Version 2.0 (the "License");
// you may not use this file except in compliance with the License.
// You may obtain a copy of the License at
//
//      http://www.apache.org/licenses/LICENSE-2.0
//
// Unless required by applicable law or agreed to in writing, software
// distributed under the License is distributed on an "AS IS" BASIS,
// WITHOUT WARRANTIES OR CONDITIONS OF ANY KIND, either express or implied.
// See the License for the specific language governing permissions and
// limitations under the License.

package logtailreplay

import (
	"context"
	"fmt"

	"github.com/matrixorigin/matrixone/pkg/fileservice"
	"github.com/matrixorigin/matrixone/pkg/objectio"
	"github.com/matrixorigin/matrixone/pkg/sort"
	goSort "sort"

	"github.com/matrixorigin/matrixone/pkg/common/moerr"
	"github.com/matrixorigin/matrixone/pkg/common/mpool"
	"github.com/matrixorigin/matrixone/pkg/container/batch"
	"github.com/matrixorigin/matrixone/pkg/container/types"
	"github.com/matrixorigin/matrixone/pkg/container/vector"

	"github.com/tidwall/btree"

	"github.com/matrixorigin/matrixone/pkg/vm/engine"
	"github.com/matrixorigin/matrixone/pkg/vm/engine/tae/blockio"
)

const (
	ChangesHandle_Object uint8 = iota
	ChangesHandle_Row
)

const (
	RowHandle_DataBatchIDX uint8 = iota
	RowHandle_TombstoneBatchIDX
)

type BatchHandle struct {
	rowOffsetCursor int
	mp              *mpool.MPool

	batches     *batch.Batch
	batchLength int
	ctx         context.Context
}

func NewRowHandle(data *batch.Batch, mp *mpool.MPool, ctx context.Context) (handle *BatchHandle, err error) {
	err = sortBatch(data, len(data.Vecs)-1, mp)
	if err != nil {
		return
	}
	handle = &BatchHandle{
		mp:      mp,
		batches: data,
		ctx:     ctx,
	}
	if data != nil {
		handle.batchLength = data.Vecs[0].Length()
	}
	return
}

func closeBatch(bat *batch.Batch, mp *mpool.MPool) {
	if bat == nil {
		return
	}
	for _, vec := range bat.Vecs {
		if !vec.NeedDup() {
			vec.Free(mp)
		}
	}
}
func (r *BatchHandle) isEnd() bool {
	return r == nil || r.batches == nil || r.rowOffsetCursor >= r.batchLength
}
func (r *BatchHandle) NextTS() types.TS {
	if r.isEnd() {
		return types.TS{}
	}
	commitTSVec := r.batches.Vecs[len(r.batches.Vecs)-1]
	return vector.GetFixedAtNoTypeCheck[types.TS](commitTSVec, r.rowOffsetCursor)
}
func (r *BatchHandle) Close() {
	r.batches.Clean(r.mp)
}
func (r *BatchHandle) Next(data **batch.Batch, mp *mpool.MPool) (err error) {
	if r.isEnd() {
		return moerr.GetOkExpectedEOF()
	}
	err = r.next(data, mp)
	if err != nil {
		return
	}
	r.rowOffsetCursor++
	return
}
func (r *BatchHandle) next(bat **batch.Batch, mp *mpool.MPool) (err error) {
	start := r.rowOffsetCursor
	end := start + 1
	if *bat == nil {
		*bat = batch.NewWithSize(0)
		(*bat).Attrs = append((*bat).Attrs, r.batches.Attrs...)
		for _, vec := range r.batches.Vecs {
			newVec, err := vec.CloneWindow(start, end, mp)
			if err != nil {
				return err
			}
			(*bat).Vecs = append((*bat).Vecs, newVec)
		}
	} else {
		for i, vec := range (*bat).Vecs {
			appendFromEntry(r.batches.Vecs[i], vec, r.rowOffsetCursor, mp)
		}
	}
	return
}

type CNObjectHandle struct {
	isTombstone        bool
	objectOffsetCursor int
	blkOffsetCursor    int
	objects            []*ObjectEntry
	fs                 fileservice.FileService
	mp                 *mpool.MPool
}

<<<<<<< HEAD
func NewCNObjectHandle(isTombstone bool, objects []*ObjectEntry, fs fileservice.FileService, mp *mpool.MPool) *CNObjectHandle {
	return &CNObjectHandle{
		isTombstone: isTombstone,
		objects:     objects,
		fs:          fs,
		mp:          mp,
	}
=======
func updateTombstoneBatch(bat *batch.Batch, start, end types.TS, mp *mpool.MPool) {
	bat.Vecs[0].Free(mp) // rowid
	//bat.Vecs[2].Free(mp) // phyaddr
	bat.Vecs = []*vector.Vector{bat.Vecs[1], bat.Vecs[2]}
	bat.Attrs = []string{
		objectio.TombstoneAttr_PK_Attr,
		objectio.DefaultCommitTS_Attr}
	applyTSFilterForBatch(bat, 1, start, end, mp)
	sortBatch(bat, 1, mp)
>>>>>>> 2eba2017
}
func (h *CNObjectHandle) isEnd() bool {
	return h.objectOffsetCursor >= len(h.objects)
}
func (h *CNObjectHandle) Next(ctx context.Context, bat **batch.Batch, mp *mpool.MPool) (err error) {
	if h.isEnd() {
		return moerr.GetOkExpectedEOF()
	}
	currentObject := h.objects[h.objectOffsetCursor].ObjectStats
	data, err := readObjects(currentObject, uint32(h.blkOffsetCursor), h.fs, h.isTombstone, ctx)
	if h.isTombstone {
		updateCNTombstoneBatch(
			data,
			h.NextTS(),
			h.mp,
		)
	} else {
		updateCNDataBatch(
			data,
			h.NextTS(),
			h.mp,
		)
	}
	if *bat == nil {
		*bat = batch.NewWithSize(0)
		(*bat).Attrs = append((*bat).Attrs, data.Attrs...)
		for _, vec := range data.Vecs {
			newVec := vector.NewVec(*vec.GetType())
			if err != nil {
				return err
			}
			(*bat).Vecs = append((*bat).Vecs, newVec)
		}
	}
	srcLen := data.Vecs[0].Length()
	sels := make([]int64, srcLen)
	for j := 0; j < srcLen; j++ {
		sels[j] = int64(j)
	}
<<<<<<< HEAD
	for i, vec := range (*bat).Vecs {
		src := data.Vecs[i]
		vec.Union(src, sels, mp)
	}
	h.blkOffsetCursor++
	if h.blkOffsetCursor >= int(currentObject.BlkCnt()) {
		h.blkOffsetCursor = 0
		h.objectOffsetCursor++
	}
	return
=======
	bat.Vecs = []*vector.Vector{pk, commitTS}
	bat.Attrs = []string{objectio.TombstoneAttr_PK_Attr, objectio.DefaultCommitTS_Attr}
>>>>>>> 2eba2017
}
func (h *CNObjectHandle) NextTS() types.TS {
	if h.isEnd() {
		return types.TS{}
	}
	currentObject := h.objects[h.objectOffsetCursor]
	return currentObject.CreateTime
}

type AObjectHandle struct {
	isTombstone        bool
	start, end         types.TS
	objectOffsetCursor int
	rowOffsetCursor    int
	currentBatch       *batch.Batch
	batchLength        int
	objects            []*ObjectEntry
	fs                 fileservice.FileService
	mp                 *mpool.MPool
}

func NewAObjectHandle(ctx context.Context, isTombstone bool, start, end types.TS, objects []*ObjectEntry, fs fileservice.FileService, mp *mpool.MPool) (*AObjectHandle, error) {
	handle := &AObjectHandle{
		isTombstone: isTombstone,
		start:       start,
		end:         end,
		objects:     objects,
		fs:          fs,
		mp:          mp,
	}
	err := handle.getNextAObject(ctx)
	return handle, err
}

func (h *AObjectHandle) getNextAObject(ctx context.Context) (err error) {
	if h.isEnd() {
		return
	}
	currentObjectStats := h.objects[h.objectOffsetCursor].ObjectStats
	h.currentBatch, err = readObjects(currentObjectStats, 0, h.fs, h.isTombstone, ctx)
	h.batchLength = h.currentBatch.Vecs[0].Length()
	if h.isTombstone {
		updateTombstoneBatch(h.currentBatch, h.start, h.end, h.mp)
	} else {
		updateDataBatch(h.currentBatch, h.start, h.end, h.mp)
	}
	return
}
func (h *AObjectHandle) isEnd() bool {
	return h.objectOffsetCursor >= len(h.objects)
}

func (h *AObjectHandle) Next(ctx context.Context, bat **batch.Batch, mp *mpool.MPool) (err error) {
	if h.isEnd() {
		return moerr.GetOkExpectedEOF()
	}
	start := h.rowOffsetCursor
	end := start + 1
	if *bat == nil {
		*bat = batch.NewWithSize(len(h.currentBatch.Vecs))
		(*bat).Attrs = append((*bat).Attrs, h.currentBatch.Attrs...)
		for i, vec := range h.currentBatch.Vecs {
			newVec, err := vec.CloneWindow(start, end, mp)
			if err != nil {
				return err
			}
			(*bat).Vecs[i] = newVec
		}
	} else {
		for i, vec := range (*bat).Vecs {
			appendFromEntry(h.currentBatch.Vecs[i], vec, h.rowOffsetCursor, mp)
		}
	}
	h.rowOffsetCursor++
	if h.rowOffsetCursor >= h.batchLength {
		h.currentBatch.Clean(h.mp)
		h.rowOffsetCursor = 0
		h.objectOffsetCursor++
		if !h.isEnd() {
			h.getNextAObject(ctx)
		}
	}
	return
}
func (h *AObjectHandle) NextTS() types.TS {
	if h.isEnd() {
		return types.TS{}
	}
	commitTSVec := h.currentBatch.Vecs[len(h.currentBatch.Vecs)-1]
	return vector.GetFixedAtNoTypeCheck[types.TS](commitTSVec, h.rowOffsetCursor)
}

type baseHandle struct {
	aobjHandle     *AObjectHandle
	cnObjectHandle *CNObjectHandle
	inMemoryHandle *BatchHandle
}

const (
	NextChangeHandle_AObj = iota
	NextChangeHandle_CNObj
	NextChangeHandle_InMemory

	NextChangeHandle_Tombstone
	NextChangeHandle_Data
)

func NewBaseHandler(state *PartitionState, start, end types.TS, mp *mpool.MPool, tombstone bool, fs fileservice.FileService, ctx context.Context) (p *baseHandle, err error) {
	p = &baseHandle{}
	var iter btree.IterG[ObjectEntry]
	if tombstone {
		iter = state.tombstoneObjectsNameIndex.Copy().Iter()
	} else {
		iter = state.dataObjectsNameIndex.Copy().Iter()
	}
	defer iter.Release()
	rowIter := state.rows.Copy().Iter()
	defer rowIter.Release()
	p.inMemoryHandle, err = p.newBatchHandleWithRowIterator(ctx, rowIter, start, end, tombstone, mp)
	if moerr.IsMoErrCode(err, moerr.OkExpectedEOF) {
		err = nil
	}
	if err != nil {
		return
	}
	aobj, cnObj := p.getObjectEntries(iter, start, end)
	p.aobjHandle, err = NewAObjectHandle(ctx, tombstone, start, end, aobj, fs, mp)
	if err != nil {
		return
	}
	p.cnObjectHandle = NewCNObjectHandle(tombstone, cnObj, fs, mp)
	return
}
func (p *baseHandle) Close() {
	if p.inMemoryHandle != nil {
		p.inMemoryHandle.Close()
	}
}
func (p *baseHandle) less(a, b types.TS) bool {
	if a.IsEmpty() {
		return false
	}
	if b.IsEmpty() {
		return true
	}
	return a.LessEq(&b)
}
func (p *baseHandle) nextTS() (types.TS, int) {
	inMemoryTS := p.inMemoryHandle.NextTS()
	aobjTS := p.aobjHandle.NextTS()
	cnObjTS := p.cnObjectHandle.NextTS()
	if p.less(inMemoryTS, aobjTS) && p.less(inMemoryTS, cnObjTS) {
		return inMemoryTS, NextChangeHandle_InMemory
	}
	if p.less(aobjTS, cnObjTS) {
		return aobjTS, NextChangeHandle_AObj
	}
	return cnObjTS, NextChangeHandle_CNObj
}
func (p *baseHandle) NextTS() types.TS {
	ts, _ := p.nextTS()
	return ts
}
func (p *baseHandle) Next(ctx context.Context, bat **batch.Batch, mp *mpool.MPool) (err error) {
	_, typ := p.nextTS()
	switch typ {
	case NextChangeHandle_AObj:
		err = p.aobjHandle.Next(ctx, bat, mp)
	case NextChangeHandle_InMemory:
		err = p.inMemoryHandle.Next(bat, mp)
	case NextChangeHandle_CNObj:
		err = p.cnObjectHandle.Next(ctx, bat, mp)
	}
	return
}
func (p *baseHandle) newBatchHandleWithRowIterator(ctx context.Context, iter btree.IterG[RowEntry], start, end types.TS, tombstone bool, mp *mpool.MPool) (h *BatchHandle, err error) {
	bat := p.getBatchesFromRowIterator(iter, start, end, tombstone, mp)
	if bat == nil {
		return nil, moerr.GetOkExpectedEOF()
	}
	h, err = NewRowHandle(bat, mp, ctx)
	if err != nil {
		closeBatch(bat, mp)
	}
	return
}
func (p *baseHandle) getBatchesFromRowIterator(iter btree.IterG[RowEntry], start, end types.TS, tombstone bool, mp *mpool.MPool) (bat *batch.Batch) {
	for iter.Next() {
		entry := iter.Item()
		if checkTS(start, end, entry.Time) {
			if !entry.Deleted && !tombstone {
				fillInInsertBatch(&bat, &entry, mp)
			}
			if entry.Deleted && tombstone {
				fillInDeleteBatch(&bat, &entry, mp)
			}
		}
	}
	return
}
func (p *baseHandle) getObjectEntries(objIter btree.IterG[ObjectEntry], start, end types.TS) (aobj, cnObj []*ObjectEntry) {
	aobj = make([]*ObjectEntry, 0)
	cnObj = make([]*ObjectEntry, 0)
	for objIter.Next() {
		entry := objIter.Item()
		if entry.GetAppendable() {
			if entry.CreateTime.Greater(&end) {
				continue
			}
			if !entry.DeleteTime.IsEmpty() && entry.DeleteTime.Less(&start) {
				continue
			}
			aobj = append(aobj, &entry)
		} else {
			if !entry.ObjectStats.GetCNCreated() {
				continue
			}
			if entry.CreateTime.Less(&start) || entry.CreateTime.Greater(&end) {
				continue
			}
			cnObj = append(cnObj, &entry)
		}
	}
	goSort.Slice(aobj, func(i, j int) bool {
		return aobj[i].CreateTime.Less(&aobj[j].CreateTime)
	})
	goSort.Slice(cnObj, func(i, j int) bool {
		return cnObj[i].CreateTime.Less(&cnObj[j].CreateTime)
	})
	return
}

type ChangeHandler struct {
	tombstoneHandle *baseHandle
	dataHandle      *baseHandle
	coarseMaxRow    int
}

func NewChangesHandler(state *PartitionState, start, end types.TS, mp *mpool.MPool, maxRow uint32, fs fileservice.FileService, ctx context.Context) (changeHandle *ChangeHandler, err error) {
	if state.minTS.Greater(&start) {
		return nil, moerr.NewErrStaleReadNoCtx(state.minTS.ToString(), start.ToString())
	}
	changeHandle = &ChangeHandler{
		coarseMaxRow: int(maxRow),
	}
	changeHandle.tombstoneHandle, err = NewBaseHandler(state, start, end, mp, true, fs, ctx)
	if err != nil {
		return
	}
	changeHandle.dataHandle, err = NewBaseHandler(state, start, end, mp, false, fs, ctx)
	if err != nil {
		changeHandle.tombstoneHandle.Close()
	}
	return
}

func (p *ChangeHandler) Close() error {
	p.dataHandle.Close()
	p.tombstoneHandle.Close()
	return nil
}
func (p *ChangeHandler) decideNextHandle() int {
	tombstoneTS := p.tombstoneHandle.NextTS()
	dataTS := p.dataHandle.NextTS()
	if dataTS.IsEmpty() {
		return NextChangeHandle_Tombstone
	}
	if !tombstoneTS.IsEmpty() && tombstoneTS.LessEq(&dataTS) {
		return NextChangeHandle_Tombstone
	}
	return NextChangeHandle_Data
}
func (p *ChangeHandler) Next(ctx context.Context, mp *mpool.MPool) (data, tombstone *batch.Batch, hint engine.ChangesHandle_Hint, err error) {
	hint = engine.ChangesHandle_Tail_done
	for {
		typ := p.decideNextHandle()
		switch typ {
		case NextChangeHandle_Data:
			err = p.dataHandle.Next(ctx, &data, mp)
			if err == nil && data.Vecs[0].Length() >= p.coarseMaxRow {
				return
			}
		case NextChangeHandle_Tombstone:
			err = p.tombstoneHandle.Next(ctx, &tombstone, mp)
			if err == nil && tombstone.Vecs[0].Length() >= p.coarseMaxRow {
				return
			}
		}
		if moerr.IsMoErrCode(err, moerr.OkExpectedEOF) {
			err = nil
			return
		}
		if err != nil {
			return
		}
	}
}

func applyTSFilterForBatch(bat *batch.Batch, sortIdx int, start, end types.TS) error {
	if bat == nil {
		return nil
	}
	if bat.Vecs[sortIdx].GetType().Oid != types.T_TS {
		panic(fmt.Sprintf("logic error, batch attrs %v, sort idx %d", bat.Attrs, sortIdx))
	}
	commitTSs := vector.MustFixedColWithTypeCheck[types.TS](bat.Vecs[sortIdx])
	deletes := make([]int64, 0)
	for i, ts := range commitTSs {
		if ts.Less(&start) || ts.Greater(&end) {
			deletes = append(deletes, int64(i))
		}
	}
	for _, vec := range bat.Vecs {
		vec.Shrink(deletes, true)
	}
	return nil
}
func sortBatch(bat *batch.Batch, sortIdx int, mp *mpool.MPool) error {
	if bat == nil {
		return nil
	}
	if bat.Vecs[sortIdx].GetType().Oid != types.T_TS {
		panic(fmt.Sprintf("logic error, batch attrs %v, sort idx %d", bat.Attrs, sortIdx))
	}
	sortedIdx := make([]int64, bat.Vecs[0].Length())
	for i := 0; i < len(sortedIdx); i++ {
		sortedIdx[i] = int64(i)
	}
	sort.Sort(false, false, true, sortedIdx, bat.Vecs[sortIdx])
	for i := 0; i < len(bat.Vecs); i++ {
		err := bat.Vecs[i].Shuffle(sortedIdx, mp)
		if err != nil {
			return err
		}
	}
	return nil
}

func newDataBatchWithBatch(src *batch.Batch) (data *batch.Batch) {
	data = batch.NewWithSize(0)
	data.Attrs = append(data.Attrs, src.Attrs[2:]...)
	for _, vec := range src.Vecs {
		if vec.GetType().Oid == types.T_Rowid || vec.GetType().Oid == types.T_TS {
			continue
		}
		newVec := vector.NewVec(*vec.GetType())
		data.Vecs = append(data.Vecs, newVec)
	}
	data.Attrs = append(data.Attrs, objectio.DefaultCommitTS_Attr)
	newVec := vector.NewVec(types.T_TS.ToType())
	data.Vecs = append(data.Vecs, newVec)
	return
}

func appendFromEntry(src, vec *vector.Vector, offset int, mp *mpool.MPool) {
	if src.IsNull(uint64(offset)) {
		vector.AppendAny(vec, nil, true, mp)
	} else {
		var val any
		switch vec.GetType().Oid {
		case types.T_bool:
			val = vector.GetFixedAtNoTypeCheck[bool](src, offset)
		case types.T_bit:
			val = vector.GetFixedAtNoTypeCheck[uint64](src, offset)
		case types.T_int8:
			val = vector.GetFixedAtNoTypeCheck[int8](src, offset)
		case types.T_int16:
			val = vector.GetFixedAtNoTypeCheck[int16](src, offset)
		case types.T_int32:
			val = vector.GetFixedAtNoTypeCheck[int32](src, offset)
		case types.T_int64:
			val = vector.GetFixedAtNoTypeCheck[int64](src, offset)
		case types.T_uint8:
			val = vector.GetFixedAtNoTypeCheck[uint8](src, offset)
		case types.T_uint16:
			val = vector.GetFixedAtNoTypeCheck[uint16](src, offset)
		case types.T_uint32:
			val = vector.GetFixedAtNoTypeCheck[uint32](src, offset)
		case types.T_uint64:
			val = vector.GetFixedAtNoTypeCheck[uint64](src, offset)
		case types.T_decimal64:
			val = vector.GetFixedAtNoTypeCheck[types.Decimal64](src, offset)
		case types.T_decimal128:
			val = vector.GetFixedAtNoTypeCheck[types.Decimal128](src, offset)
		case types.T_uuid:
			val = vector.GetFixedAtNoTypeCheck[types.Uuid](src, offset)
		case types.T_float32:
			val = vector.GetFixedAtNoTypeCheck[float32](src, offset)
		case types.T_float64:
			val = vector.GetFixedAtNoTypeCheck[float64](src, offset)
		case types.T_date:
			val = vector.GetFixedAtNoTypeCheck[types.Date](src, offset)
		case types.T_time:
			val = vector.GetFixedAtNoTypeCheck[types.Time](src, offset)
		case types.T_datetime:
			val = vector.GetFixedAtNoTypeCheck[types.Datetime](src, offset)
		case types.T_timestamp:
			val = vector.GetFixedAtNoTypeCheck[types.Timestamp](src, offset)
		case types.T_enum:
			val = vector.GetFixedAtNoTypeCheck[types.Enum](src, offset)
		case types.T_TS:
			val = vector.GetFixedAtNoTypeCheck[types.TS](src, offset)
		case types.T_Rowid:
			val = vector.GetFixedAtNoTypeCheck[types.Rowid](src, offset)
		case types.T_Blockid:
			val = vector.GetFixedAtNoTypeCheck[types.Blockid](src, offset)
		case types.T_char, types.T_varchar, types.T_binary, types.T_varbinary, types.T_json, types.T_blob, types.T_text,
			types.T_array_float32, types.T_array_float64, types.T_datalink:
			val = src.GetBytesAt(offset)
		default:
			//return vector.ErrVecTypeNotSupport
			panic(any("No Support"))
		}
		vector.AppendAny(vec, val, false, mp)
	}

}

func fillInInsertBatch(bat **batch.Batch, entry *RowEntry, mp *mpool.MPool) {
	if *bat == nil {
		(*bat) = newDataBatchWithBatch(entry.Batch)
	}
	for i, vec := range entry.Batch.Vecs {
		if vec.GetType().Oid == types.T_Rowid || vec.GetType().Oid == types.T_TS {
			continue
		}
		appendFromEntry(vec, (*bat).Vecs[i-2], int(entry.Offset), mp)
	}
	appendFromEntry(entry.Batch.Vecs[1], (*bat).Vecs[len((*bat).Vecs)-1], int(entry.Offset), mp)

}
func fillInDeleteBatch(bat **batch.Batch, entry *RowEntry, mp *mpool.MPool) {
	pkVec := entry.Batch.Vecs[2]
	if *bat == nil {
		(*bat) = batch.NewWithSize(2)
		(*bat).SetAttributes([]string{
			objectio.TombstoneAttr_PK_Attr,
			objectio.DefaultCommitTS_Attr,
		})
		(*bat).Vecs[0] = vector.NewVec(*pkVec.GetType())
		(*bat).Vecs[1] = vector.NewVec(types.T_TS.ToType())
	}
	appendFromEntry(pkVec, (*bat).Vecs[0], int(entry.Offset), mp)
	vector.AppendFixed((*bat).Vecs[1], entry.Time, false, mp)
}

func checkTS(start, end types.TS, ts types.TS) bool {
	return ts.LessEq(&end) && ts.GreaterEq(&start)
}

func readObjects(stats objectio.ObjectStats, blockID uint32, fs fileservice.FileService, isTombstone bool, ctx context.Context) (bat *batch.Batch, err error) {
	metaType := objectio.SchemaData
	if isTombstone {
		metaType = objectio.SchemaTombstone
	}
	loc := stats.BlockLocation(uint16(blockID), 8192)
	bat, _, err = blockio.LoadOneBlock(
		ctx,
		fs,
		loc,
		metaType)
	return
}

func updateTombstoneBatch(bat *batch.Batch, start, end types.TS, mp *mpool.MPool) {
	bat.Vecs[0].Free(mp) // rowid
	//bat.Vecs[2].Free(mp) // phyaddr
	bat.Vecs = []*vector.Vector{bat.Vecs[1], bat.Vecs[2]}
	bat.Attrs = []string{
		catalog.AttrPKVal,
		catalog.AttrCommitTs}
	applyTSFilterForBatch(bat, 1, start, end)
	sortBatch(bat, 1, mp)
}
func updateDataBatch(bat *batch.Batch, start, end types.TS, mp *mpool.MPool) {
	bat.Vecs[len(bat.Vecs)-2].Free(mp) // rowid
	bat.Vecs = append(bat.Vecs[:len(bat.Vecs)-2], bat.Vecs[len(bat.Vecs)-1])
	applyTSFilterForBatch(bat, len(bat.Vecs)-1, start, end)
}
func updateCNTombstoneBatch(bat *batch.Batch, committs types.TS, mp *mpool.MPool) {
	var pk *vector.Vector
	for _, vec := range bat.Vecs {
		if vec.GetType().Oid != types.T_Rowid {
			pk = vec
		} else {
			vec.Free(mp)
		}
	}
	commitTS, err := vector.NewConstFixed(types.T_TS.ToType(), committs, pk.Length(), mp)
	if err != nil {
		return
	}
	bat.Vecs = []*vector.Vector{pk, commitTS}
	bat.Attrs = []string{catalog.AttrPKVal, catalog.AttrCommitTs}
}
func updateCNDataBatch(bat *batch.Batch, commitTS types.TS, mp *mpool.MPool) {
	commitTSVec, err := vector.NewConstFixed(types.T_TS.ToType(), commitTS, bat.Vecs[0].Length(), mp)
	if err != nil {
		return
	}
	bat.Vecs = append(bat.Vecs, commitTSVec)
}<|MERGE_RESOLUTION|>--- conflicted
+++ resolved
@@ -134,7 +134,6 @@
 	mp                 *mpool.MPool
 }
 
-<<<<<<< HEAD
 func NewCNObjectHandle(isTombstone bool, objects []*ObjectEntry, fs fileservice.FileService, mp *mpool.MPool) *CNObjectHandle {
 	return &CNObjectHandle{
 		isTombstone: isTombstone,
@@ -142,17 +141,6 @@
 		fs:          fs,
 		mp:          mp,
 	}
-=======
-func updateTombstoneBatch(bat *batch.Batch, start, end types.TS, mp *mpool.MPool) {
-	bat.Vecs[0].Free(mp) // rowid
-	//bat.Vecs[2].Free(mp) // phyaddr
-	bat.Vecs = []*vector.Vector{bat.Vecs[1], bat.Vecs[2]}
-	bat.Attrs = []string{
-		objectio.TombstoneAttr_PK_Attr,
-		objectio.DefaultCommitTS_Attr}
-	applyTSFilterForBatch(bat, 1, start, end, mp)
-	sortBatch(bat, 1, mp)
->>>>>>> 2eba2017
 }
 func (h *CNObjectHandle) isEnd() bool {
 	return h.objectOffsetCursor >= len(h.objects)
@@ -192,7 +180,6 @@
 	for j := 0; j < srcLen; j++ {
 		sels[j] = int64(j)
 	}
-<<<<<<< HEAD
 	for i, vec := range (*bat).Vecs {
 		src := data.Vecs[i]
 		vec.Union(src, sels, mp)
@@ -203,10 +190,6 @@
 		h.objectOffsetCursor++
 	}
 	return
-=======
-	bat.Vecs = []*vector.Vector{pk, commitTS}
-	bat.Attrs = []string{objectio.TombstoneAttr_PK_Attr, objectio.DefaultCommitTS_Attr}
->>>>>>> 2eba2017
 }
 func (h *CNObjectHandle) NextTS() types.TS {
 	if h.isEnd() {
