--- conflicted
+++ resolved
@@ -72,277 +72,6 @@
 	minTS types.TS
 }
 
-<<<<<<< HEAD
-// sharedStates is shared among all PartitionStates
-type sharedStates struct {
-	sync.Mutex
-	// last block flush timestamp for table
-	lastFlushTimestamp types.TS
-}
-
-// RowEntry represents a version of a row
-type RowEntry struct {
-	BlockID types.Blockid // we need to iter by block id, so put it first to allow faster iteration
-	RowID   types.Rowid
-	Time    types.TS
-
-	ID                int64 // a unique version id, for primary index building and validating
-	Deleted           bool
-	Batch             *batch.Batch
-	Offset            int64
-	PrimaryIndexBytes []byte
-}
-
-func (r RowEntry) Less(than RowEntry) bool {
-	// asc
-	cmp := r.BlockID.Compare(than.BlockID)
-	if cmp < 0 {
-		return true
-	}
-	if cmp > 0 {
-		return false
-	}
-	// asc
-	if r.RowID.Less(than.RowID) {
-		return true
-	}
-	if than.RowID.Less(r.RowID) {
-		return false
-	}
-	// desc
-	if than.Time.Less(&r.Time) {
-		return true
-	}
-	if r.Time.Less(&than.Time) {
-		return false
-	}
-	return false
-}
-
-type BlockDeltaEntry struct {
-	BlockID types.Blockid
-
-	CommitTs types.TS
-	DeltaLoc objectio.ObjectLocation
-}
-
-func (b BlockDeltaEntry) Less(than BlockDeltaEntry) bool {
-	return b.BlockID.Compare(than.BlockID) < 0
-}
-
-func (b BlockDeltaEntry) DeltaLocation() objectio.Location {
-	return b.DeltaLoc[:]
-}
-
-type ObjectInfo struct {
-	objectio.ObjectStats
-
-	Appendable  bool
-	Sorted      bool
-	HasDeltaLoc bool
-	CommitTS    types.TS
-	CreateTime  types.TS
-	DeleteTime  types.TS
-}
-
-func (o ObjectInfo) String() string {
-	return fmt.Sprintf(
-		"%s; appendable: %v; sorted: %v; commitTS: %s; createTS: %s; deleteTS: %s",
-		o.ObjectStats.String(), o.Appendable, o.Sorted, o.CommitTS.ToString(),
-		o.CreateTime.ToString(), o.DeleteTime.ToString())
-}
-
-func (o ObjectInfo) Location() objectio.Location {
-	return o.ObjectLocation()
-}
-
-type ObjectEntry struct {
-	ObjectInfo
-}
-
-func (o ObjectEntry) Less(than ObjectEntry) bool {
-	return bytes.Compare((*o.ObjectShortName())[:], (*than.ObjectShortName())[:]) < 0
-}
-
-func (o ObjectEntry) IsEmpty() bool {
-	return o.Size() == 0
-}
-
-func (o *ObjectEntry) Visible(ts types.TS) bool {
-	return o.CreateTime.LessEq(&ts) &&
-		(o.DeleteTime.IsEmpty() || ts.Less(&o.DeleteTime))
-}
-
-func (o ObjectEntry) Location() objectio.Location {
-	return o.ObjectLocation()
-}
-
-func (o ObjectInfo) StatsValid() bool {
-	return o.ObjectStats.Rows() != 0
-}
-
-type ObjectIndexByCreateTSEntry struct {
-	ObjectInfo
-}
-
-func (o ObjectIndexByCreateTSEntry) Less(than ObjectIndexByCreateTSEntry) bool {
-	//asc
-	if o.CreateTime.Less(&than.CreateTime) {
-
-		return true
-	}
-	if than.CreateTime.Less(&o.CreateTime) {
-		return false
-	}
-
-	cmp := bytes.Compare(o.ObjectShortName()[:], than.ObjectShortName()[:])
-	if cmp < 0 {
-		return true
-	}
-	if cmp > 0 {
-		return false
-	}
-	return false
-}
-
-func (o *ObjectIndexByCreateTSEntry) Visible(ts types.TS) bool {
-	return o.CreateTime.LessEq(&ts) &&
-		(o.DeleteTime.IsEmpty() || ts.Less(&o.DeleteTime))
-}
-
-type PrimaryIndexEntry struct {
-	Bytes      []byte
-	RowEntryID int64
-
-	// fields for validating
-	BlockID types.Blockid
-	RowID   types.Rowid
-	Time    types.TS
-}
-
-func (p *PrimaryIndexEntry) Less(than *PrimaryIndexEntry) bool {
-	if res := bytes.Compare(p.Bytes, than.Bytes); res < 0 {
-		return true
-	} else if res > 0 {
-		return false
-	}
-	return p.RowEntryID < than.RowEntryID
-}
-
-type ObjectIndexByTSEntry struct {
-	Time         types.TS // insert or delete time
-	ShortObjName objectio.ObjectNameShort
-
-	IsDelete     bool
-	IsAppendable bool
-}
-
-func (b ObjectIndexByTSEntry) Less(than ObjectIndexByTSEntry) bool {
-	// asc
-	if b.Time.Less(&than.Time) {
-		return true
-	}
-	if than.Time.Less(&b.Time) {
-		return false
-	}
-
-	cmp := bytes.Compare(b.ShortObjName[:], than.ShortObjName[:])
-	if cmp < 0 {
-		return true
-	}
-	if cmp > 0 {
-		return false
-	}
-
-	//if b.IsDelete && !than.IsDelete {
-	//	return true
-	//}
-	//if !b.IsDelete && than.IsDelete {
-	//	return false
-	//}
-
-	return false
-}
-
-func NewPartitionState(
-	service string,
-	noData bool,
-	tid uint64,
-) *PartitionState {
-	opts := btree.Options{
-		Degree: 64,
-	}
-	return &PartitionState{
-		service:         service,
-		tid:             tid,
-		noData:          noData,
-		rows:            btree.NewBTreeGOptions((RowEntry).Less, opts),
-		dataObjects:     btree.NewBTreeGOptions((ObjectEntry).Less, opts),
-		blockDeltas:     btree.NewBTreeGOptions((BlockDeltaEntry).Less, opts),
-		primaryIndex:    btree.NewBTreeGOptions((*PrimaryIndexEntry).Less, opts),
-		objectIndexByTS: btree.NewBTreeGOptions((ObjectIndexByTSEntry).Less, opts),
-		shared:          new(sharedStates),
-	}
-}
-
-func (p *PartitionState) Copy() *PartitionState {
-	state := PartitionState{
-		service:         p.service,
-		tid:             p.tid,
-		rows:            p.rows.Copy(),
-		dataObjects:     p.dataObjects.Copy(),
-		blockDeltas:     p.blockDeltas.Copy(),
-		primaryIndex:    p.primaryIndex.Copy(),
-		noData:          p.noData,
-		objectIndexByTS: p.objectIndexByTS.Copy(),
-		shared:          p.shared,
-		start:           p.start,
-		end:             p.end,
-	}
-	if len(p.checkpoints) > 0 {
-		state.checkpoints = make([]string, len(p.checkpoints))
-		copy(state.checkpoints, p.checkpoints)
-	}
-	return &state
-}
-
-func (p *PartitionState) Checkpoints() []string {
-	return p.checkpoints
-}
-
-func (p *PartitionState) RowExists(rowID types.Rowid, ts types.TS) bool {
-	iter := p.rows.Iter()
-	defer iter.Release()
-
-	blockID := rowID.CloneBlockID()
-	for ok := iter.Seek(RowEntry{
-		BlockID: blockID,
-		RowID:   rowID,
-		Time:    ts,
-	}); ok; ok = iter.Next() {
-		entry := iter.Item()
-		if entry.BlockID != blockID {
-			break
-		}
-		if entry.RowID != rowID {
-			break
-		}
-		if entry.Time.Greater(&ts) {
-			// not visible
-			continue
-		}
-		if entry.Deleted {
-			// deleted
-			return false
-		}
-		return true
-	}
-
-	return false
-}
-
-=======
->>>>>>> a4509ea6
 func (p *PartitionState) HandleLogtailEntry(
 	ctx context.Context,
 	fs fileservice.FileService,
