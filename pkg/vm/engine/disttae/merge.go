// Copyright 2022 Matrix Origin
//
// Licensed under the Apache License, Version 2.0 (the "License");
// you may not use this file except in compliance with the License.
// You may obtain a copy of the License at
//
//      http://www.apache.org/licenses/LICENSE-2.0
//
// Unless required by applicable law or agreed to in writing, software
// distributed under the License is distributed on an "AS IS" BASIS,
// WITHOUT WARRANTIES OR CONDITIONS OF ANY KIND, either express or implied.
// See the License for the specific language governing permissions and
// limitations under the License.

package disttae

import (
	"context"
	"fmt"
	"strings"
	"sync/atomic"

	"github.com/matrixorigin/matrixone/pkg/logutil"
	"github.com/matrixorigin/matrixone/pkg/vm/engine"

	"github.com/matrixorigin/matrixone/pkg/catalog"
	"github.com/matrixorigin/matrixone/pkg/common/mpool"
	"github.com/matrixorigin/matrixone/pkg/container/batch"
	"github.com/matrixorigin/matrixone/pkg/container/nulls"
	"github.com/matrixorigin/matrixone/pkg/container/types"
	"github.com/matrixorigin/matrixone/pkg/container/vector"
	"github.com/matrixorigin/matrixone/pkg/fileservice"
	"github.com/matrixorigin/matrixone/pkg/objectio"
	"github.com/matrixorigin/matrixone/pkg/pb/api"
	"github.com/matrixorigin/matrixone/pkg/vm/engine/disttae/logtailreplay"
	"github.com/matrixorigin/matrixone/pkg/vm/engine/tae/blockio"
	"github.com/matrixorigin/matrixone/pkg/vm/engine/tae/mergesort"
	"github.com/matrixorigin/matrixone/pkg/vm/engine/tae/options"
	"github.com/matrixorigin/matrixone/pkg/vm/process"
)

var gTaskID atomic.Uint64

type cnMergeTask struct {
	taskId uint64 // only unique in a process
	host   *txnTable
	// txn
	snapshot types.TS // start ts, fixed
<<<<<<< HEAD
	state    *logtailreplay.PartitionStateInProgress
=======
	ds       engine.DataSource
>>>>>>> d9adaec0
	proc     *process.Process

	// schema
	version     uint32       // version
	colseqnums  []uint16     // no rowid column
	coltypes    []types.Type // no rowid column
	colattrs    []string     // no rowid column
	sortkeyPos  int          // (composite) primary key, cluster by etc. -1 meas no sort key
	sortkeyIsPK bool

	doTransfer bool

	// targets
	targets []logtailreplay.ObjectInfo

	// commit things
	commitEntry  *api.MergeCommitEntry
	transferMaps api.TransferMaps

	// auxiliaries
	fs fileservice.FileService

	blkCnts  []int
	blkIters []*StatsBlkIter

	targetObjSize uint32
}

func newCNMergeTask(
	ctx context.Context,
	tbl *txnTable,
	snapshot types.TS,
	state *logtailreplay.PartitionStateInProgress,
	sortkeyPos int,
	sortkeyIsPK bool,
	targets []logtailreplay.ObjectInfo,
	targetObjSize uint32,
) (*cnMergeTask, error) {
	relData := NewEmptyBlockListRelationData()
	relData.AppendBlockInfo(objectio.EmptyBlockInfo)
	source, err := tbl.buildLocalDataSource(ctx, 0, relData, Policy_CheckAll)
	if err != nil {
		return nil, err
	}

	proc := tbl.proc.Load()
	attrs := make([]string, 0, len(tbl.seqnums))
	for i := 0; i < len(tbl.tableDef.Cols)-1; i++ {
		attrs = append(attrs, tbl.tableDef.Cols[i].Name)
	}
	fs := proc.Base.FileService

	blkCnts := make([]int, len(targets))
	blkIters := make([]*StatsBlkIter, len(targets))
	for i, objInfo := range targets {
		blkCnts[i] = int(objInfo.BlkCnt())

		loc := objInfo.ObjectLocation()
		meta, err := objectio.FastLoadObjectMeta(ctx, &loc, false, fs)
		if err != nil {
			return nil, err
		}

		blkIters[i] = NewStatsBlkIter(&objInfo.ObjectStats, meta.MustDataMeta())
	}
	return &cnMergeTask{
		taskId:      gTaskID.Add(1),
		host:        tbl,
		snapshot:    snapshot,
		ds:          source,
		proc:        proc,
		version:     tbl.version,
		colseqnums:  tbl.seqnums,
		coltypes:    tbl.typs,
		colattrs:    attrs,
		sortkeyPos:  sortkeyPos,
		sortkeyIsPK: sortkeyIsPK,
		targets:     targets,
		fs:          fs,
		blkCnts:     blkCnts,
		blkIters:    blkIters,

		targetObjSize: targetObjSize,
		doTransfer:    !strings.Contains(tbl.comment, catalog.MO_COMMENT_NO_DEL_HINT),
	}, nil
}

func (t *cnMergeTask) Name() string {
	return fmt.Sprintf("[MT-%d]%d-%s", t.taskId, t.host.tableId, t.host.tableName)
}

func (t *cnMergeTask) DoTransfer() bool {
	return t.doTransfer
}
func (t *cnMergeTask) GetObjectCnt() int {
	return len(t.targets)
}

func (t *cnMergeTask) GetBlkCnts() []int {
	return t.blkCnts
}

func (t *cnMergeTask) GetAccBlkCnts() []int {
	accCnt := make([]int, 0, len(t.targets))
	acc := 0
	for _, objInfo := range t.targets {
		accCnt = append(accCnt, acc)
		acc += int(objInfo.BlkCnt())
	}
	return accCnt
}

func (t *cnMergeTask) GetBlockMaxRows() uint32 {
	return options.DefaultBlockMaxRows
}

func (t *cnMergeTask) GetObjectMaxBlocks() uint16 {
	return options.DefaultBlocksPerObject
}

func (t *cnMergeTask) GetTargetObjSize() uint32 {
	return t.targetObjSize
}

func (t *cnMergeTask) GetSortKeyType() types.Type {
	if t.sortkeyPos >= 0 {
		return t.coltypes[t.sortkeyPos]
	}
	return types.Type{}
}

func (t *cnMergeTask) LoadNextBatch(ctx context.Context, objIdx uint32) (*batch.Batch, *nulls.Nulls, func(), error) {
	iter := t.blkIters[objIdx]
	if iter.Next() {
		blk := iter.Entry()
		// update delta location
		obj := t.targets[objIdx]
		blk.Sorted = obj.Sorted
		blk.EntryState = obj.EntryState
		blk.CommitTs = obj.CommitTS
		return t.readblock(ctx, &blk)
	}
	return nil, nil, nil, mergesort.ErrNoMoreBlocks
}

func (t *cnMergeTask) GetCommitEntry() *api.MergeCommitEntry {
	if t.commitEntry == nil {
		return t.prepareCommitEntry()
	}
	return t.commitEntry
}

func (t *cnMergeTask) InitTransferMaps(blkCnt int) {
	t.transferMaps = make(api.TransferMaps, blkCnt)
	for i := range t.transferMaps {
		t.transferMaps[i] = make(api.TransferMap, t.GetBlockMaxRows())
	}
}

func (t *cnMergeTask) GetTransferMaps() api.TransferMaps {
	return t.transferMaps
}

// impl DisposableVecPool
func (t *cnMergeTask) GetVector(typ *types.Type) (*vector.Vector, func()) {
	v := t.proc.GetVector(*typ)
	return v, func() { t.proc.PutVector(v) }
}

func (t *cnMergeTask) GetMPool() *mpool.MPool {
	return t.proc.GetMPool()
}

func (t *cnMergeTask) HostHintName() string { return "CN" }

func (t *cnMergeTask) GetTotalSize() uint64 {
	totalSize := uint64(0)
	for _, obj := range t.targets {
		totalSize += uint64(obj.OriginSize())
	}
	return totalSize
}

func (t *cnMergeTask) GetTotalRowCnt() uint32 {
	totalRowCnt := uint32(0)
	for _, obj := range t.targets {
		totalRowCnt += obj.Rows()
	}
	return totalRowCnt
}

func (t *cnMergeTask) prepareCommitEntry() *api.MergeCommitEntry {
	commitEntry := &api.MergeCommitEntry{}
	commitEntry.DbId = t.host.db.databaseId
	commitEntry.TblId = t.host.tableId
	commitEntry.TableName = t.host.tableName
	commitEntry.StartTs = t.snapshot.ToTimestamp()
	for _, o := range t.targets {
		commitEntry.MergedObjs = append(commitEntry.MergedObjs, o.ObjectStats.Clone().Marshal())
	}
	t.commitEntry = commitEntry
	// leave mapping to ReadMergeAndWrite
	return commitEntry
}

func (t *cnMergeTask) PrepareNewWriter() *blockio.BlockWriter {
	return mergesort.GetNewWriter(t.fs, t.version, t.colseqnums, t.sortkeyPos, t.sortkeyIsPK, false) // TODO obj.isTombstone
}

// readblock reads block data. there is no rowid column, no ablk
func (t *cnMergeTask) readblock(ctx context.Context, info *objectio.BlockInfo) (bat *batch.Batch, dels *nulls.Nulls, release func(), err error) {
	// read data
	bat, dels, release, err = blockio.BlockDataReadNoCopy(
		ctx, "", info, t.ds, t.colseqnums, t.coltypes,
		info.CommitTs, t.fs, t.proc.GetMPool(), nil, fileservice.Policy(0))
	if err != nil {
		logutil.Infof("read block data failed: %v", err.Error())
		return
	}
	bat.SetAttributes(t.colattrs)
	return
}<|MERGE_RESOLUTION|>--- conflicted
+++ resolved
@@ -46,11 +46,7 @@
 	host   *txnTable
 	// txn
 	snapshot types.TS // start ts, fixed
-<<<<<<< HEAD
-	state    *logtailreplay.PartitionStateInProgress
-=======
 	ds       engine.DataSource
->>>>>>> d9adaec0
 	proc     *process.Process
 
 	// schema
@@ -257,7 +253,7 @@
 }
 
 func (t *cnMergeTask) PrepareNewWriter() *blockio.BlockWriter {
-	return mergesort.GetNewWriter(t.fs, t.version, t.colseqnums, t.sortkeyPos, t.sortkeyIsPK, false) // TODO obj.isTombstone
+	return mergesort.GetNewWriter(t.fs, t.version, t.colseqnums, t.sortkeyPos, t.sortkeyIsPK, false)// TODO obj.isTombstone
 }
 
 // readblock reads block data. there is no rowid column, no ablk
