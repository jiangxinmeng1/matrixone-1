// Copyright 2022 Matrix Origin
//
// Licensed under the Apache License, Version 2.0 (the "License");
// you may not use this file except in compliance with the License.
// You may obtain a copy of the License at
//
//      http://www.apache.org/licenses/LICENSE-2.0
//
// Unless required by applicable law or agreed to in writing, software
// distributed under the License is distributed on an "AS IS" BASIS,
// WITHOUT WARRANTIES OR CONDITIONS OF ANY KIND, either express or implied.
// See the License for the specific language governing permissions and
// limitations under the License.

package disttae

import (
	"context"
	"fmt"
	"strconv"
	"strings"
	"sync"
	"sync/atomic"
	"time"
	"unsafe"

	"github.com/docker/go-units"
	"github.com/matrixorigin/matrixone/pkg/catalog"
	"github.com/matrixorigin/matrixone/pkg/common/moerr"
	"github.com/matrixorigin/matrixone/pkg/common/mpool"
	commonUtil "github.com/matrixorigin/matrixone/pkg/common/util"
	"github.com/matrixorigin/matrixone/pkg/container/batch"
	"github.com/matrixorigin/matrixone/pkg/container/types"
	"github.com/matrixorigin/matrixone/pkg/container/vector"
	"github.com/matrixorigin/matrixone/pkg/defines"
	"github.com/matrixorigin/matrixone/pkg/fileservice"
	"github.com/matrixorigin/matrixone/pkg/logutil"
	"github.com/matrixorigin/matrixone/pkg/objectio"
	"github.com/matrixorigin/matrixone/pkg/pb/api"
	"github.com/matrixorigin/matrixone/pkg/pb/plan"
	pb "github.com/matrixorigin/matrixone/pkg/pb/statsinfo"
	"github.com/matrixorigin/matrixone/pkg/sql/colexec"
	"github.com/matrixorigin/matrixone/pkg/sql/colexec/deletion"
	plan2 "github.com/matrixorigin/matrixone/pkg/sql/plan"
	"github.com/matrixorigin/matrixone/pkg/sql/plan/rule"
	"github.com/matrixorigin/matrixone/pkg/sql/util"
	"github.com/matrixorigin/matrixone/pkg/txn/client"
	"github.com/matrixorigin/matrixone/pkg/txn/trace"
	"github.com/matrixorigin/matrixone/pkg/util/errutil"
	v2 "github.com/matrixorigin/matrixone/pkg/util/metric/v2"
	"github.com/matrixorigin/matrixone/pkg/vm/engine"
	"github.com/matrixorigin/matrixone/pkg/vm/engine/disttae/cache"
	"github.com/matrixorigin/matrixone/pkg/vm/engine/disttae/logtailreplay"
	"github.com/matrixorigin/matrixone/pkg/vm/engine/tae/blockio"
	"github.com/matrixorigin/matrixone/pkg/vm/engine/tae/common"
	"github.com/matrixorigin/matrixone/pkg/vm/engine/tae/index"
	"github.com/matrixorigin/matrixone/pkg/vm/engine/tae/mergesort"
	"github.com/matrixorigin/matrixone/pkg/vm/process"
	"go.uber.org/zap"
)

const (
	AllColumns = "*"
)

var traceFilterExprInterval atomic.Uint64
var traceFilterExprInterval2 atomic.Uint64

var _ engine.Relation = new(txnTable)

func (tbl *txnTable) getEngine() engine.Engine {
	return tbl.getTxn().engine
}

func (tbl *txnTable) getTxn() *Transaction {
	return tbl.db.getTxn()
}

func (tbl *txnTable) Stats(ctx context.Context, sync bool) (*pb.StatsInfo, error) {
	_, err := tbl.getPartitionState(ctx)
	if err != nil {
		logutil.Errorf("failed to get partition state of table %d: %v", tbl.tableId, err)
		return nil, err
	}
	if !tbl.db.op.IsSnapOp() {
		e := tbl.getEngine()
		return e.Stats(ctx, pb.StatsInfoKey{
			DatabaseID: tbl.db.databaseId,
			TableID:    tbl.tableId,
		}, sync), nil
	}
	info, err := tbl.stats(ctx)
	if err != nil {
		return nil, err
	}
	return info, nil
}

func (tbl *txnTable) stats(ctx context.Context) (*pb.StatsInfo, error) {
	partitionState, err := tbl.getPartitionState(ctx)
	if err != nil {
		return nil, err
	}
	e := tbl.db.getEng()
	var partitionsTableDef []*plan2.TableDef
	var approxObjectNum int64
	if tbl.partitioned > 0 {
		partitionInfo := &plan2.PartitionByDef{}
		if err := partitionInfo.UnMarshalPartitionInfo([]byte(tbl.partition)); err != nil {
			logutil.Errorf("failed to unmarshal partition table: %v", err)
			return nil, err
		}
		for _, partitionTableName := range partitionInfo.PartitionTableNames {
			partitionTable, err := tbl.db.Relation(ctx, partitionTableName, nil)
			if err != nil {
				return nil, err
			}
			ptbl, ok := partitionTable.(*txnTable)
			if !ok {
				delegate := partitionTable.(*txnTableDelegate)
				ptbl = delegate.origin
			}
			partitionsTableDef = append(partitionsTableDef, ptbl.tableDef)
			ps, err := ptbl.getPartitionState(ctx)
			if err != nil {
				return nil, err
			}
			approxObjectNum += int64(ps.ApproxObjectsNum())
		}
	} else {
		approxObjectNum = int64(partitionState.ApproxObjectsNum())
	}

	if approxObjectNum == 0 {
		// There are no objects flushed yet.
		return nil, nil
	}

	stats := plan2.NewStatsInfo()
	req := newUpdateStatsRequest(
		tbl.tableDef,
		partitionsTableDef,
		partitionState,
		e.fs,
		types.TimestampToTS(tbl.db.op.SnapshotTS()),
		approxObjectNum,
		stats,
	)
	if err := UpdateStats(ctx, req, nil); err != nil {
		logutil.Errorf("failed to init stats info for table %d", tbl.tableId)
		return nil, err
	}
	return stats, nil
}

func (tbl *txnTable) Rows(ctx context.Context) (uint64, error) {
	var rows uint64
	deletes := make(map[types.Rowid]struct{})

	rows += tbl.getUncommittedRows(deletes)

	v, err := tbl.getCommittedRows(
		ctx,
		deletes,
	)
	if err != nil {
		return 0, err
	}

	return v + rows, nil
}

func (tbl *txnTable) Size(ctx context.Context, columnName string) (uint64, error) {
	ts := types.TimestampToTS(tbl.db.op.SnapshotTS())
	part, err := tbl.getPartitionState(ctx)
	if err != nil {
		return 0, err
	}

	szInPart := uint64(0)
	neededCols := make(map[string]*plan.ColDef)
	cols := tbl.GetTableDef(ctx).Cols
	found := false

	for i := range cols {
		if columnName == AllColumns || cols[i].Name == columnName {
			neededCols[cols[i].Name] = cols[i]
			found = true
		}
	}

	if !found {
		return 0, moerr.NewInvalidInput(ctx, "bad input column name %v", columnName)
	}

	deletes := make(map[types.Rowid]struct{})
	tbl.getTxn().forEachTableWrites(
		tbl.db.databaseId,
		tbl.tableId,
		tbl.getTxn().GetSnapshotWriteOffset(),
		func(entry Entry) {
			if entry.typ == INSERT || entry.typ == INSERT_TXN {
				for i, s := range entry.bat.Attrs {
					if _, ok := neededCols[s]; ok {
						szInPart += uint64(entry.bat.Vecs[i].Size())
					}
				}
			} else {
				if entry.bat.GetVector(0).GetType().Oid == types.T_Rowid {
					// CASE:
					// create table t1(a int);
					// begin;
					// truncate t1; //txnDatabase.Truncate will DELETE mo_tables
					// show tables; // t1 must be shown
					if entry.databaseId == catalog.MO_CATALOG_ID &&
						entry.tableId == catalog.MO_TABLES_ID &&
						entry.truncate {
						return
					}
					vs := vector.MustFixedCol[types.Rowid](entry.bat.GetVector(0))
					for _, v := range vs {
						deletes[v] = struct{}{}
					}
				}
			}
		})

	iter := part.NewRowsIter(ts, nil, false)
	defer func() { _ = iter.Close() }()
	for iter.Next() {
		entry := iter.Entry()
		if _, ok := deletes[entry.RowID]; ok {
			continue
		}

		for i, s := range entry.Batch.Attrs {
			if _, ok := neededCols[s]; ok {
				szInPart += uint64(entry.Batch.Vecs[i].Size() / entry.Batch.Vecs[i].Length())
			}
		}
	}

	s, _ := tbl.Stats(ctx, true)
	if s == nil {
		return szInPart, nil
	}
	if columnName == AllColumns {
		var ret uint64
		for _, z := range s.SizeMap {
			ret += z
		}
		return ret + szInPart, nil
	}
	sz, ok := s.SizeMap[columnName]
	if !ok {
		return 0, moerr.NewInvalidInput(ctx, "bad input column name %v", columnName)
	}
	return sz + szInPart, nil
}

func ForeachVisibleDataObject(
	state *logtailreplay.PartitionState,
	ts types.TS,
	fn func(obj logtailreplay.ObjectEntry) error,
	executor ConcurrentExecutor,
) (err error) {
	iter, err := state.NewObjectsIter(ts, true)
	if err != nil {
		return err
	}
	defer iter.Close()
	var wg sync.WaitGroup
	for iter.Next() {
		entry := iter.Entry()
		if executor != nil {
			wg.Add(1)
			executor.AppendTask(func() error {
				defer wg.Done()
				return fn(entry)
			})
		} else {
			if err = fn(entry); err != nil {
				break
			}
		}
	}
	if executor != nil {
		wg.Wait()
	}
	return
}

// not accurate!  only used by stats
func (tbl *txnTable) ApproxObjectsNum(ctx context.Context) int {
	part, err := tbl.getPartitionState(ctx)
	if err != nil {
		return 0
	}
	return part.ApproxObjectsNum()
}

func (tbl *txnTable) MaxAndMinValues(ctx context.Context) ([][2]any, []uint8, error) {
	var (
		err  error
		part *logtailreplay.PartitionState
	)
	if part, err = tbl.getPartitionState(ctx); err != nil {
		return nil, nil, err
	}

	var inited bool
	cols := tbl.GetTableDef(ctx).GetCols()
	dataLength := len(cols) - 1

	tableVal := make([][2]any, dataLength)
	tableTypes := make([]uint8, dataLength)
	zms := make([]objectio.ZoneMap, dataLength)

	var meta objectio.ObjectDataMeta
	var objMeta objectio.ObjectMeta
	fs, err := fileservice.Get[fileservice.FileService](
		tbl.getTxn().proc.Base.FileService,
		defines.SharedFileServiceName)
	if err != nil {
		return nil, nil, err
	}
	var updateMu sync.Mutex
	onObjFn := func(obj logtailreplay.ObjectEntry) error {
		var err error
		location := obj.Location()
		if objMeta, err = objectio.FastLoadObjectMeta(ctx, &location, false, fs); err != nil {
			return err
		}
		updateMu.Lock()
		defer updateMu.Unlock()
		meta = objMeta.MustDataMeta()
		if inited {
			for idx := range zms {
				zm := meta.MustGetColumn(uint16(cols[idx].Seqnum)).ZoneMap()
				if !zm.IsInited() {
					continue
				}
				index.UpdateZM(zms[idx], zm.GetMaxBuf())
				index.UpdateZM(zms[idx], zm.GetMinBuf())
			}
		} else {
			for idx := range zms {
				zms[idx] = meta.MustGetColumn(uint16(cols[idx].Seqnum)).ZoneMap()
				tableTypes[idx] = uint8(cols[idx].Typ.Id)
			}
			inited = true
		}

		return nil
	}

	if err = ForeachVisibleDataObject(
		part,
		types.TimestampToTS(tbl.db.op.SnapshotTS()),
		onObjFn,
		nil,
	); err != nil {
		return nil, nil, err
	}

	if !inited {
		return nil, nil, moerr.NewInvalidInputNoCtx("table meta is nil")
	}

	for idx, zm := range zms {
		tableVal[idx] = [2]any{zm.GetMin(), zm.GetMax()}
	}

	return tableVal, tableTypes, nil
}

func (tbl *txnTable) GetColumMetadataScanInfo(ctx context.Context, name string) ([]*plan.MetadataScanInfo, error) {
	state, err := tbl.getPartitionState(ctx)
	if err != nil {
		return nil, err
	}

	cols := tbl.GetTableDef(ctx).GetCols()
	found := false
	n := 0
	for _, c := range cols {
		// TODO: We can keep hidden column but need a better way to know
		// whether it has the colmeta or not
		if !c.Hidden && (c.Name == name || name == AllColumns) {
			n++
			found = true
		}
	}
	if !found {
		return nil, moerr.NewInvalidInput(ctx, "bad input column name %v", name)
	}

	needCols := make([]*plan.ColDef, 0, n)
	for _, c := range cols {
		if !c.Hidden && (c.Name == name || name == AllColumns) {
			needCols = append(needCols, c)
		}
	}

	fs, err := fileservice.Get[fileservice.FileService](
		tbl.getTxn().proc.Base.FileService,
		defines.SharedFileServiceName)
	if err != nil {
		return nil, err
	}
	infoList := make([]*plan.MetadataScanInfo, 0, state.ApproxObjectsNum())
	var updateMu sync.Mutex
	onObjFn := func(obj logtailreplay.ObjectEntry) error {
		createTs, err := obj.CreateTime.Marshal()
		if err != nil {
			return err
		}
		deleteTs, err := obj.DeleteTime.Marshal()
		if err != nil {
			return err
		}

		location := obj.Location()
		objName := location.Name().String()

		if name == AllColumns && obj.StatsValid() {
			// no need to load object meta
			for _, col := range needCols {
				infoList = append(infoList, &plan.MetadataScanInfo{
					ColName:    col.Name,
					IsHidden:   col.Hidden,
					ObjectName: objName,
					ObjLoc:     location,
					CreateTs:   createTs,
					DeleteTs:   deleteTs,
					RowCnt:     int64(obj.Rows()),
					ZoneMap:    objectio.EmptyZm[:],
				})
			}
			return nil
		}

		objMeta, err := objectio.FastLoadObjectMeta(ctx, &location, false, fs)
		if err != nil {
			return err
		}
		updateMu.Lock()
		defer updateMu.Unlock()
		meta := objMeta.MustDataMeta()
		rowCnt := int64(meta.BlockHeader().Rows())

		for _, col := range needCols {
			colMeta := meta.MustGetColumn(uint16(col.Seqnum))
			infoList = append(infoList, &plan.MetadataScanInfo{
				ColName:      col.Name,
				IsHidden:     col.Hidden,
				ObjectName:   objName,
				ObjLoc:       location,
				CreateTs:     createTs,
				DeleteTs:     deleteTs,
				RowCnt:       rowCnt,
				NullCnt:      int64(colMeta.NullCnt()),
				CompressSize: int64(colMeta.Location().Length()),
				OriginSize:   int64(colMeta.Location().OriginSize()),
				ZoneMap:      colMeta.ZoneMap(),
			})
		}
		return nil
	}

	if err = ForeachVisibleDataObject(
		state,
		types.TimestampToTS(tbl.db.op.SnapshotTS()),
		onObjFn,
		nil,
	); err != nil {
		return nil, err
	}

	var logStr string
	for i, col := range needCols {
		if i > 0 {
			logStr += ", "
		}
		logStr += col.GetName()
	}
	logutil.Infof("cols in GetColumMetadataScanInfo: %s, result len: %d", logStr, len(infoList))

	return infoList, nil
}

func (tbl *txnTable) GetDirtyPersistedBlks(state *logtailreplay.PartitionState) []types.Blockid {
	tbl.getTxn().blockId_tn_delete_metaLoc_batch.RLock()
	defer tbl.getTxn().blockId_tn_delete_metaLoc_batch.RUnlock()

	dirtyBlks := make([]types.Blockid, 0)
	for blk := range tbl.getTxn().blockId_tn_delete_metaLoc_batch.data {
		if !state.BlockPersisted(blk) {
			continue
		}
		dirtyBlks = append(dirtyBlks, blk)
	}
	return dirtyBlks
}

func (tbl *txnTable) LoadDeletesForBlock(bid types.Blockid, offsets *[]int64) (err error) {
	tbl.getTxn().blockId_tn_delete_metaLoc_batch.RLock()
	defer tbl.getTxn().blockId_tn_delete_metaLoc_batch.RUnlock()

	bats, ok := tbl.getTxn().blockId_tn_delete_metaLoc_batch.data[bid]
	if !ok {
		return nil
	}
	for _, bat := range bats {
		vs, area := vector.MustVarlenaRawData(bat.GetVector(0))
		for i := range vs {
			location, err := blockio.EncodeLocationFromString(vs[i].UnsafeGetString(area))
			if err != nil {
				return err
			}
			rowIdBat, release, err := blockio.LoadColumns(
				tbl.getTxn().proc.Ctx,
				[]uint16{0},
				nil,
				tbl.getTxn().engine.fs,
				location,
				tbl.getTxn().proc.GetMPool(),
				fileservice.Policy(0))
			if err != nil {
				return err
			}
			defer release()
			rowIds := vector.MustFixedCol[types.Rowid](rowIdBat.GetVector(0))
			for _, rowId := range rowIds {
				_, offset := rowId.Decode()
				*offsets = append(*offsets, int64(offset))
			}
		}
	}
	return nil
}

// LoadDeletesForMemBlocksIn loads deletes for memory blocks whose data resides in PartitionState.rows
func (tbl *txnTable) LoadDeletesForMemBlocksIn(
	state *logtailreplay.PartitionState,
	deletesRowId map[types.Rowid]uint8) error {

	tbl.getTxn().blockId_tn_delete_metaLoc_batch.RLock()
	defer tbl.getTxn().blockId_tn_delete_metaLoc_batch.RUnlock()

	for blk, bats := range tbl.getTxn().blockId_tn_delete_metaLoc_batch.data {
		//if blk is in partitionState.blks, it means that blk is persisted.
		if state.BlockPersisted(blk) {
			continue
		}
		for _, bat := range bats {
			vs, area := vector.MustVarlenaRawData(bat.GetVector(0))
			for i := range vs {
				location, err := blockio.EncodeLocationFromString(vs[i].UnsafeGetString(area))
				if err != nil {
					return err
				}
				rowIdBat, release, err := blockio.LoadColumns(
					tbl.getTxn().proc.Ctx,
					[]uint16{0},
					nil,
					tbl.getTxn().engine.fs,
					location,
					tbl.getTxn().proc.GetMPool(),
					fileservice.Policy(0))
				if err != nil {
					return err
				}
				defer release()
				rowIds := vector.MustFixedCol[types.Rowid](rowIdBat.GetVector(0))
				for _, rowId := range rowIds {
					if deletesRowId != nil {
						deletesRowId[rowId] = 0
					}
				}
			}
		}

	}
	return nil
}

func (tbl *txnTable) GetEngineType() engine.EngineType {
	return engine.Disttae
}

func (tbl *txnTable) reset(newId uint64) {
	//if the table is truncated first time, the table id is saved into the oldTableId
	if tbl.oldTableId == 0 {
		tbl.oldTableId = tbl.tableId
	}
	tbl.tableId = newId
	tbl._partState.Store(nil)
}

func (tbl *txnTable) resetSnapshot() {
	tbl._partState.Store(nil)
}

// Ranges returns all unmodified blocks from the table.
// Parameters:
//   - ctx: Context used to control the lifecycle of the request.
//   - exprs: A slice of expressions used to filter data.
//   - txnOffset: Transaction offset used to specify the starting position for reading data.
func (tbl *txnTable) Ranges(ctx context.Context, exprs []*plan.Expr, txnOffset int) (ranges engine.Ranges, err error) {
	sid := tbl.proc.Load().GetService()
	start := time.Now()
	seq := tbl.db.op.NextSequence()
	trace.GetService(sid).AddTxnDurationAction(
		tbl.db.op,
		client.RangesEvent,
		seq,
		tbl.tableId,
		0,
		nil)

	defer func() {
		cost := time.Since(start)

		var (
			step, slowStep uint64
		)

		rangesLen := ranges.Len()
		if rangesLen < 5 {
			step = uint64(1)
		} else if rangesLen < 10 {
			step = uint64(5)
		} else if rangesLen < 20 {
			step = uint64(10)
		} else {
			slowStep = uint64(1)
		}
		tbl.enableLogFilterExpr.Store(false)
		if traceFilterExprInterval.Add(step) >= 500000 {
			traceFilterExprInterval.Store(0)
			tbl.enableLogFilterExpr.Store(true)
		}
		if traceFilterExprInterval2.Add(slowStep) >= 20 {
			traceFilterExprInterval2.Store(0)
			tbl.enableLogFilterExpr.Store(true)
		}

		if rangesLen >= 50 {
			tbl.enableLogFilterExpr.Store(true)
		}

		if tbl.enableLogFilterExpr.Load() {
			logutil.Info(
				"TXN-FILTER-RANGE-LOG",
				zap.String("name", tbl.tableDef.Name),
				zap.String("exprs", plan2.FormatExprs(exprs)),
				zap.Int("ranges-len", ranges.Len()),
				zap.Uint64("tbl-id", tbl.tableId),
				zap.String("txn", tbl.db.op.Txn().DebugString()),
			)
		}

		trace.GetService(sid).AddTxnAction(
			tbl.db.op,
			client.RangesEvent,
			seq,
			tbl.tableId,
			int64(ranges.Len()),
			"blocks",
			err)

		trace.GetService(sid).AddTxnDurationAction(
			tbl.db.op,
			client.RangesEvent,
			seq,
			tbl.tableId,
			cost,
			err)

		v2.TxnTableRangeDurationHistogram.Observe(cost.Seconds())
		if err != nil {
			logutil.Errorf("txn: %s, error: %v", tbl.db.op.Txn().DebugString(), err)
		}
	}()

	var blocks objectio.BlockInfoSlice
	ranges = &blocks

	// get the table's snapshot
	var part *logtailreplay.PartitionState
	if part, err = tbl.getPartitionState(ctx); err != nil {
		return
	}

	blocks.AppendBlockInfo(objectio.EmptyBlockInfo)

	if err = tbl.rangesOnePart(
		ctx,
		part,
		tbl.GetTableDef(ctx),
		exprs,
		&blocks,
		tbl.proc.Load(),
		txnOffset,
	); err != nil {
		return
	}
	return
}

// txn can read :
//  1. snapshot data:
//      1>. committed block data resides in S3.
//      2>. partition state data resides in memory. read by partitionReader.

//      deletes(rowids) for committed block exist in the following four places:
//      1. in delta location formed by TN writing S3. read by blockReader.
//      2. in CN's partition state, read by partitionReader.
//  	3. in txn's workspace(txn.writes) being deleted by txn, read by partitionReader.
//  	4. in delta location being deleted through CN writing S3, read by blockMergeReader.

//  2. data in txn's workspace:
//     1>.Raw batch data resides in txn.writes,read by partitionReader.
//     2>.CN blocks resides in S3, read by blockReader.

var slowPathCounter atomic.Int64

// rangesOnePart collect blocks which are visible to this txn,
// include committed blocks and uncommitted blocks by CN writing S3.
// notice that only clean blocks can be distributed into remote CNs.
func (tbl *txnTable) rangesOnePart(
	ctx context.Context,
	state *logtailreplay.PartitionState, // snapshot state of this transaction
	tableDef *plan.TableDef, // table definition (schema)
	exprs []*plan.Expr, // filter expression
	outBlocks *objectio.BlockInfoSlice, // output marshaled block list after filtering
	proc *process.Process, // process of this transaction
	txnOffset int,
) (err error) {
	var done bool
	// collect dirty blocks lazily
	var dirtyBlks map[types.Blockid]struct{}
	uncommittedObjects := tbl.collectUnCommittedObjects(txnOffset)

	if done, err = TryFastFilterBlocks(
		ctx,
		tbl,
		txnOffset,
		tbl.db.op.SnapshotTS(),
		tbl.tableDef,
		exprs,
		state,
		uncommittedObjects,
		&dirtyBlks,
		outBlocks,
		tbl.getTxn().engine.fs,
		tbl.proc.Load(),
	); err != nil {
		return err
	} else if done {
		return nil
	}

	if slowPathCounter.Add(1) >= 1000 {
		slowPathCounter.Store(0)
		logutil.Info(
			"SLOW-RANGES:",
			zap.String("table", tbl.tableDef.Name),
			zap.String("exprs", plan2.FormatExprs(exprs)),
		)
	}

	if dirtyBlks == nil {
		dirtyBlks = tbl.collectDirtyBlocks(state, uncommittedObjects, txnOffset)
	}

	// for dynamic parameter, substitute param ref and const fold cast expression here to improve performance
	newExprs, err := plan2.ConstandFoldList(exprs, tbl.proc.Load(), true)
	if err == nil {
		exprs = newExprs
	}

	var (
		objMeta    objectio.ObjectMeta
		zms        []objectio.ZoneMap
		vecs       []*vector.Vector
		skipObj    bool
		auxIdCnt   int32
		loadObjCnt uint32
		s3BlkCnt   uint32
	)

	defer func() {
		for i := range vecs {
			if vecs[i] != nil {
				vecs[i].Free(proc.Mp())
			}
		}
	}()

	// check if expr is monotonic, if not, we can skip evaluating expr for each block
	for _, expr := range exprs {
		auxIdCnt += plan2.AssignAuxIdForExpr(expr, auxIdCnt)
	}

	columnMap := make(map[int]int)
	if auxIdCnt > 0 {
		zms = make([]objectio.ZoneMap, auxIdCnt)
		vecs = make([]*vector.Vector, auxIdCnt)
		plan2.GetColumnMapByExprs(exprs, tableDef, columnMap)
	}

	errCtx := errutil.ContextWithNoReport(ctx, true)

	hasDeletes := len(dirtyBlks) > 0

	if err = ForeachSnapshotObjects(
		tbl.db.op.SnapshotTS(),
		func(obj logtailreplay.ObjectInfo, isCommitted bool) (err2 error) {
			var meta objectio.ObjectDataMeta
			skipObj = false

			s3BlkCnt += obj.BlkCnt()
			if auxIdCnt > 0 {
				location := obj.ObjectLocation()
				loadObjCnt++
				if objMeta, err2 = objectio.FastLoadObjectMeta(
					errCtx, &location, false, tbl.getTxn().engine.fs,
				); err2 != nil {
					return
				}

				meta = objMeta.MustDataMeta()
				// here we only eval expr on the object meta if it has more than one blocks
				if meta.BlockCount() > 2 {
					for _, expr := range exprs {
						if !colexec.EvaluateFilterByZoneMap(
							errCtx, proc, expr, meta, columnMap, zms, vecs,
						) {
							skipObj = true
							break
						}
					}
				}
			}
			if skipObj {
				return
			}

			if obj.Rows() == 0 && meta.IsEmpty() {
				loadObjCnt++
				location := obj.ObjectLocation()
				if objMeta, err2 = objectio.FastLoadObjectMeta(
					errCtx, &location, false, tbl.getTxn().engine.fs,
				); err2 != nil {
					return
				}
				meta = objMeta.MustDataMeta()
			}

			ForeachBlkInObjStatsList(true, meta, func(blk objectio.BlockInfo, blkMeta objectio.BlockObject) bool {
				skipBlk := false

				if auxIdCnt > 0 {
					// eval filter expr on the block
					for _, expr := range exprs {
						if !colexec.EvaluateFilterByZoneMap(errCtx, proc, expr, blkMeta, columnMap, zms, vecs) {
							skipBlk = true
							break
						}
					}

					// if the block is not needed, skip it
					if skipBlk {
						return true
					}
				}

				blk.Sorted = obj.Sorted
				blk.EntryState = obj.EntryState
				blk.CommitTs = obj.CommitTS
				if obj.HasDeltaLoc {
					deltaLoc, commitTs, ok := state.GetBockDeltaLoc(blk.BlockID)
					if ok {
						blk.DeltaLoc = deltaLoc
						blk.CommitTs = commitTs
					}
				}

				if hasDeletes {
					if _, ok := dirtyBlks[blk.BlockID]; !ok {
						blk.CanRemote = true
					}
					blk.PartitionNum = -1
					outBlocks.AppendBlockInfo(blk)
					return true
				}
				// store the block in ranges
				blk.CanRemote = true
				blk.PartitionNum = -1
				outBlocks.AppendBlockInfo(blk)

				return true

			},
				obj.ObjectStats,
			)
			return
		},
		state,
		uncommittedObjects...,
	); err != nil {
		return
	}

	bhit, btotal := outBlocks.Len()-1, int(s3BlkCnt)
	v2.TaskSelBlockTotal.Add(float64(btotal))
	v2.TaskSelBlockHit.Add(float64(btotal - bhit))
	blockio.RecordBlockSelectivity(proc.GetService(), bhit, btotal)
	if btotal > 0 {
		v2.TxnRangesSlowPathLoadObjCntHistogram.Observe(float64(loadObjCnt))
		v2.TxnRangesSlowPathSelectedBlockCntHistogram.Observe(float64(bhit))
		v2.TxnRangesSlowPathBlockSelectivityHistogram.Observe(float64(bhit) / float64(btotal))
	}
	return
}

// Parameters:
//   - txnOffset: Transaction writes offset used to specify the starting position for reading data.
//   - fromSnapshot: Boolean indicating if the data is from a snapshot.
func (tbl *txnTable) collectUnCommittedObjects(txnOffset int) []objectio.ObjectStats {
	var unCommittedObjects []objectio.ObjectStats

	if tbl.db.op.IsSnapOp() {
		txnOffset = tbl.getTxn().GetSnapshotWriteOffset()
	}

	tbl.getTxn().forEachTableWrites(
		tbl.db.databaseId,
		tbl.tableId,
		txnOffset,
		func(entry Entry) {
			stats := objectio.ObjectStats{}
			if entry.bat == nil || entry.bat.IsEmpty() {
				return
			}
			if entry.typ == INSERT_TXN {
				return
			}
			if entry.typ != INSERT ||
				len(entry.bat.Attrs) < 2 ||
				entry.bat.Attrs[1] != catalog.ObjectMeta_ObjectStats {
				return
			}
			for i := 0; i < entry.bat.Vecs[1].Length(); i++ {
				stats.UnMarshal(entry.bat.Vecs[1].GetBytesAt(i))
				unCommittedObjects = append(unCommittedObjects, stats)
			}
		})

	return unCommittedObjects
}

func (tbl *txnTable) collectDirtyBlocks(
	state *logtailreplay.PartitionState,
	uncommittedObjects []objectio.ObjectStats,
	txnOffset int, // Transaction writes offset used to specify the starting position for reading data.
) map[types.Blockid]struct{} {
	dirtyBlks := make(map[types.Blockid]struct{})
	//collect partitionState.dirtyBlocks which may be invisible to this txn into dirtyBlks.
	{
		iter := state.NewDirtyBlocksIter()
		for iter.Next() {
			entry := iter.Entry()
			//lazy load deletes for block.
			dirtyBlks[entry] = struct{}{}
		}
		iter.Close()

	}

	//only collect dirty blocks in PartitionState.blocks into dirtyBlks.
	for _, bid := range tbl.GetDirtyPersistedBlks(state) {
		dirtyBlks[bid] = struct{}{}
	}

	if tbl.getTxn().hasDeletesOnUncommitedObject() {
		ForeachBlkInObjStatsList(true, nil, func(blk objectio.BlockInfo, _ objectio.BlockObject) bool {
			if tbl.getTxn().hasUncommittedDeletesOnBlock(&blk.BlockID) {
				dirtyBlks[blk.BlockID] = struct{}{}
			}
			return true
		}, uncommittedObjects...)
	}

	if tbl.db.op.IsSnapOp() {
		txnOffset = tbl.getTxn().GetSnapshotWriteOffset()
	}

	tbl.getTxn().forEachTableWrites(
		tbl.db.databaseId,
		tbl.tableId,
		txnOffset,
		func(entry Entry) {
			// the CN workspace can only handle `INSERT` and `DELETE` operations. Other operations will be skipped,
			// TODO Adjustments will be made here in the future
			if entry.typ == DELETE || entry.typ == DELETE_TXN {
				if entry.isGeneratedByTruncate() {
					return
				}
				//deletes in tbl.writes maybe comes from PartitionState.rows or PartitionState.blocks.
				if entry.fileName == "" &&
					entry.tableId != catalog.MO_DATABASE_ID && entry.tableId != catalog.MO_TABLES_ID && entry.tableId != catalog.MO_COLUMNS_ID {
					vs := vector.MustFixedCol[types.Rowid](entry.bat.GetVector(0))
					for _, v := range vs {
						id, _ := v.Decode()
						dirtyBlks[id] = struct{}{}
					}
				}
			}
		})

	return dirtyBlks
}

// the return defs has no rowid column
func (tbl *txnTable) TableDefs(ctx context.Context) ([]engine.TableDef, error) {
	//return tbl.defs, nil
	// I don't understand why the logic now is not to get all the tableDef. Don't understand.
	// copy from tae's logic
	defs := make([]engine.TableDef, 0, len(tbl.defs))
	defs = append(defs, &engine.VersionDef{Version: tbl.version})
	if tbl.comment != "" {
		commentDef := new(engine.CommentDef)
		commentDef.Comment = tbl.comment
		defs = append(defs, commentDef)
	}
	if tbl.partitioned > 0 || tbl.partition != "" {
		partitionDef := new(engine.PartitionDef)
		partitionDef.Partitioned = tbl.partitioned
		partitionDef.Partition = tbl.partition
		defs = append(defs, partitionDef)
	}

	if tbl.viewdef != "" {
		viewDef := new(engine.ViewDef)
		viewDef.View = tbl.viewdef
		defs = append(defs, viewDef)
	}
	if len(tbl.constraint) > 0 {
		c := &engine.ConstraintDef{}
		err := c.UnmarshalBinary(tbl.constraint)
		if err != nil {
			return nil, err
		}
		defs = append(defs, c)
	}
	for i, def := range tbl.defs {
		if attr, ok := def.(*engine.AttributeDef); ok {
			if attr.Attr.Name != catalog.Row_ID {
				defs = append(defs, tbl.defs[i])
			}
		}
	}
	pro := new(engine.PropertiesDef)
	pro.Properties = append(pro.Properties, engine.Property{
		Key:   catalog.SystemRelAttr_Kind,
		Value: string(tbl.relKind),
	})
	if tbl.createSql != "" {
		pro.Properties = append(pro.Properties, engine.Property{
			Key:   catalog.SystemRelAttr_CreateSQL,
			Value: tbl.createSql,
		})
	}
	defs = append(defs, pro)
	return defs, nil
}

func (tbl *txnTable) GetTableDef(ctx context.Context) *plan.TableDef {
	if tbl.tableDef == nil {
		var clusterByDef *plan.ClusterByDef
		var cols []*plan.ColDef
		var defs []*plan.TableDef_DefType
		var properties []*plan.Property
		var TableType string
		var Createsql string
		var partitionInfo *plan.PartitionByDef
		var viewSql *plan.ViewDef
		var foreignKeys []*plan.ForeignKeyDef
		var primarykey *plan.PrimaryKeyDef
		var indexes []*plan.IndexDef
		var refChildTbls []uint64
		var hasRowId bool

		i := int32(0)
		name2index := make(map[string]int32)
		for _, def := range tbl.defs {
			if attr, ok := def.(*engine.AttributeDef); ok {
				name2index[attr.Attr.Name] = i
				cols = append(cols, &plan.ColDef{
					ColId: attr.Attr.ID,
					Name:  attr.Attr.Name,
					Typ: plan.Type{
						Id:          int32(attr.Attr.Type.Oid),
						Width:       attr.Attr.Type.Width,
						Scale:       attr.Attr.Type.Scale,
						AutoIncr:    attr.Attr.AutoIncrement,
						Table:       tbl.tableName,
						NotNullable: attr.Attr.Default != nil && !attr.Attr.Default.NullAbility,
						Enumvalues:  attr.Attr.EnumVlaues,
					},
					Primary:   attr.Attr.Primary,
					Default:   attr.Attr.Default,
					OnUpdate:  attr.Attr.OnUpdate,
					Comment:   attr.Attr.Comment,
					ClusterBy: attr.Attr.ClusterBy,
					Hidden:    attr.Attr.IsHidden,
					Seqnum:    uint32(attr.Attr.Seqnum),
				})
				if attr.Attr.ClusterBy {
					clusterByDef = &plan.ClusterByDef{
						Name: attr.Attr.Name,
					}
				}
				if attr.Attr.Name == catalog.Row_ID {
					hasRowId = true
				}
				i++
			}
		}

		if tbl.comment != "" {
			properties = append(properties, &plan.Property{
				Key:   catalog.SystemRelAttr_Comment,
				Value: tbl.comment,
			})
		}

		if tbl.partitioned > 0 {
			p := &plan.PartitionByDef{}
			err := p.UnMarshalPartitionInfo(([]byte)(tbl.partition))
			if err != nil {
				//panic(fmt.Sprintf("cannot unmarshal partition metadata information: %s", err))
				return nil
			}
			partitionInfo = p
		}

		if tbl.viewdef != "" {
			viewSql = &plan.ViewDef{
				View: tbl.viewdef,
			}
		}

		if len(tbl.constraint) > 0 {
			c := &engine.ConstraintDef{}
			err := c.UnmarshalBinary(tbl.constraint)
			if err != nil {
				//panic(fmt.Sprintf("cannot unmarshal table constraint information: %s", err))
				return nil
			}
			for _, ct := range c.Cts {
				switch k := ct.(type) {
				case *engine.IndexDef:
					indexes = k.Indexes
				case *engine.ForeignKeyDef:
					foreignKeys = k.Fkeys
				case *engine.RefChildTableDef:
					refChildTbls = k.Tables
				case *engine.PrimaryKeyDef:
					primarykey = k.Pkey
				case *engine.StreamConfigsDef:
					properties = append(properties, k.Configs...)
				}
			}
		}

		properties = append(properties, &plan.Property{
			Key:   catalog.SystemRelAttr_Kind,
			Value: tbl.relKind,
		})
		TableType = tbl.relKind

		if tbl.createSql != "" {
			properties = append(properties, &plan.Property{
				Key:   catalog.SystemRelAttr_CreateSQL,
				Value: tbl.createSql,
			})
			Createsql = tbl.createSql
		}

		if len(properties) > 0 {
			defs = append(defs, &plan.TableDef_DefType{
				Def: &plan.TableDef_DefType_Properties{
					Properties: &plan.PropertiesDef{
						Properties: properties,
					},
				},
			})
		}

		if primarykey != nil && primarykey.PkeyColName == catalog.CPrimaryKeyColName {
			primarykey.CompPkeyCol = plan2.GetColDefFromTable(cols, catalog.CPrimaryKeyColName)
		}
		if clusterByDef != nil && util.JudgeIsCompositeClusterByColumn(clusterByDef.Name) {
			clusterByDef.CompCbkeyCol = plan2.GetColDefFromTable(cols, clusterByDef.Name)
		}
		if !hasRowId {
			rowIdCol := plan2.MakeRowIdColDef()
			cols = append(cols, rowIdCol)
		}

		tbl.tableDef = &plan.TableDef{
			TblId:         tbl.tableId,
			Name:          tbl.tableName,
			Cols:          cols,
			Name2ColIndex: name2index,
			Defs:          defs,
			TableType:     TableType,
			Createsql:     Createsql,
			Pkey:          primarykey,
			ViewSql:       viewSql,
			Partition:     partitionInfo,
			Fkeys:         foreignKeys,
			RefChildTbls:  refChildTbls,
			ClusterBy:     clusterByDef,
			Indexes:       indexes,
			Version:       tbl.version,
		}
	}
	return tbl.tableDef
}

func (tbl *txnTable) CopyTableDef(ctx context.Context) *plan.TableDef {
	tbl.GetTableDef(ctx)
	return plan2.DeepCopyTableDef(tbl.tableDef, true)
}

func (tbl *txnTable) UpdateConstraint(ctx context.Context, c *engine.ConstraintDef) error {
	if tbl.db.op.IsSnapOp() {
		return moerr.NewInternalErrorNoCtx("cannot update table constraint in snapshot operation")
	}
	ct, err := c.MarshalBinary()
	if err != nil {
		return err
	}
	bat, err := genTableConstraintTuple(tbl.tableId, tbl.db.databaseId, tbl.tableName, tbl.db.databaseName,
		ct, tbl.getTxn().proc.Mp())
	if err != nil {
		return err
	}
	if err = tbl.getTxn().WriteBatch(UPDATE, 0, catalog.MO_CATALOG_ID, catalog.MO_TABLES_ID,
		catalog.MO_CATALOG, catalog.MO_TABLES, bat, tbl.getTxn().tnStores[0], -1, false, false); err != nil {
		bat.Clean(tbl.getTxn().proc.Mp())
		return err
	}
	tbl.constraint = ct
	tbl.tableDef = nil
	tbl.GetTableDef(ctx)
	return nil
}

func (tbl *txnTable) AlterTable(ctx context.Context, c *engine.ConstraintDef, constraint [][]byte) error {
	if tbl.db.op.IsSnapOp() {
		return moerr.NewInternalErrorNoCtx("cannot alter table in snapshot operation")
	}
	ct, err := c.MarshalBinary()
	if err != nil {
		return err
	}
	bat, err := genTableAlterTuple(constraint, tbl.getTxn().proc.Mp())
	if err != nil {
		return err
	}
	if err = tbl.getTxn().WriteBatch(ALTER, 0, catalog.MO_CATALOG_ID, catalog.MO_TABLES_ID,
		catalog.MO_CATALOG, catalog.MO_TABLES, bat, tbl.getTxn().tnStores[0], -1, false, false); err != nil {
		bat.Clean(tbl.getTxn().proc.Mp())
		return err
	}
	tbl.constraint = ct
	// add tbl.partition = partition

	tbl.tableDef = nil

	// update TableDef
	tbl.GetTableDef(ctx)
	return nil
}

func (tbl *txnTable) TableRenameInTxn(ctx context.Context, constraint [][]byte) error {
	if tbl.db.op.IsSnapOp() {
		return moerr.NewInternalErrorNoCtx("cannot rename table in snapshot operation")
	}
	// 1. delete cn metadata of table
	accountId, userId, roleId, err := getAccessInfo(ctx)
	if err != nil {
		return err
	}
	databaseId := tbl.GetDBID(ctx)
	db := tbl.db
	oldTableName := tbl.tableName

	var id uint64
	var rowid types.Rowid
	var rowids []types.Rowid
	key := genTableKey(accountId, tbl.tableName, databaseId)
	if value, ok := tbl.db.getTxn().createMap.Load(key); ok {
		tbl.db.getTxn().createMap.Delete(key)
		table := value.(*txnTable)
		id = table.tableId
		rowid = table.rowid
		rowids = table.rowids
		if tbl != table {
			panic("The table object in createMap should be the current table object")
		}
	} else if value, ok := tbl.db.getTxn().tableCache.tableMap.Load(key); ok {
		table := value.(*txnTableDelegate).origin
		id = table.tableId
		rowid = table.rowid
		rowids = table.rowids
		if tbl != table {
			panic("The table object in tableCache should be the current table object")
		}
		tbl.db.getTxn().tableCache.tableMap.Delete(key)
	} else {
		// I think it is unnecessary to make a judgment on this branch because the table is already in use, so it must be in the cache
		item := &cache.TableItem{
			Name:       tbl.tableName,
			DatabaseId: databaseId,
			AccountId:  accountId,
			Ts:         db.op.SnapshotTS(),
		}
		if ok := tbl.db.getTxn().engine.getLatestCatalogCache().GetTable(item); !ok {
			return moerr.GetOkExpectedEOB()
		}
		id = item.Id
		rowid = item.Rowid
		rowids = item.Rowids
	}

	bat, err := genDropTableTuple(rowid, id, db.databaseId, tbl.tableName,
		db.databaseName, tbl.db.getTxn().proc.Mp())
	if err != nil {
		return err
	}
	for _, store := range tbl.db.getTxn().tnStores {
		if err := tbl.db.getTxn().WriteBatch(DELETE_TXN, 0, catalog.MO_CATALOG_ID, catalog.MO_TABLES_ID,
			catalog.MO_CATALOG, catalog.MO_TABLES, bat, store, -1, false, false); err != nil {
			bat.Clean(tbl.db.getTxn().proc.Mp())
			return err
		}
	}

	// Add writeBatch(delete,mo_columns) to filter table in mo_columns.
	// Every row in writeBatch(delete,mo_columns) needs rowid
	for _, rid := range rowids {
		bat, err = genDropColumnTuple(rid, tbl.db.getTxn().proc.Mp())
		if err != nil {
			return err
		}
		for _, store := range tbl.db.getTxn().tnStores {
			if err = tbl.db.getTxn().WriteBatch(DELETE_TXN, 0, catalog.MO_CATALOG_ID, catalog.MO_COLUMNS_ID,
				catalog.MO_CATALOG, catalog.MO_COLUMNS, bat, store, -1, false, false); err != nil {
				bat.Clean(tbl.db.getTxn().proc.Mp())
				return err
			}
		}
	}
	tbl.db.getTxn().deletedTableMap.Store(key, id)

	//------------------------------------------------------------------------------------------------------------------
	// 2. send alter message to DN
	bat, err = genTableAlterTuple(constraint, tbl.db.getTxn().proc.Mp())
	if err != nil {
		return err
	}
	if err = tbl.db.getTxn().WriteBatch(ALTER, 0, catalog.MO_CATALOG_ID, catalog.MO_TABLES_ID,
		catalog.MO_CATALOG, catalog.MO_TABLES, bat, tbl.db.getTxn().tnStores[0], -1, false, false); err != nil {
		bat.Clean(tbl.db.getTxn().proc.Mp())
		return err
	}

	req := &api.AlterTableReq{}
	if err = req.Unmarshal(constraint[0]); err != nil {
		return err
	} else {
		rename_table := req.Operation.(*api.AlterTableReq_RenameTable)
		newTblName := rename_table.RenameTable.NewName
		tbl.tableName = newTblName
	}
	tbl.tableDef = nil
	tbl.GetTableDef(ctx)

	//------------------------------------------------------------------------------------------------------------------
	// 3. insert new table metadata
	newtbl := new(txnTable)
	newtbl.accountId = accountId

	newRowId, err := tbl.db.getTxn().allocateID(ctx)
	if err != nil {
		return err
	}
	newtbl.rowid = types.DecodeFixed[types.Rowid](types.EncodeSlice([]uint64{newRowId}))
	newtbl.comment = tbl.comment
	newtbl.relKind = tbl.relKind
	newtbl.createSql = tbl.createSql
	newtbl.viewdef = tbl.viewdef
	newtbl.partitioned = tbl.partitioned
	newtbl.partition = tbl.partition
	newtbl.constraint = tbl.constraint
	newtbl.primaryIdx = tbl.primaryIdx
	newtbl.primarySeqnum = tbl.primarySeqnum
	newtbl.clusterByIdx = tbl.clusterByIdx
	newtbl.db = db
	newtbl.defs = tbl.defs
	newtbl.tableName = tbl.tableName
	newtbl.tableId = tbl.tableId
	newtbl.CopyTableDef(ctx)

	{
		sql := getSql(ctx)
		bat, err := genCreateTableTuple(newtbl, sql, accountId, userId, roleId, newtbl.tableName,
			newtbl.tableId, db.databaseId, db.databaseName, newtbl.rowid, true, tbl.db.getTxn().proc.Mp())
		if err != nil {
			return err
		}
		for _, store := range tbl.db.getTxn().tnStores {
			if err := tbl.db.getTxn().WriteBatch(INSERT_TXN, 0, catalog.MO_CATALOG_ID, catalog.MO_TABLES_ID,
				catalog.MO_CATALOG, catalog.MO_TABLES, bat, store, -1, true, false); err != nil {
				bat.Clean(tbl.db.getTxn().proc.Mp())
				return err
			}
		}
	}

	cols, err := genColumns(accountId, newtbl.tableName, db.databaseName, newtbl.tableId, db.databaseId, newtbl.defs)
	if err != nil {
		return err
	}

	newtbl.rowids = make([]types.Rowid, len(cols))
	for i, col := range cols {
		newtbl.rowids[i] = tbl.db.getTxn().genRowId()
		bat, err := genCreateColumnTuple(col, newtbl.rowids[i], true, tbl.db.getTxn().proc.Mp())
		if err != nil {
			return err
		}
		for _, store := range tbl.db.getTxn().tnStores {
			if err := tbl.db.getTxn().WriteBatch(INSERT_TXN, 0, catalog.MO_CATALOG_ID, catalog.MO_COLUMNS_ID,
				catalog.MO_CATALOG, catalog.MO_COLUMNS, bat, store, -1, true, false); err != nil {
				bat.Clean(tbl.db.getTxn().proc.Mp())
				return err
			}
		}
		if col.constraintType == catalog.SystemColPKConstraint {
			newtbl.primaryIdx = i
			newtbl.primarySeqnum = i
		}
		if col.isClusterBy == 1 {
			newtbl.clusterByIdx = i
		}
	}

	newkey := genTableKey(accountId, newtbl.tableName, databaseId)
	newtbl.getTxn().addCreateTable(newkey, newtbl)
	newtbl.getTxn().deletedTableMap.Delete(newkey)
	//---------------------------------------------------------------------------------
	for i := 0; i < len(newtbl.getTxn().writes); i++ {
		if newtbl.getTxn().writes[i].tableId == catalog.MO_DATABASE_ID ||
			newtbl.getTxn().writes[i].tableId == catalog.MO_TABLES_ID ||
			newtbl.getTxn().writes[i].tableId == catalog.MO_COLUMNS_ID {
			continue
		}

		if newtbl.getTxn().writes[i].tableName == oldTableName {
			newtbl.getTxn().writes[i].tableName = tbl.tableName
			logutil.Infof("copy table '%s' has been rename to '%s' in txn", oldTableName, tbl.tableName)
		}
	}
	//---------------------------------------------------------------------------------
	return nil
}

func (tbl *txnTable) TableColumns(ctx context.Context) ([]*engine.Attribute, error) {
	var attrs []*engine.Attribute
	for _, def := range tbl.defs {
		if attr, ok := def.(*engine.AttributeDef); ok {
			attrs = append(attrs, &attr.Attr)
		}
	}
	return attrs, nil
}

func (tbl *txnTable) GetPrimaryKeys(ctx context.Context) ([]*engine.Attribute, error) {
	attrs := make([]*engine.Attribute, 0, 1)
	for _, def := range tbl.defs {
		if attr, ok := def.(*engine.AttributeDef); ok {
			if attr.Attr.Primary {
				attrs = append(attrs, &attr.Attr)
			}
		}
	}
	return attrs, nil
}

func (tbl *txnTable) GetHideKeys(ctx context.Context) ([]*engine.Attribute, error) {
	attrs := make([]*engine.Attribute, 0, 1)
	attrs = append(attrs, &engine.Attribute{
		IsHidden: true,
		IsRowId:  true,
		Name:     catalog.Row_ID,
		Type:     types.New(types.T_Rowid, 0, 0),
		Primary:  true,
	})
	return attrs, nil
}

func (tbl *txnTable) Write(ctx context.Context, bat *batch.Batch) error {
	if tbl.db.op.IsSnapOp() {
		return moerr.NewInternalErrorNoCtx("write operation is not allowed in snapshot transaction")
	}
	if bat == nil || bat.RowCount() == 0 {
		return nil
	}
	// for writing S3 Block
	if bat.Attrs[0] == catalog.BlockMeta_BlockInfo {
		tbl.getTxn().hasS3Op.Store(true)
		//bocks maybe come from different S3 object, here we just need to make sure fileName is not Nil.
		fileName := objectio.DecodeBlockInfo(bat.Vecs[0].GetBytesAt(0)).MetaLocation().Name().String()
		return tbl.getTxn().WriteFile(
			INSERT,
			tbl.accountId,
			tbl.db.databaseId,
			tbl.tableId,
			tbl.db.databaseName,
			tbl.tableName,
			fileName,
			bat,
			tbl.getTxn().tnStores[0])
	}
	ibat, err := util.CopyBatch(bat, tbl.getTxn().proc)
	if err != nil {
		return err
	}
	if err := tbl.getTxn().WriteBatch(
		INSERT,
		tbl.accountId,
		tbl.db.databaseId,
		tbl.tableId,
		tbl.db.databaseName,
		tbl.tableName,
		ibat,
		tbl.getTxn().tnStores[0],
		tbl.primaryIdx,
		false,
		false); err != nil {
		ibat.Clean(tbl.getTxn().proc.Mp())
		return err
	}
	return tbl.getTxn().dumpBatch(tbl.getTxn().GetSnapshotWriteOffset())
}

func (tbl *txnTable) Update(ctx context.Context, bat *batch.Batch) error {
	if tbl.db.op.IsSnapOp() {
		return moerr.NewInternalErrorNoCtx("update operation is not allowed in snapshot transaction")
	}
	return nil
}

//	blkId(string)     deltaLoc(string)                   type(int)
//
// |-----------|-----------------------------------|----------------|
// |  blk_id   |   batch.Marshal(deltaLoc)         |  FlushDeltaLoc | TN Block
// |  blk_id   |   batch.Marshal(uint32 offset)    |  CNBlockOffset | CN Block
// |  blk_id   |   batch.Marshal(rowId)            |  RawRowIdBatch | TN Blcok
// |  blk_id   |   batch.Marshal(uint32 offset)    | RawBatchOffset | RawBatch (in txn workspace)
func (tbl *txnTable) EnhanceDelete(bat *batch.Batch, name string) error {
	blkId, typ_str := objectio.Str2Blockid(name[:len(name)-2]), string(name[len(name)-1])
	typ, err := strconv.ParseInt(typ_str, 10, 64)
	if err != nil {
		return err
	}
	switch typ {
	case deletion.FlushDeltaLoc:
		tbl.getTxn().hasS3Op.Store(true)
		location, err := blockio.EncodeLocationFromString(bat.Vecs[0].UnsafeGetStringAt(0))
		if err != nil {
			return err
		}
		fileName := location.Name().String()
		copBat, err := util.CopyBatch(bat, tbl.getTxn().proc)
		if err != nil {
			return err
		}
		if err := tbl.getTxn().WriteFile(DELETE, tbl.accountId, tbl.db.databaseId, tbl.tableId,
			tbl.db.databaseName, tbl.tableName, fileName, copBat, tbl.getTxn().tnStores[0]); err != nil {
			return err
		}

		tbl.getTxn().blockId_tn_delete_metaLoc_batch.RWMutex.Lock()
		tbl.getTxn().blockId_tn_delete_metaLoc_batch.data[*blkId] =
			append(tbl.getTxn().blockId_tn_delete_metaLoc_batch.data[*blkId], copBat)
		tbl.getTxn().blockId_tn_delete_metaLoc_batch.RWMutex.Unlock()

	case deletion.CNBlockOffset:
	case deletion.RawBatchOffset:
	case deletion.RawRowIdBatch:
		logutil.Infof("data return by remote pipeline\n")
		bat = tbl.getTxn().deleteBatch(bat, tbl.db.databaseId, tbl.tableId)
		if bat.RowCount() == 0 {
			return nil
		}
		tbl.writeTnPartition(tbl.getTxn().proc.Ctx, bat)
	default:
		tbl.getTxn().hasS3Op.Store(true)
		panic(moerr.NewInternalErrorNoCtx("Unsupport type for table delete %d", typ))
	}
	return nil
}

func (tbl *txnTable) ensureSeqnumsAndTypesExpectRowid() {
	if tbl.seqnums != nil && tbl.typs != nil {
		return
	}
	n := len(tbl.tableDef.Cols) - 1
	idxs := make([]uint16, 0, n)
	typs := make([]types.Type, 0, n)
	for i := 0; i < len(tbl.tableDef.Cols)-1; i++ {
		col := tbl.tableDef.Cols[i]
		idxs = append(idxs, uint16(col.Seqnum))
		typs = append(typs, vector.ProtoTypeToType(&col.Typ))
	}
	tbl.seqnums = idxs
	tbl.typs = typs
}

// TODO:: do prefetch read and parallel compaction
func (tbl *txnTable) compaction(
	compactedBlks map[objectio.ObjectLocation][]int64) ([]objectio.BlockInfo, []objectio.ObjectStats, error) {
	s3writer := &colexec.S3Writer{}
	s3writer.SetTableName(tbl.tableName)
	s3writer.SetSchemaVer(tbl.version)
	_, err := s3writer.GenerateWriter(tbl.getTxn().proc)
	if err != nil {
		return nil, nil, err
	}
	tbl.ensureSeqnumsAndTypesExpectRowid()
	s3writer.SetSeqnums(tbl.seqnums)

	for blkmetaloc, deletes := range compactedBlks {
		//blk.MetaLocation()
		bat, e := blockio.BlockCompactionRead(
			tbl.getTxn().proc.Ctx,
			blkmetaloc[:],
			deletes,
			tbl.seqnums,
			tbl.typs,
			tbl.getTxn().engine.fs,
			tbl.getTxn().proc.GetMPool())
		if e != nil {
			return nil, nil, e
		}
		if bat.RowCount() == 0 {
			continue
		}
		s3writer.WriteBlock(bat)
		bat.Clean(tbl.getTxn().proc.GetMPool())

	}
	createdBlks, stats, err := s3writer.WriteEndBlocks(tbl.getTxn().proc)
	if err != nil {
		return nil, nil, err
	}
	return createdBlks, stats, nil
}

func (tbl *txnTable) Delete(ctx context.Context, bat *batch.Batch, name string) error {
	if tbl.db.op.IsSnapOp() {
		return moerr.NewInternalErrorNoCtx("delete operation is not allowed in snapshot transaction")
	}
	//for S3 delete
	if name != catalog.Row_ID {
		return tbl.EnhanceDelete(bat, name)
	}
	bat = tbl.getTxn().deleteBatch(bat, tbl.db.databaseId, tbl.tableId)
	if bat.RowCount() == 0 {
		return nil
	}
	return tbl.writeTnPartition(ctx, bat)
}

func (tbl *txnTable) writeTnPartition(_ context.Context, bat *batch.Batch) error {
	ibat, err := util.CopyBatch(bat, tbl.getTxn().proc)
	if err != nil {
		return err
	}
	if err := tbl.getTxn().WriteBatch(DELETE, tbl.accountId, tbl.db.databaseId, tbl.tableId,
		tbl.db.databaseName, tbl.tableName, ibat, tbl.getTxn().tnStores[0], tbl.primaryIdx, false, false); err != nil {
		ibat.Clean(tbl.getTxn().proc.Mp())
		return err
	}
	return nil
}

func (tbl *txnTable) AddTableDef(ctx context.Context, def engine.TableDef) error {
	return nil
}

func (tbl *txnTable) DelTableDef(ctx context.Context, def engine.TableDef) error {
	return nil
}

func (tbl *txnTable) GetTableID(ctx context.Context) uint64 {
	return tbl.tableId
}

// GetTableName implements the engine.Relation interface.
func (tbl *txnTable) GetTableName() string {
	return tbl.tableName
}

func (tbl *txnTable) GetDBID(ctx context.Context) uint64 {
	return tbl.db.databaseId
}

// NewReader creates a new list of Readers to read data from the table.
// Parameters:
//   - ctx: Context used to control the lifecycle of the request.
//   - num: The number of Readers to create.
//   - expr: Expression used to filter data.
//   - ranges: Byte array representing the data range to read.
//   - orderedScan: Whether to scan the data in order.
//   - txnOffset: Transaction offset used to specify the starting position for reading data.
func (tbl *txnTable) NewReader(
	ctx context.Context,
	num int,
	expr *plan.Expr,
	ranges []byte,
	orderedScan bool,
	txnOffset int,
) ([]engine.Reader, error) {
	if plan2.IsFalseExpr(expr) {
		return []engine.Reader{new(emptyReader)}, nil
	}

	if tbl.enableLogFilterExpr.Load() {
		exprStr := "nil"
		if expr != nil {
			exprStr = plan2.FormatExpr(expr)
		}
		logutil.Info(
			"TXN-FILTER-READER-LOG",
			zap.String("name", tbl.tableDef.Name),
			zap.String("expr", exprStr),
			zap.Uint64("tbl-id", tbl.tableId),
			zap.String("txn", tbl.db.op.Txn().DebugString()),
		)
	}

	proc := tbl.proc.Load()
	txn := tbl.getTxn()
	ts := txn.op.SnapshotTS()
	state, err := tbl.getPartitionState(ctx)
	if err != nil {
		return nil, err
	}

	baseFilter := newBasePKFilter(
		expr,
		tbl.tableDef,
		proc,
	)

	memFilter := newMemPKFilter(
		tbl.tableDef,
		ts,
		state,
		txn.engine.packerPool,
		baseFilter,
	)

	blockFilter := newBlockReadPKFilter(
		tbl.tableDef.Pkey.PkeyColName,
		baseFilter,
	)

	blkArray := objectio.BlockInfoSlice(ranges)
	if !memFilter.isValid {
		return []engine.Reader{new(emptyReader)}, nil
	}
	if blkArray.Len() == 0 {
		return tbl.newMergeReader(ctx, num, expr, memFilter, blockFilter, nil, txnOffset)
	}
	if blkArray.Len() == 1 && engine.IsMemtable(blkArray.GetBytes(0)) {
		return tbl.newMergeReader(ctx, num, expr, memFilter, blockFilter, nil, txnOffset)
	}
	if blkArray.Len() > 1 && engine.IsMemtable(blkArray.GetBytes(0)) {
		rds := make([]engine.Reader, num)
		mrds := make([]mergeReader, num)
		blkArray = blkArray.Slice(1, blkArray.Len())

		var dirtyBlks []*objectio.BlockInfo
		var cleanBlks []*objectio.BlockInfo
		for i := 0; i < blkArray.Len(); i++ {
			blkInfo := blkArray.Get(i)
			if blkInfo.CanRemote {
				cleanBlks = append(cleanBlks, blkInfo)
				continue
			}
			dirtyBlks = append(dirtyBlks, blkInfo)
		}
		rds0, err := tbl.newMergeReader(ctx, num, expr, memFilter, blockFilter, dirtyBlks, txnOffset)
		if err != nil {
			return nil, err
		}
		for i, rd := range rds0 {
			mrds[i].rds = append(mrds[i].rds, rd)
		}

		if len(cleanBlks) > 0 {
			rds0, err = tbl.newBlockReader(ctx, num, expr, blockFilter, cleanBlks, proc, orderedScan)
			if err != nil {
				return nil, err
			}
		}
		for i, rd := range rds0 {
			mrds[i].rds = append(mrds[i].rds, rd)
		}

		for i := range rds {
			rds[i] = &mrds[i]
		}
		return rds, nil
	}
	blkInfos := make([]*objectio.BlockInfo, 0, len(blkArray))
	for i := 0; i < blkArray.Len(); i++ {
		blkInfos = append(blkInfos, blkArray.Get(i))
	}
	return tbl.newBlockReader(ctx, num, expr, blockFilter, blkInfos, proc, orderedScan)
}

func (tbl *txnTable) newMergeReader(
	ctx context.Context,
	num int,
	expr *plan.Expr,
	memFilter memPKFilter,
	blockFilter blockio.BlockReadFilter,
	dirtyBlks []*objectio.BlockInfo,
	txnOffset int, // Transaction writes offset used to specify the starting position for reading data.
) ([]engine.Reader, error) {
	rds := make([]engine.Reader, num)
	mrds := make([]mergeReader, num)
	rds0, err := tbl.newReader(
		ctx,
		num,
		memFilter,
		blockFilter,
		expr,
		dirtyBlks,
		txnOffset)
	if err != nil {
		return nil, err
	}
	mrds[0].rds = append(mrds[0].rds, rds0...)

	for i := range rds {
		rds[i] = &mrds[i]
	}

	return rds, nil
}

func (tbl *txnTable) newBlockReader(
	ctx context.Context,
	num int,
	expr *plan.Expr,
	filter blockio.BlockReadFilter,
	blkInfos []*objectio.BlockInfo,
	proc *process.Process,
	orderedScan bool) ([]engine.Reader, error) {
	rds := make([]engine.Reader, num)
	ts := tbl.db.op.SnapshotTS()
	tableDef := tbl.GetTableDef(ctx)

	if len(blkInfos) < num || len(blkInfos) == 1 {
		for i, blk := range blkInfos {
			rds[i] = newBlockReader(
				ctx,
				tableDef,
				ts,
				[]*objectio.BlockInfo{blk},
				expr,
				filter,
				tbl.getTxn().engine.fs,
				proc,
			)
		}
		for j := len(blkInfos); j < num; j++ {
			rds[j] = &emptyReader{}
		}
		return rds, nil
	}

	fs, err := fileservice.Get[fileservice.FileService](
		tbl.getTxn().engine.fs,
		defines.SharedFileServiceName)
	if err != nil {
		return nil, err
	}

	if orderedScan {
		if num != 1 {
			panic("ordered scan must run in only one parallel")
		}
		rd := newBlockReader(ctx, tableDef, ts, blkInfos, expr, filter, fs, proc)
		rd.dontPrefetch = true
		return []engine.Reader{rd}, nil
	}

	infos, steps := groupBlocksToObjects(blkInfos, num)
	blockReaders := newBlockReaders(
		ctx,
		fs,
		tableDef,
		ts,
		num,
		expr,
		filter,
		proc)
	distributeBlocksToBlockReaders(blockReaders, num, len(blkInfos), infos, steps)
	for i := 0; i < num; i++ {
		rds[i] = blockReaders[i]
	}
	return rds, nil
}

func (tbl *txnTable) newReader(
	ctx context.Context,
	readerNumber int,
	memFilter memPKFilter,
	blockFilter blockio.BlockReadFilter,
	expr *plan.Expr,
	dirtyBlks []*objectio.BlockInfo,
	txnOffset int, // Transaction writes offset used to specify the starting position for reading data.
) ([]engine.Reader, error) {
	txn := tbl.getTxn()
	ts := txn.op.SnapshotTS()
	fs := txn.engine.fs

	readers := make([]engine.Reader, readerNumber)

	seqnumMp := make(map[string]int)
	for _, coldef := range tbl.tableDef.Cols {
		seqnumMp[coldef.Name] = int(coldef.Seqnum)
	}

	mp := make(map[string]types.Type)
	mp[catalog.Row_ID] = types.New(types.T_Rowid, 0, 0)
	//FIXME::why did get type from the engine.AttributeDef,instead of plan.TableDef.Cols
	for _, def := range tbl.defs {
		attr, ok := def.(*engine.AttributeDef)
		if !ok {
			continue
		}
		mp[attr.Attr.Name] = attr.Attr.Type
	}

	partReader := &PartitionReader{
		table:     tbl,
		txnOffset: txnOffset,
		iter:      memFilter.iter,
		seqnumMp:  seqnumMp,
		typsMap:   mp,
	}

	proc := tbl.proc.Load()

	readers[0] = partReader

	if readerNumber == 1 {
		for i := range dirtyBlks {
			readers = append(
				readers,
				newBlockMergeReader(
					ctx,
					tbl,
					memFilter,
					blockFilter,
					ts,
					[]*objectio.BlockInfo{dirtyBlks[i]},
					expr,
					txnOffset,
					fs,
					proc,
				),
			)
		}
		return []engine.Reader{&mergeReader{readers}}, nil
	}

	if len(dirtyBlks) < readerNumber-1 {
		for i := range dirtyBlks {
			readers[i+1] = newBlockMergeReader(
				ctx,
				tbl,
				memFilter,
				blockFilter,
				ts,
				[]*objectio.BlockInfo{dirtyBlks[i]},
				expr,
				txnOffset,
				fs,
				proc,
			)
		}
		for j := len(dirtyBlks) + 1; j < readerNumber; j++ {
			readers[j] = &emptyReader{}
		}
		return readers, nil
	}
	//create readerNumber-1 blockReaders
	blockReaders := newBlockReaders(
		ctx,
		fs,
		tbl.tableDef,
		ts,
		readerNumber-1,
		expr,
		blockFilter,
		proc)
	objInfos, steps := groupBlocksToObjects(dirtyBlks, readerNumber-1)
	blockReaders = distributeBlocksToBlockReaders(
		blockReaders,
		readerNumber-1,
		len(dirtyBlks),
		objInfos,
		steps)
	for i := range blockReaders {
		bmr := &blockMergeReader{
			blockReader: blockReaders[i],
			table:       tbl,
			txnOffset:   txnOffset,
			pkFilter:    memFilter,
			deletaLocs:  make(map[string][]objectio.Location),
		}
		readers[i+1] = bmr
	}
	return readers, nil
}

func (tbl *txnTable) getPartitionState(
	ctx context.Context,
) (*logtailreplay.PartitionState, error) {
	if !tbl.db.op.IsSnapOp() {
		if tbl._partState.Load() == nil {
			ps, err := tbl.tryToSubscribe(ctx)
			if err != nil {
				return nil, err
			}
			if ps == nil {
				ps = tbl.getTxn().engine.GetOrCreateLatestPart(tbl.db.databaseId, tbl.tableId).Snapshot()
			}
			tbl._partState.Store(ps)
		}
		return tbl._partState.Load(), nil
	}

	// for snapshot txnOp
	if tbl._partState.Load() == nil {
		ps, err := tbl.getTxn().engine.getOrCreateSnapPart(
			ctx,
			tbl,
			types.TimestampToTS(tbl.db.op.Txn().SnapshotTS))
		if err != nil {
			return nil, err
		}
		tbl._partState.Store(ps)
	}
	return tbl._partState.Load(), nil
}

func (tbl *txnTable) tryToSubscribe(ctx context.Context) (ps *logtailreplay.PartitionState, err error) {
	defer func() {
		if err == nil {
			tbl.getTxn().engine.globalStats.notifyLogtailUpdate(tbl.tableId)
		}
	}()

	// if the table is created in this txn, skip
	accountId, err := defines.GetAccountId(ctx)
	if err != nil {
		return
	}
	if _, created := tbl.getTxn().createMap.Load(
		genTableKey(accountId, tbl.tableName, tbl.db.databaseId)); created {
		return
	}

	return tbl.getTxn().engine.PushClient().toSubscribeTable(ctx, tbl)
}

func (tbl *txnTable) PKPersistedBetween(
	p *logtailreplay.PartitionState,
	from types.TS,
	to types.TS,
	keys *vector.Vector,
) (bool, error) {

	ctx := tbl.proc.Load().Ctx
	fs := tbl.getTxn().engine.fs
	primaryIdx := tbl.primaryIdx

	var (
		meta objectio.ObjectDataMeta
		bf   objectio.BloomFilter
	)

	candidateBlks := make(map[types.Blockid]*objectio.BlockInfo)

	//only check data objects.
	delObjs, cObjs := p.GetChangedObjsBetween(from.Next(), types.MaxTs())
	isFakePK := tbl.GetTableDef(ctx).Pkey.PkeyColName == catalog.FakePrimaryKeyColName

	if err := ForeachCommittedObjects(cObjs, delObjs, p,
		func(obj logtailreplay.ObjectInfo) (err2 error) {
			var zmCkecked bool
			if !isFakePK {
				// if the object info contains a pk zonemap, fast-check with the zonemap
				if !obj.ZMIsEmpty() {
					if !obj.SortKeyZoneMap().AnyIn(keys) {
						return
					}
					zmCkecked = true
				}
			}

			var objMeta objectio.ObjectMeta
			location := obj.Location()

			// load object metadata
			if objMeta, err2 = objectio.FastLoadObjectMeta(
				ctx, &location, false, fs,
			); err2 != nil {
				return
			}

			// reset bloom filter to nil for each object
			meta = objMeta.MustDataMeta()

			// check whether the object is skipped by zone map
			// If object zone map doesn't contains the pk value, we need to check bloom filter
			if !zmCkecked {
				if !meta.MustGetColumn(uint16(primaryIdx)).ZoneMap().AnyIn(keys) {
					return
				}
			}

			bf = nil
			//fake pk has no bf
			if !isFakePK {
				if bf, err2 = objectio.LoadBFWithMeta(
					ctx, meta, location, fs,
				); err2 != nil {
					return
				}
			}

			ForeachBlkInObjStatsList(false, meta,
				func(blk objectio.BlockInfo, blkMeta objectio.BlockObject) bool {
					if !blkMeta.IsEmpty() &&
						!blkMeta.MustGetColumn(uint16(primaryIdx)).ZoneMap().AnyIn(keys) {
						return true
					}
					//fake pk has no bf
					if !isFakePK {
						blkBf := bf.GetBloomFilter(uint32(blk.BlockID.Sequence()))
						blkBfIdx := index.NewEmptyBloomFilter()
						if err2 = index.DecodeBloomFilter(blkBfIdx, blkBf); err2 != nil {
							return false
						}
						var exist bool
						lowerBound, upperBound := blkMeta.MustGetColumn(uint16(primaryIdx)).ZoneMap().SubVecIn(keys)
						if exist = blkBfIdx.MayContainsAny(keys, lowerBound, upperBound); !exist {
							return true
						}
					}

					blk.Sorted = obj.Sorted
					blk.EntryState = obj.EntryState
					blk.CommitTs = obj.CommitTS
					if obj.HasDeltaLoc {
						deltaLoc, commitTs, ok := p.GetBockDeltaLoc(blk.BlockID)
						if ok {
							blk.DeltaLoc = deltaLoc
							blk.CommitTs = commitTs
						}
					}
					blk.PartitionNum = -1
					candidateBlks[blk.BlockID] = &blk
					return true
				}, obj.ObjectStats)

			return
		}); err != nil {
		return true, err
	}

	var filter blockio.ReadFilterSearchFuncType
	buildFilter := func() blockio.ReadFilterSearchFuncType {
		//keys must be sorted.
		keys.InplaceSort()
		bytes, _ := keys.MarshalBinary()
		colExpr := newColumnExpr(0, plan2.MakePlan2Type(keys.GetType()), tbl.tableDef.Pkey.PkeyColName)
		inExpr := plan2.MakeInExpr(
			tbl.proc.Load().Ctx,
			colExpr,
			int32(keys.Length()),
			bytes,
			false)

		basePKFilter := newBasePKFilter(inExpr, tbl.tableDef, tbl.proc.Load())
		blockReadPKFilter := newBlockReadPKFilter(tbl.tableDef.Pkey.PkeyColName, basePKFilter)

		return blockReadPKFilter.SortedSearchFunc
	}

	var unsortedFilter blockio.ReadFilterSearchFuncType
	buildUnsortedFilter := func() blockio.ReadFilterSearchFuncType {
		return getNonSortedPKSearchFuncByPKVec(keys)
	}

	//read block ,check if keys exist in the block.
	pkDef := tbl.tableDef.Cols[tbl.primaryIdx]
	pkSeq := pkDef.Seqnum
	pkType := types.T(pkDef.Typ.Id).ToType()
	for _, blk := range candidateBlks {
		bat, release, err := blockio.LoadColumns(
			ctx,
			[]uint16{uint16(pkSeq)},
			[]types.Type{pkType},
			fs,
			blk.MetaLocation(),
			tbl.proc.Load().GetMPool(),
			fileservice.Policy(0),
		)
		if err != nil {
			return true, err
		}
		defer release()

		if !blk.Sorted {
			if unsortedFilter == nil {
				unsortedFilter = buildUnsortedFilter()
			}
			sels := unsortedFilter(bat.Vecs)
			if len(sels) > 0 {
				return true, nil
			}
			continue
		}

		//for sorted block, we can use binary search to find the keys.
		if filter == nil {
			filter = buildFilter()
		}
		sels := filter(bat.Vecs)
		if len(sels) > 0 {
			return true, nil
		}
	}
	return false, nil
}

func (tbl *txnTable) PrimaryKeysMayBeModified(
	ctx context.Context,
	from types.TS,
	to types.TS,
	keysVector *vector.Vector) (bool, error) {
	if tbl.db.op.IsSnapOp() {
		return false,
			moerr.NewInternalErrorNoCtx("primary key modification is not allowed in snapshot transaction")
	}
	part, err := tbl.getTxn().engine.LazyLoadLatestCkp(ctx, tbl)
	if err != nil {
		return false, err
	}

	snap := part.Snapshot()
	var packer *types.Packer
	put := tbl.getTxn().engine.packerPool.Get(&packer)
	defer put.Put()
	packer.Reset()

	keys := logtailreplay.EncodePrimaryKeyVector(keysVector, packer)
	exist, flushed := snap.PKExistInMemBetween(from, to, keys)
	if exist {
		return true, nil
	}
	if !flushed {
		return false, nil
	}
	//for mo_tables, mo_database, mo_columns, pk always exist in memory.
	if tbl.tableName == catalog.MO_DATABASE ||
		tbl.tableName == catalog.MO_TABLES ||
		tbl.tableName == catalog.MO_COLUMNS {
		logutil.Warnf("mo table:%s always exist in memory", tbl.tableName)
		return true, nil
	}
	//need check pk whether exist on S3 block.
	return tbl.PKPersistedBetween(
		snap,
		from,
		to,
		keysVector)
}

// TODO::refactor in next PR
func (tbl *txnTable) transferDeletes(
	ctx context.Context,
	state *logtailreplay.PartitionState,
	deleteObjs,
	createObjs map[objectio.ObjectNameShort]struct{}) error {
	var blks []objectio.BlockInfo
	sid := tbl.proc.Load().GetService()
	{
		fs, err := fileservice.Get[fileservice.FileService](
			tbl.proc.Load().GetFileService(),
			defines.SharedFileServiceName)
		if err != nil {
			return err
		}
		var objDataMeta objectio.ObjectDataMeta
		var objMeta objectio.ObjectMeta
		for name := range createObjs {
			if obj, ok := state.GetObject(name); ok {
				location := obj.Location()
				if objMeta, err = objectio.FastLoadObjectMeta(
					ctx,
					&location,
					false,
					fs); err != nil {
					return err
				}
				objDataMeta = objMeta.MustDataMeta()
				blkCnt := objDataMeta.BlockCount()
				for i := 0; i < int(blkCnt); i++ {
					blkMeta := objDataMeta.GetBlockMeta(uint32(i))
					bid := *blkMeta.GetBlockID(obj.Location().Name())
					metaLoc := blockio.EncodeLocation(
						obj.Location().Name(),
						obj.Location().Extent(),
						blkMeta.GetRows(),
						blkMeta.GetID(),
					)
					blkInfo := objectio.BlockInfo{
						BlockID:    bid,
						EntryState: obj.EntryState,
						Sorted:     obj.Sorted,
						MetaLoc:    *(*[objectio.LocationLen]byte)(unsafe.Pointer(&metaLoc[0])),
						CommitTs:   obj.CommitTS,
						SegmentID:  *obj.ObjectShortName().Segmentid(),
					}
					if obj.HasDeltaLoc {
						deltaLoc, commitTs, ok := state.GetBockDeltaLoc(blkInfo.BlockID)
						if ok {
							blkInfo.DeltaLoc = deltaLoc
							blkInfo.CommitTs = commitTs
						}
					}
					blks = append(blks, blkInfo)
				}
			}
		}
	}

	for _, entry := range tbl.getTxn().writes {
		if entry.isGeneratedByTruncate() || entry.tableId != tbl.tableId {
			continue
		}
		if (entry.typ == DELETE || entry.typ == DELETE_TXN) && entry.fileName == "" {
			pkVec := entry.bat.GetVector(1)
			rowids := vector.MustFixedCol[types.Rowid](entry.bat.GetVector(0))
			beTransfered := 0
			toTransfer := 0
			for i, rowid := range rowids {
				blkid, _ := rowid.Decode()
				if _, ok := deleteObjs[*objectio.ShortName(&blkid)]; ok {
					toTransfer++
					newId, ok, err := tbl.readNewRowid(pkVec, i, blks)
					if err != nil {
						return err
					}
					if ok {
						newBlockID, _ := newId.Decode()
						trace.GetService(sid).ApplyTransferRowID(
							tbl.db.op.Txn().ID,
							tbl.tableId,
							rowids[i][:],
							newId[:],
							blkid[:],
							newBlockID[:],
							pkVec,
							i)
						rowids[i] = newId
						beTransfered++
					}
				}
			}
			if beTransfered != toTransfer {
				return moerr.NewInternalErrorNoCtx("transfer deletes failed")
			}
		}
	}
	return nil
}

func (tbl *txnTable) readNewRowid(vec *vector.Vector, row int,
	blks []objectio.BlockInfo) (types.Rowid, bool, error) {
	var auxIdCnt int32
	var typ plan.Type
	var rowid types.Rowid
	var objMeta objectio.ObjectMeta

	columns := []uint16{objectio.SEQNUM_ROWID}
	colTypes := []types.Type{objectio.RowidType}
	tableDef := tbl.GetTableDef(context.TODO())
	for _, col := range tableDef.Cols {
		if col.Name == tableDef.Pkey.PkeyColName {
			typ = col.Typ
			columns = append(columns, uint16(col.Seqnum))
			colTypes = append(colTypes, types.T(col.Typ.Id).ToType())
		}
	}
	constExpr := getConstExpr(int32(vec.GetType().Oid),
		rule.GetConstantValue(vec, true, uint64(row)))
	filter, err := tbl.newPkFilter(newColumnExpr(1, typ, tableDef.Pkey.PkeyColName), constExpr)
	if err != nil {
		return rowid, false, err
	}
	columnMap := make(map[int]int)
	auxIdCnt += plan2.AssignAuxIdForExpr(filter, auxIdCnt)
	zms := make([]objectio.ZoneMap, auxIdCnt)
	vecs := make([]*vector.Vector, auxIdCnt)
	plan2.GetColumnMapByExprs([]*plan.Expr{filter}, tableDef, columnMap)
	objFilterMap := make(map[objectio.ObjectNameShort]bool)
	for _, blk := range blks {
		location := blk.MetaLocation()
		if hit, ok := objFilterMap[*location.ShortName()]; !ok {
			if objMeta, err = objectio.FastLoadObjectMeta(
				tbl.proc.Load().Ctx, &location, false, tbl.getTxn().engine.fs,
			); err != nil {
				return rowid, false, err
			}
			hit = colexec.EvaluateFilterByZoneMap(tbl.proc.Load().Ctx, tbl.proc.Load(), filter,
				objMeta.MustDataMeta(), columnMap, zms, vecs)
			objFilterMap[*location.ShortName()] = hit
			if !hit {
				continue
			}
		} else if !hit {
			continue
		}
		// eval filter expr on the block
		blkMeta := objMeta.MustDataMeta().GetBlockMeta(uint32(location.ID()))
		if !colexec.EvaluateFilterByZoneMap(tbl.proc.Load().Ctx, tbl.proc.Load(), filter,
			blkMeta, columnMap, zms, vecs) {
			continue
		}
		// rowid + pk
		bat, err := blockio.BlockRead(
			tbl.proc.Load().Ctx, tbl.proc.Load().GetService(), &blk, nil, columns, colTypes,
			tbl.db.op.SnapshotTS(),
			nil, nil, blockio.BlockReadFilter{},
			tbl.getTxn().engine.fs, tbl.proc.Load().Mp(), tbl.proc.Load(), fileservice.Policy(0),
		)
		if err != nil {
			return rowid, false, err
		}
		vec, err := colexec.EvalExpressionOnce(tbl.getTxn().proc, filter, []*batch.Batch{bat})
		if err != nil {
			return rowid, false, err
		}
		bs := vector.MustFixedCol[bool](vec)
		for i, b := range bs {
			if b {
				rowids := vector.MustFixedCol[types.Rowid](bat.Vecs[0])
				vec.Free(tbl.proc.Load().Mp())
				bat.Clean(tbl.proc.Load().Mp())
				return rowids[i], true, nil
			}
		}
		vec.Free(tbl.proc.Load().Mp())
		bat.Clean(tbl.proc.Load().Mp())
	}
	return rowid, false, nil
}

func (tbl *txnTable) newPkFilter(pkExpr, constExpr *plan.Expr) (*plan.Expr, error) {
	return plan2.BindFuncExprImplByPlanExpr(tbl.proc.Load().Ctx, "=", []*plan.Expr{pkExpr, constExpr})
}

func (tbl *txnTable) MergeObjects(ctx context.Context, objstats []objectio.ObjectStats, policyName string, targetObjSize uint32) (*api.MergeCommitEntry, error) {
	snapshot := types.TimestampToTS(tbl.getTxn().op.SnapshotTS())
	state, err := tbl.getPartitionState(ctx)
	if err != nil {
		return nil, err
	}

	sortkeyPos := -1
	sortkeyIsPK := false
	if tbl.primaryIdx >= 0 && tbl.tableDef.Cols[tbl.primaryIdx].Name != catalog.FakePrimaryKeyColName {
		if tbl.clusterByIdx < 0 {
			sortkeyPos = tbl.primaryIdx
			sortkeyIsPK = true
		} else {
			panic(fmt.Sprintf("bad schema pk %v, ck %v", tbl.primaryIdx, tbl.clusterByIdx))
		}
	} else if tbl.clusterByIdx >= 0 {
		sortkeyPos = tbl.clusterByIdx
		sortkeyIsPK = false
	}

	var objInfos []logtailreplay.ObjectInfo
	if len(objstats) != 0 {
		objInfos = make([]logtailreplay.ObjectInfo, 0, len(objstats))
		for _, objstat := range objstats {
			info, exist := state.GetObject(*objstat.ObjectShortName())
			if !exist || (!info.DeleteTime.IsEmpty() && info.DeleteTime.LessEq(&snapshot)) {
				logutil.Errorf("object not visible: %s", info.String())
				return nil, moerr.NewInternalErrorNoCtx("object %s not exist", objstat.ObjectName().String())
			}
			objInfos = append(objInfos, info)
		}
	} else {
		objInfos = make([]logtailreplay.ObjectInfo, 0, len(objstats))
		iter, err := state.NewObjectsIter(snapshot, true)
		if err != nil {
			logutil.Errorf("txn: %s, error: %v", tbl.db.op.Txn().DebugString(), err)
			return nil, err
		}
		for iter.Next() {
			obj := iter.Entry().ObjectInfo
			if obj.EntryState {
				continue
			}
			if sortkeyPos != -1 {
				sortKeyZM := obj.SortKeyZoneMap()
				if !sortKeyZM.IsInited() {
					continue
				}
			}
			objInfos = append(objInfos, obj)
		}
		if len(policyName) != 0 {
			objInfos, err = applyMergePolicy(ctx, policyName, sortkeyPos, objInfos)
			if err != nil {
				return nil, err
			}
		}
	}

	if len(objInfos) < 2 {
		return nil, moerr.NewInternalErrorNoCtx("no matching objects")
	}

	tbl.ensureSeqnumsAndTypesExpectRowid()

	taskHost, err := newCNMergeTask(
		ctx, tbl, snapshot, state, // context
		sortkeyPos, sortkeyIsPK, // schema
		objInfos, // targets
		targetObjSize)
	if err != nil {
		return nil, err
	}

	err = mergesort.DoMergeAndWrite(ctx, tbl.getTxn().op.Txn().DebugString(), sortkeyPos, taskHost,false)
	if err != nil {
		taskHost.commitEntry.Err = err.Error()
		return taskHost.commitEntry, err
	}

	if !taskHost.DoTransfer() {
		return taskHost.commitEntry, nil
	}

	// if transfer info is too large, write it down to s3
	// transfer info size is only related to row count.
	rowCnt := 0
	for _, m := range taskHost.transferMaps {
		rowCnt += len(m)
	}
	// if transfer info is small, send it to tn directly.
	if rowCnt < 8000000 {
		size := len(taskHost.transferMaps)
		mappings := make([]api.BlkTransMap, size)
		for i := 0; i < size; i++ {
			mappings[i] = api.BlkTransMap{
				M: make(map[int32]api.TransDestPos),
			}
		}
		taskHost.commitEntry.Booking = &api.BlkTransferBooking{
			Mappings: mappings,
		}

		for i, m := range taskHost.transferMaps {
			for r, pos := range m {
				taskHost.commitEntry.Booking.Mappings[i].M[r] = api.TransDestPos{
					ObjIdx: pos.ObjIdx,
					BlkIdx: pos.BlkIdx,
					RowIdx: pos.RowIdx,
				}
			}
		}
	} else {
		if err := dumpTransferInfo(ctx, taskHost); err != nil {
			return taskHost.commitEntry, err
		}
		var locStr strings.Builder
		locations := taskHost.commitEntry.BookingLoc
		for _, filepath := range locations {
			locStr.WriteString(filepath)
			locStr.WriteString(",")
		}
		logutil.Infof("mergeblocks %v-%v on cn: write s3 transfer info %v",
			tbl.tableId, tbl.tableName, locStr.String())
	}

	// commit this to tn
	return taskHost.commitEntry, nil
}

func dumpTransferInfo(ctx context.Context, taskHost *cnMergeTask) (err error) {
	defer func() {
		if err != nil {
			locations := taskHost.commitEntry.BookingLoc
			for _, filepath := range locations {
				_ = taskHost.fs.Delete(ctx, filepath)
			}
		}
	}()
	bookingMaps := taskHost.transferMaps
	blkCnt := int32(len(bookingMaps))
	totalRows := 0

	// BookingLoc layout:
	// | blockCnt | Blk1RowCnt | Blk2RowCnt | ... | filepath1 | filepath2 | ... |
	taskHost.commitEntry.BookingLoc = append(taskHost.commitEntry.BookingLoc,
		commonUtil.UnsafeBytesToString(types.EncodeInt32(&blkCnt)))
	for _, m := range bookingMaps {
		rowCnt := int32(len(m))
		taskHost.commitEntry.BookingLoc = append(taskHost.commitEntry.BookingLoc,
			commonUtil.UnsafeBytesToString(types.EncodeInt32(&rowCnt)))
		totalRows += len(m)
	}

	columns := []string{"src_blk", "src_row", "dest_obj", "dest_blk", "dest_row"}
	batchSize := min(200*mpool.MB/len(columns)/int(unsafe.Sizeof(int32(0))), totalRows)

	buffer := batch.New(true, columns)

	releases := make([]func(), len(columns))
	for i := range columns {
		t := types.T_int32.ToType()
		vec, release := taskHost.GetVector(&t)
		err = vec.PreExtend(batchSize, taskHost.GetMPool())
		if err != nil {
			return err
		}
		buffer.Vecs[i] = vec
		releases[i] = release
	}
	objRowCnt := 0
	for blkIdx, transMap := range bookingMaps {
		for rowIdx, destPos := range transMap {
			vector.AppendFixed(buffer.Vecs[0], int32(blkIdx), false, taskHost.GetMPool())
			vector.AppendFixed(buffer.Vecs[1], rowIdx, false, taskHost.GetMPool())
			vector.AppendFixed(buffer.Vecs[2], destPos.ObjIdx, false, taskHost.GetMPool())
			vector.AppendFixed(buffer.Vecs[3], destPos.BlkIdx, false, taskHost.GetMPool())
			vector.AppendFixed(buffer.Vecs[4], destPos.RowIdx, false, taskHost.GetMPool())

			buffer.SetRowCount(buffer.RowCount() + 1)
			objRowCnt++

			if objRowCnt*len(columns)*int(unsafe.Sizeof(int32(0))) > 200*mpool.MB {
				filename := blockio.EncodeTmpFileName("tmp", "merge", time.Now().UTC().Unix())
				writer, err := objectio.NewObjectWriterSpecial(objectio.WriterTmp, filename, taskHost.fs)
				if err != nil {
					return err
				}

				_, err = writer.Write(buffer)
				if err != nil {
					return err
				}
				buffer.CleanOnlyData()

				_, err = writer.WriteEnd(ctx)
				if err != nil {
					return err
				}
				taskHost.commitEntry.BookingLoc = append(taskHost.commitEntry.BookingLoc, filename)
				objRowCnt = 0
			}
		}
	}

	// write remaining data
	if buffer.RowCount() != 0 {
		filename := blockio.EncodeTmpFileName("tmp", "merge", time.Now().UTC().Unix())
		writer, err := objectio.NewObjectWriterSpecial(objectio.WriterTmp, filename, taskHost.fs)
		if err != nil {
			return err
		}

<<<<<<< HEAD
		batch := batch.New(true, []string{"payload"})
		batch.SetRowCount(vectorRowCnt)
		batch.Vecs[0] = v
		_, err = writer.WriteBatch(batch)
=======
		_, err = writer.Write(buffer)
>>>>>>> 6f9754c2
		if err != nil {
			return err
		}
		buffer.CleanOnlyData()

		_, err = writer.WriteEnd(ctx)
		if err != nil {
			return err
		}
		taskHost.commitEntry.BookingLoc = append(taskHost.commitEntry.BookingLoc, filename)
	}

	taskHost.commitEntry.Booking = nil
	return
}

func applyMergePolicy(ctx context.Context, policyName string, sortKeyPos int, objInfos []logtailreplay.ObjectInfo) ([]logtailreplay.ObjectInfo, error) {
	arg := cutBetween(policyName, "(", ")")
	if strings.HasPrefix(policyName, "small") {
		size := uint32(110 * common.Const1MBytes)
		i, err := units.RAMInBytes(arg)
		if err == nil && 10*common.Const1MBytes < i && i < 250*common.Const1MBytes {
			size = uint32(i)
		}
		return logtailreplay.NewSmall(size).Filter(objInfos), nil
	} else if strings.HasPrefix(policyName, "overlap") {
		if sortKeyPos == -1 {
			return objInfos, nil
		}
		maxObjects := 100
		i, err := strconv.Atoi(arg)
		if err == nil {
			maxObjects = i
		}
		return logtailreplay.NewOverlap(maxObjects).Filter(objInfos), nil
	}

	return nil, moerr.NewInvalidInput(ctx, "invalid merge policy name")
}

func cutBetween(s, start, end string) string {
	i := strings.Index(s, start)
	if i >= 0 {
		j := strings.Index(s[i:], end)
		if j >= 0 {
			return s[i+len(start) : i+j]
		}
	}
	return ""
}

func (tbl *txnTable) getUncommittedRows(
	deletes map[types.Rowid]struct{},
) uint64 {
	rows := uint64(0)
	tbl.getTxn().forEachTableWrites(
		tbl.db.databaseId,
		tbl.tableId,
		tbl.getTxn().GetSnapshotWriteOffset(),
		func(entry Entry) {
			if entry.typ == INSERT || entry.typ == INSERT_TXN {
				rows = rows + uint64(entry.bat.RowCount())
			} else {
				if entry.bat.GetVector(0).GetType().Oid == types.T_Rowid {
					/*
						CASE:
						create table t1(a int);
						begin;
						truncate t1; //txnDatabase.Truncate will DELETE mo_tables
						show tables; // t1 must be shown
					*/
					if entry.databaseId == catalog.MO_CATALOG_ID &&
						entry.tableId == catalog.MO_TABLES_ID &&
						entry.truncate {
						return
					}
					vs := vector.MustFixedCol[types.Rowid](entry.bat.GetVector(0))
					for _, v := range vs {
						deletes[v] = struct{}{}
					}
				}
			}
		},
	)
	return rows
}

func (tbl *txnTable) getCommittedRows(
	ctx context.Context,
	deletes map[types.Rowid]struct{},
) (uint64, error) {
	rows := uint64(0)
	ts := types.TimestampToTS(tbl.db.op.SnapshotTS())
	partition, err := tbl.getPartitionState(ctx)
	if err != nil {
		return 0, err
	}
	iter := partition.NewRowsIter(ts, nil, false)
	defer func() { _ = iter.Close() }()
	for iter.Next() {
		entry := iter.Entry()
		if _, ok := deletes[entry.RowID]; ok {
			continue
		}
		rows++
	}
	s, _ := tbl.Stats(ctx, true)
	if s == nil {
		return rows, nil
	}
	return uint64(s.TableCnt) + rows, nil
}<|MERGE_RESOLUTION|>--- conflicted
+++ resolved
@@ -2715,14 +2715,7 @@
 			return err
 		}
 
-<<<<<<< HEAD
-		batch := batch.New(true, []string{"payload"})
-		batch.SetRowCount(vectorRowCnt)
-		batch.Vecs[0] = v
-		_, err = writer.WriteBatch(batch)
-=======
 		_, err = writer.Write(buffer)
->>>>>>> 6f9754c2
 		if err != nil {
 			return err
 		}
