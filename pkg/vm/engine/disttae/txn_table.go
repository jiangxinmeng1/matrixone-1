// Copyright 2022 Matrix Origin
//
// Licensed under the Apache License, Version 2.0 (the "License");
// you may not use this file except in compliance with the License.
// You may obtain a copy of the License at
//
//      http://www.apache.org/licenses/LICENSE-2.0
//
// Unless required by applicable law or agreed to in writing, software
// distributed under the License is distributed on an "AS IS" BASIS,
// WITHOUT WARRANTIES OR CONDITIONS OF ANY KIND, either express or implied.
// See the License for the specific language governing permissions and
// limitations under the License.

package disttae

import (
	"bytes"
	"context"
	"encoding/hex"
	"fmt"
	"strconv"
	"strings"
	"sync"
	"sync/atomic"
	"time"
	"unsafe"

<<<<<<< HEAD
	"github.com/docker/go-units"
=======
	"github.com/google/uuid"
>>>>>>> da2c3cc1
	"go.uber.org/zap"

	"github.com/matrixorigin/matrixone/pkg/catalog"
	"github.com/matrixorigin/matrixone/pkg/common/moerr"
	"github.com/matrixorigin/matrixone/pkg/common/mpool"
	commonUtil "github.com/matrixorigin/matrixone/pkg/common/util"
	"github.com/matrixorigin/matrixone/pkg/container/batch"
	"github.com/matrixorigin/matrixone/pkg/container/types"
	"github.com/matrixorigin/matrixone/pkg/container/vector"
	"github.com/matrixorigin/matrixone/pkg/defines"
	"github.com/matrixorigin/matrixone/pkg/fileservice"
	"github.com/matrixorigin/matrixone/pkg/logutil"
	"github.com/matrixorigin/matrixone/pkg/objectio"
	"github.com/matrixorigin/matrixone/pkg/pb/api"
	"github.com/matrixorigin/matrixone/pkg/pb/plan"
	pb "github.com/matrixorigin/matrixone/pkg/pb/statsinfo"
	"github.com/matrixorigin/matrixone/pkg/sql/colexec"
	"github.com/matrixorigin/matrixone/pkg/sql/colexec/deletion"
	plan2 "github.com/matrixorigin/matrixone/pkg/sql/plan"
	"github.com/matrixorigin/matrixone/pkg/sql/plan/rule"
	"github.com/matrixorigin/matrixone/pkg/sql/util"
	"github.com/matrixorigin/matrixone/pkg/txn/client"
	"github.com/matrixorigin/matrixone/pkg/txn/trace"
	"github.com/matrixorigin/matrixone/pkg/util/errutil"
	v2 "github.com/matrixorigin/matrixone/pkg/util/metric/v2"
	"github.com/matrixorigin/matrixone/pkg/vm/engine"
	"github.com/matrixorigin/matrixone/pkg/vm/engine/disttae/logtailreplay"
	"github.com/matrixorigin/matrixone/pkg/vm/engine/tae/blockio"
	"github.com/matrixorigin/matrixone/pkg/vm/engine/tae/index"
	"github.com/matrixorigin/matrixone/pkg/vm/engine/tae/mergesort"
	"github.com/matrixorigin/matrixone/pkg/vm/process"
)

const (
	AllColumns = "*"
)

var traceFilterExprInterval atomic.Uint64
var traceFilterExprInterval2 atomic.Uint64

var _ engine.Relation = new(txnTable)

func (tbl *txnTable) getEngine() engine.Engine {
	return tbl.getTxn().engine
}

func (tbl *txnTable) getTxn() *Transaction {
	return tbl.db.getTxn()
}

func (tbl *txnTable) Stats(ctx context.Context, sync bool) (*pb.StatsInfo, error) {
	_, err := tbl.getPartitionState(ctx)
	if err != nil {
		logutil.Errorf("failed to get partition state of table %d: %v", tbl.tableId, err)
		return nil, err
	}
	if !tbl.db.op.IsSnapOp() {
		e := tbl.getEngine()
		return e.Stats(ctx, pb.StatsInfoKey{
			AccId:      tbl.accountId,
			DatabaseID: tbl.db.databaseId,
			TableID:    tbl.tableId,
		}, sync), nil
	}
	info, err := tbl.stats(ctx)
	if err != nil {
		return nil, err
	}
	return info, nil
}

func (tbl *txnTable) stats(ctx context.Context) (*pb.StatsInfo, error) {
	partitionState, err := tbl.getPartitionState(ctx)
	if err != nil {
		return nil, err
	}
	e := tbl.db.getEng()
	approxObjectNum := int64(partitionState.ApproxObjectsNum())
	if approxObjectNum == 0 {
		// There are no objects flushed yet.
		return nil, nil
	}

	stats := plan2.NewStatsInfo()
	req := newUpdateStatsRequest(
		tbl.tableDef,
		partitionState,
		e.fs,
		types.TimestampToTS(tbl.db.op.SnapshotTS()),
		approxObjectNum,
		stats,
	)
	if err := UpdateStats(ctx, req, nil); err != nil {
		logutil.Errorf("failed to init stats info for table %d", tbl.tableId)
		return nil, err
	}
	return stats, nil
}

func (tbl *txnTable) Rows(ctx context.Context) (uint64, error) {
	var rows uint64
	deletes := make(map[types.Rowid]struct{})

	rows += tbl.getUncommittedRows(deletes)

	v, err := tbl.getCommittedRows(
		ctx,
		deletes,
	)
	if err != nil {
		return 0, err
	}

	return v + rows, nil
}

func (tbl *txnTable) Size(ctx context.Context, columnName string) (uint64, error) {
	ts := types.TimestampToTS(tbl.db.op.SnapshotTS())
	part, err := tbl.getPartitionState(ctx)
	if err != nil {
		return 0, err
	}

	szInPart := uint64(0)
	neededCols := make(map[string]*plan.ColDef)
	cols := tbl.GetTableDef(ctx).Cols
	found := false

	for i := range cols {
		if columnName == AllColumns || cols[i].Name == columnName {
			neededCols[cols[i].Name] = cols[i]
			found = true
		}
	}

	if !found {
		return 0, moerr.NewInvalidInput(ctx, "bad input column name %v", columnName)
	}

	deletes := make(map[types.Rowid]struct{})
	tbl.getTxn().ForEachTableWrites(
		tbl.db.databaseId,
		tbl.tableId,
		tbl.getTxn().GetSnapshotWriteOffset(),
		func(entry Entry) {
			if entry.typ == INSERT {
				for i, s := range entry.bat.Attrs {
					if _, ok := neededCols[s]; ok {
						szInPart += uint64(entry.bat.Vecs[i].Size())
					}
				}
			} else {
				if entry.bat.GetVector(0).GetType().Oid == types.T_Rowid {
					vs := vector.MustFixedCol[types.Rowid](entry.bat.GetVector(0))
					for _, v := range vs {
						deletes[v] = struct{}{}
					}
				}
			}
		})

	iter := part.NewRowsIter(ts, nil, false)
	defer func() { _ = iter.Close() }()
	for iter.Next() {
		entry := iter.Entry()
		if _, ok := deletes[entry.RowID]; ok {
			continue
		}

		for i, s := range entry.Batch.Attrs {
			if _, ok := neededCols[s]; ok {
				szInPart += uint64(entry.Batch.Vecs[i].Size() / entry.Batch.Vecs[i].Length())
			}
		}
	}

	s, _ := tbl.Stats(ctx, true)
	if s == nil {
		return szInPart, nil
	}
	if columnName == AllColumns {
		var ret uint64
		for _, z := range s.SizeMap {
			ret += z
		}
		return ret + szInPart, nil
	}
	sz, ok := s.SizeMap[columnName]
	if !ok {
		return 0, moerr.NewInvalidInput(ctx, "bad input column name %v", columnName)
	}
	return sz + szInPart, nil
}

func ForeachVisibleDataObject(
	state *logtailreplay.PartitionState,
	ts types.TS,
	fn func(obj logtailreplay.ObjectEntry) error,
	executor ConcurrentExecutor,
) (err error) {
	iter, err := state.NewObjectsIter(ts, true)
	if err != nil {
		return err
	}
	defer iter.Close()
	var wg sync.WaitGroup
	for iter.Next() {
		entry := iter.Entry()
		if executor != nil {
			wg.Add(1)
			executor.AppendTask(func() error {
				defer wg.Done()
				return fn(entry)
			})
		} else {
			if err = fn(entry); err != nil {
				break
			}
		}
	}
	if executor != nil {
		wg.Wait()
	}
	return
}

// not accurate!  only used by stats
func (tbl *txnTable) ApproxObjectsNum(ctx context.Context) int {
	part, err := tbl.getPartitionState(ctx)
	if err != nil {
		return 0
	}
	return part.ApproxObjectsNum()
}

func (tbl *txnTable) MaxAndMinValues(ctx context.Context) ([][2]any, []uint8, error) {
	var (
		err  error
		part *logtailreplay.PartitionState
	)
	if part, err = tbl.getPartitionState(ctx); err != nil {
		return nil, nil, err
	}

	var inited bool
	cols := tbl.GetTableDef(ctx).GetCols()
	dataLength := len(cols) - 1

	tableVal := make([][2]any, dataLength)
	tableTypes := make([]uint8, dataLength)
	zms := make([]objectio.ZoneMap, dataLength)

	var meta objectio.ObjectDataMeta
	var objMeta objectio.ObjectMeta
	fs, err := fileservice.Get[fileservice.FileService](
		tbl.getTxn().proc.Base.FileService,
		defines.SharedFileServiceName)
	if err != nil {
		return nil, nil, err
	}
	var updateMu sync.Mutex
	onObjFn := func(obj logtailreplay.ObjectEntry) error {
		var err error
		location := obj.Location()
		if objMeta, err = objectio.FastLoadObjectMeta(ctx, &location, false, fs); err != nil {
			return err
		}
		updateMu.Lock()
		defer updateMu.Unlock()
		meta = objMeta.MustDataMeta()
		if inited {
			for idx := range zms {
				zm := meta.MustGetColumn(uint16(cols[idx].Seqnum)).ZoneMap()
				if !zm.IsInited() {
					continue
				}
				index.UpdateZM(zms[idx], zm.GetMaxBuf())
				index.UpdateZM(zms[idx], zm.GetMinBuf())
			}
		} else {
			for idx := range zms {
				zms[idx] = meta.MustGetColumn(uint16(cols[idx].Seqnum)).ZoneMap()
				tableTypes[idx] = uint8(cols[idx].Typ.Id)
			}
			inited = true
		}

		return nil
	}

	if err = ForeachVisibleDataObject(
		part,
		types.TimestampToTS(tbl.db.op.SnapshotTS()),
		onObjFn,
		nil,
	); err != nil {
		return nil, nil, err
	}

	if !inited {
		return nil, nil, moerr.NewInvalidInputNoCtx("table meta is nil")
	}

	for idx, zm := range zms {
		tableVal[idx] = [2]any{zm.GetMin(), zm.GetMax()}
	}

	return tableVal, tableTypes, nil
}

func (tbl *txnTable) GetColumMetadataScanInfo(ctx context.Context, name string) ([]*plan.MetadataScanInfo, error) {
	state, err := tbl.getPartitionState(ctx)
	if err != nil {
		return nil, err
	}

	cols := tbl.GetTableDef(ctx).GetCols()
	found := false
	n := 0
	for _, c := range cols {
		// TODO: We can keep hidden column but need a better way to know
		// whether it has the colmeta or not
		if !c.Hidden && (c.Name == name || name == AllColumns) {
			n++
			found = true
		}
	}
	if !found {
		return nil, moerr.NewInvalidInput(ctx, "bad input column name %v", name)
	}

	needCols := make([]*plan.ColDef, 0, n)
	for _, c := range cols {
		if !c.Hidden && (c.Name == name || name == AllColumns) {
			needCols = append(needCols, c)
		}
	}

	fs, err := fileservice.Get[fileservice.FileService](
		tbl.getTxn().proc.Base.FileService,
		defines.SharedFileServiceName)
	if err != nil {
		return nil, err
	}
	infoList := make([]*plan.MetadataScanInfo, 0, state.ApproxObjectsNum())
	var updateMu sync.Mutex
	onObjFn := func(obj logtailreplay.ObjectEntry) error {
		createTs, err := obj.CreateTime.Marshal()
		if err != nil {
			return err
		}
		deleteTs, err := obj.DeleteTime.Marshal()
		if err != nil {
			return err
		}

		location := obj.Location()
		objName := location.Name().String()
		if name == AllColumns && obj.StatsValid() {
			// no need to load object meta
			for _, col := range needCols {
				infoList = append(infoList, &plan.MetadataScanInfo{
					ColName:      col.Name,
					IsHidden:     col.Hidden,
					ObjectName:   objName,
					ObjLoc:       location,
					CreateTs:     createTs,
					DeleteTs:     deleteTs,
					RowCnt:       int64(obj.Rows()),
					ZoneMap:      objectio.EmptyZm[:],
					CompressSize: int64(obj.ObjectStats.Size()),
					OriginSize:   int64(obj.ObjectStats.OriginSize()),
				})
			}
			return nil
		}

		objMeta, err := objectio.FastLoadObjectMeta(ctx, &location, false, fs)
		if err != nil {
			return err
		}
		updateMu.Lock()
		defer updateMu.Unlock()
		meta := objMeta.MustDataMeta()
		rowCnt := int64(meta.BlockHeader().Rows())

		for _, col := range needCols {
			colMeta := meta.MustGetColumn(uint16(col.Seqnum))
			infoList = append(infoList, &plan.MetadataScanInfo{
				ColName:      col.Name,
				IsHidden:     col.Hidden,
				ObjectName:   objName,
				ObjLoc:       location,
				CreateTs:     createTs,
				DeleteTs:     deleteTs,
				RowCnt:       rowCnt,
				NullCnt:      int64(colMeta.NullCnt()),
				CompressSize: int64(colMeta.Location().Length()),
				OriginSize:   int64(colMeta.Location().OriginSize()),
				ZoneMap:      colMeta.ZoneMap(),
			})
		}
		return nil
	}

	if err = ForeachVisibleDataObject(
		state,
		types.TimestampToTS(tbl.db.op.SnapshotTS()),
		onObjFn,
		nil,
	); err != nil {
		return nil, err
	}

	var logStr string
	for i, col := range needCols {
		if i > 0 {
			logStr += ", "
		}
		logStr += col.GetName()
	}
	logutil.Infof("cols in GetColumMetadataScanInfo: %s, result len: %d", logStr, len(infoList))

	return infoList, nil
}

func (tbl *txnTable) GetDirtyPersistedBlks(state *logtailreplay.PartitionState) []types.Blockid {
	tbl.getTxn().blockId_tn_delete_metaLoc_batch.RLock()
	defer tbl.getTxn().blockId_tn_delete_metaLoc_batch.RUnlock()

	dirtyBlks := make([]types.Blockid, 0)
	for blk := range tbl.getTxn().blockId_tn_delete_metaLoc_batch.data {
		if !state.BlockPersisted(blk) {
			continue
		}
		dirtyBlks = append(dirtyBlks, blk)
	}
	return dirtyBlks
}

func (tbl *txnTable) LoadDeletesForBlock(bid types.Blockid, offsets *[]int64) (err error) {
	tbl.getTxn().blockId_tn_delete_metaLoc_batch.RLock()
	defer tbl.getTxn().blockId_tn_delete_metaLoc_batch.RUnlock()

	bats, ok := tbl.getTxn().blockId_tn_delete_metaLoc_batch.data[bid]
	if !ok {
		return nil
	}
	for _, bat := range bats {
		vs, area := vector.MustVarlenaRawData(bat.GetVector(0))
		for i := range vs {
			location, err := blockio.EncodeLocationFromString(vs[i].UnsafeGetString(area))
			if err != nil {
				return err
			}
			rowIdBat, release, err := blockio.LoadTombstoneColumns(
				tbl.getTxn().proc.Ctx,
				[]uint16{0},
				nil,
				tbl.getTxn().engine.fs,
				location,
				tbl.getTxn().proc.GetMPool())
			if err != nil {
				return err
			}
			defer release()
			rowIds := vector.MustFixedCol[types.Rowid](rowIdBat.GetVector(0))
			for _, rowId := range rowIds {
				_, offset := rowId.Decode()
				*offsets = append(*offsets, int64(offset))
			}
		}
	}
	return nil
}

// LoadDeletesForMemBlocksIn loads deletes for memory blocks whose data resides in PartitionState.rows
func (tbl *txnTable) LoadDeletesForMemBlocksIn(
	state *logtailreplay.PartitionState,
	deletesRowId map[types.Rowid]uint8,
) error {

	tbl.getTxn().blockId_tn_delete_metaLoc_batch.RLock()
	defer tbl.getTxn().blockId_tn_delete_metaLoc_batch.RUnlock()

	for blk, bats := range tbl.getTxn().blockId_tn_delete_metaLoc_batch.data {
		//if blk is in partitionState.blks, it means that blk is persisted.
		if state.BlockPersisted(blk) {
			continue
		}
		for _, bat := range bats {
			vs, area := vector.MustVarlenaRawData(bat.GetVector(0))
			for i := range vs {
				location, err := blockio.EncodeLocationFromString(vs[i].UnsafeGetString(area))
				if err != nil {
					return err
				}
				rowIdBat, release, err := blockio.LoadTombstoneColumns(
					tbl.getTxn().proc.Ctx,
					[]uint16{0},
					nil,
					tbl.getTxn().engine.fs,
					location,
					tbl.getTxn().proc.GetMPool())
				if err != nil {
					return err
				}
				defer release()
				rowIds := vector.MustFixedCol[types.Rowid](rowIdBat.GetVector(0))
				for _, rowId := range rowIds {
					if deletesRowId != nil {
						deletesRowId[rowId] = 0
					}
				}
			}
		}

	}
	return nil
}

func (tbl *txnTable) GetEngineType() engine.EngineType {
	return engine.Disttae
}

func (tbl *txnTable) resetSnapshot() {
	tbl._partState.Store(nil)
<<<<<<< HEAD
=======
}

// CollectTombstones collects in memory tombstones and tombstone objects.
func (tbl *txnTable) CollectTombstones(
	ctx context.Context, txnOffset int,
) (engine.Tombstoner, error) {
	tombstone := NewEmptyTombstoneWithDeltaLoc()

	offset := txnOffset
	if tbl.db.op.IsSnapOp() {
		offset = tbl.getTxn().GetSnapshotWriteOffset()
	}

	//collect in memory

	//collect uncommitted in-memory tombstones from txn.writes
	tbl.getTxn().ForEachTableWrites(tbl.db.databaseId, tbl.tableId,
		offset, func(entry Entry) {
			if entry.typ == INSERT {
				return
			}
			//entry.typ == DELETE
			if entry.bat.GetVector(0).GetType().Oid == types.T_Rowid {
				/*
					CASE:
					create table t1(a int);
					begin;
					truncate t1; //txnDatabase.Truncate will DELETE mo_tables
					show tables; // t1 must be shown
				*/
				//if entry.IsGeneratedByTruncate() {
				//	return
				//}
				//deletes in txn.Write maybe comes from PartitionState.Rows ,
				// PartitionReader need to skip them.
				vs := vector.MustFixedCol[types.Rowid](entry.bat.GetVector(0))
				for _, v := range vs {
					bid, o := v.Decode()
					tombstone.inMemTombstones[bid] = append(tombstone.inMemTombstones[bid], int32(o))
				}
			}
		})

	//collect uncommitted in-memory tombstones belongs to blocks persisted by CN writing S3
	tbl.getTxn().deletedBlocks.getDeletedRowIDs(tombstone.inMemTombstones)

	//collect committed in-memory tombstones from partition state.
	state, err := tbl.getPartitionState(ctx)
	if err != nil {
		return nil, err
	}
	{
		ts := tbl.db.op.SnapshotTS()
		iter := state.NewRowsIter(types.TimestampToTS(ts), nil, true)
		for iter.Next() {
			entry := iter.Entry()
			bid, o := entry.RowID.Decode()
			tombstone.inMemTombstones[bid] = append(tombstone.inMemTombstones[bid], int32(o))
		}
		iter.Close()
	}

	//collect uncommitted persisted tombstones.
	if err := tbl.getTxn().getUncommittedS3Tombstone(tombstone.blk2UncommitLoc); err != nil {
		return nil, err
	}
	//collect committed persisted tombstones from partition state.
	state.GetTombstoneDeltaLocs(tombstone.blk2CommitLoc)
	return tombstone, nil
>>>>>>> da2c3cc1
}

// Ranges returns all unmodified blocks from the table.
// Parameters:
//   - ctx: Context used to control the lifecycle of the request.
//   - exprs: A slice of expressions used to filter data.
//   - txnOffset: Transaction offset used to specify the starting position for reading data.
func (tbl *txnTable) Ranges(
	ctx context.Context,
	exprs []*plan.Expr,
	txnOffset int,
) (data engine.RelData, err error) {
	sid := tbl.proc.Load().GetService()
	start := time.Now()
	seq := tbl.db.op.NextSequence()

	var blocks objectio.BlockInfoSlice

	trace.GetService(sid).AddTxnDurationAction(
		tbl.db.op,
		client.RangesEvent,
		seq,
		tbl.tableId,
		0,
		nil)

	defer func() {
		cost := time.Since(start)

		var (
			step, slowStep uint64
		)

		rangesLen := blocks.Len()
		if rangesLen < 5 {
			step = uint64(1)
		} else if rangesLen < 10 {
			step = uint64(5)
		} else if rangesLen < 20 {
			step = uint64(10)
		} else {
			slowStep = uint64(1)
		}
		tbl.enableLogFilterExpr.Store(false)
		if traceFilterExprInterval.Add(step) >= 500000 {
			traceFilterExprInterval.Store(0)
			tbl.enableLogFilterExpr.Store(true)
		}
		if traceFilterExprInterval2.Add(slowStep) >= 20 {
			traceFilterExprInterval2.Store(0)
			tbl.enableLogFilterExpr.Store(true)
		}

		if rangesLen >= 50 {
			tbl.enableLogFilterExpr.Store(true)
		}

		if tbl.enableLogFilterExpr.Load() {
			logutil.Info(
				"TXN-FILTER-RANGE-LOG",
				zap.String("name", tbl.tableDef.Name),
				zap.String("exprs", plan2.FormatExprs(exprs)),
				zap.Int("ranges-len", blocks.Len()),
				zap.Uint64("tbl-id", tbl.tableId),
				zap.String("txn", tbl.db.op.Txn().DebugString()),
			)
		}

		trace.GetService(sid).AddTxnAction(
			tbl.db.op,
			client.RangesEvent,
			seq,
			tbl.tableId,
			int64(blocks.Len()),
			"blocks",
			err)

		trace.GetService(sid).AddTxnDurationAction(
			tbl.db.op,
			client.RangesEvent,
			seq,
			tbl.tableId,
			cost,
			err)

		v2.TxnTableRangeDurationHistogram.Observe(cost.Seconds())
		if err != nil {
			logutil.Errorf("txn: %s, error: %v", tbl.db.op.Txn().DebugString(), err)
		}
	}()

	// get the table's snapshot
	var part *logtailreplay.PartitionState
	if part, err = tbl.getPartitionState(ctx); err != nil {
		return
	}

	blocks.AppendBlockInfo(objectio.EmptyBlockInfo)

	if err = tbl.rangesOnePart(
		ctx,
		part,
		tbl.GetTableDef(ctx),
		exprs,
		&blocks,
		tbl.proc.Load(),
		txnOffset,
	); err != nil {
		return
	}

	data = &blockListRelData{
		blklist: blocks,
	}

	return
}

// txn can read :
//  1. snapshot data:
//      1>. committed block data resides in S3.
//      2>. partition state data resides in memory. read by partitionReader.

//      deletes(rowids) for committed block exist in the following four places:
//      1. in delta location formed by TN writing S3. read by blockReader.
//      2. in CN's partition state, read by partitionReader.
//  	3. in txn's workspace(txn.writes) being deleted by txn, read by partitionReader.
//  	4. in delta location being deleted through CN writing S3, read by blockMergeReader.

//  2. data in txn's workspace:
//     1>.Raw batch data resides in txn.writes,read by partitionReader.
//     2>.CN blocks resides in S3, read by blockReader.

var slowPathCounter atomic.Int64

// rangesOnePart collect blocks which are visible to this txn,
// include committed blocks and uncommitted blocks by CN writing S3.
// notice that only clean blocks can be distributed into remote CNs.
func (tbl *txnTable) rangesOnePart(
	ctx context.Context,
	state *logtailreplay.PartitionState, // snapshot state of this transaction
	tableDef *plan.TableDef, // table definition (schema)
	exprs []*plan.Expr, // filter expression
	outBlocks *objectio.BlockInfoSlice, // output marshaled block list after filtering
	proc *process.Process, // process of this transaction
	txnOffset int,
) (err error) {
	var done bool

	uncommittedObjects := tbl.collectUnCommittedObjects(txnOffset)

	if done, err = TryFastFilterBlocks(
		ctx,
		tbl,
		txnOffset,
		tbl.db.op.SnapshotTS(),
		tbl.tableDef,
		exprs,
		state,
		uncommittedObjects,
		//&dirtyBlks,
		outBlocks,
		tbl.getTxn().engine.fs,
		tbl.proc.Load(),
	); err != nil {
		return err
	} else if done {
		return nil
	}

	if slowPathCounter.Add(1) >= 1000 {
		slowPathCounter.Store(0)
		logutil.Info(
			"SLOW-RANGES:",
			zap.String("table", tbl.tableDef.Name),
			zap.String("exprs", plan2.FormatExprs(exprs)),
		)
	}

	// for dynamic parameter, substitute param ref and const fold cast expression here to improve performance
	newExprs, err := plan2.ConstandFoldList(exprs, tbl.proc.Load(), true)
	if err == nil {
		exprs = newExprs
	}

	var (
		objMeta    objectio.ObjectMeta
		zms        []objectio.ZoneMap
		vecs       []*vector.Vector
		skipObj    bool
		auxIdCnt   int32
		loadObjCnt uint32
		s3BlkCnt   uint32
	)

	defer func() {
		for i := range vecs {
			if vecs[i] != nil {
				vecs[i].Free(proc.Mp())
			}
		}
	}()

	// check if expr is monotonic, if not, we can skip evaluating expr for each block
	for _, expr := range exprs {
		auxIdCnt += plan2.AssignAuxIdForExpr(expr, auxIdCnt)
	}

	columnMap := make(map[int]int)
	if auxIdCnt > 0 {
		zms = make([]objectio.ZoneMap, auxIdCnt)
		vecs = make([]*vector.Vector, auxIdCnt)
		plan2.GetColumnMapByExprs(exprs, tableDef, columnMap)
	}

	errCtx := errutil.ContextWithNoReport(ctx, true)

	if err = ForeachSnapshotObjects(
		tbl.db.op.SnapshotTS(),
		func(obj logtailreplay.ObjectInfo, isCommitted bool) (err2 error) {
			var meta objectio.ObjectDataMeta
			skipObj = false

			s3BlkCnt += obj.BlkCnt()
			if auxIdCnt > 0 {
				location := obj.ObjectLocation()
				loadObjCnt++
				if objMeta, err2 = objectio.FastLoadObjectMeta(
					errCtx, &location, false, tbl.getTxn().engine.fs,
				); err2 != nil {
					return
				}

				meta = objMeta.MustDataMeta()
				// here we only eval expr on the object meta if it has more than one blocks
				if meta.BlockCount() > 2 {
					for _, expr := range exprs {
						if !colexec.EvaluateFilterByZoneMap(
							errCtx, proc, expr, meta, columnMap, zms, vecs,
						) {
							skipObj = true
							break
						}
					}
				}
			}
			if skipObj {
				return
			}

			if obj.Rows() == 0 && meta.IsEmpty() {
				loadObjCnt++
				location := obj.ObjectLocation()
				if objMeta, err2 = objectio.FastLoadObjectMeta(
					errCtx, &location, false, tbl.getTxn().engine.fs,
				); err2 != nil {
					return
				}
				meta = objMeta.MustDataMeta()
			}

			ForeachBlkInObjStatsList(true, meta, func(blk objectio.BlockInfo, blkMeta objectio.BlockObject) bool {
				skipBlk := false

				if auxIdCnt > 0 {
					// eval filter expr on the block
					for _, expr := range exprs {
						if !colexec.EvaluateFilterByZoneMap(errCtx, proc, expr, blkMeta, columnMap, zms, vecs) {
							skipBlk = true
							break
						}
					}

					// if the block is not needed, skip it
					if skipBlk {
						return true
					}
				}

				blk.Sorted = obj.Sorted
				blk.Appendable = obj.Appendable
				blk.CommitTs = obj.CommitTS
				//if obj.HasDeltaLoc {
				//	_, commitTs, ok := state.GetBockDeltaLoc(blk.BlockID)
				//	if ok {
				//		blk.CommitTs = commitTs
				//	}
				//}

				outBlocks.AppendBlockInfo(blk)

				return true

			},
				obj.ObjectStats,
			)
			return
		},
		state,
		uncommittedObjects...,
	); err != nil {
		return
	}

	bhit, btotal := outBlocks.Len()-1, int(s3BlkCnt)
	v2.TaskSelBlockTotal.Add(float64(btotal))
	v2.TaskSelBlockHit.Add(float64(btotal - bhit))
	blockio.RecordBlockSelectivity(proc.GetService(), bhit, btotal)
	if btotal > 0 {
		v2.TxnRangesSlowPathLoadObjCntHistogram.Observe(float64(loadObjCnt))
		v2.TxnRangesSlowPathSelectedBlockCntHistogram.Observe(float64(bhit))
		v2.TxnRangesSlowPathBlockSelectivityHistogram.Observe(float64(bhit) / float64(btotal))
	}
	return
}

// Parameters:
//   - txnOffset: Transaction writes offset used to specify the starting position for reading data.
//   - fromSnapshot: Boolean indicating if the data is from a snapshot.
func (tbl *txnTable) collectUnCommittedObjects(txnOffset int) []objectio.ObjectStats {
	var unCommittedObjects []objectio.ObjectStats

	if tbl.db.op.IsSnapOp() {
		txnOffset = tbl.getTxn().GetSnapshotWriteOffset()
	}
	tbl.getTxn().ForEachTableWrites(
		tbl.db.databaseId,
		tbl.tableId,
		txnOffset,
		func(entry Entry) {
			stats := objectio.ObjectStats{}
			if entry.bat == nil || entry.bat.IsEmpty() {
				return
			}
			if entry.typ != INSERT ||
				len(entry.bat.Attrs) < 2 ||
				entry.bat.Attrs[1] != catalog.ObjectMeta_ObjectStats {
				return
			}
			for i := 0; i < entry.bat.Vecs[1].Length(); i++ {
				stats.UnMarshal(entry.bat.Vecs[1].GetBytesAt(i))
				unCommittedObjects = append(unCommittedObjects, stats)
			}
		})

	return unCommittedObjects
}

<<<<<<< HEAD
func (tbl *txnTable) collectDirtyBlocks(
	state *logtailreplay.PartitionState,
	uncommittedObjects []objectio.ObjectStats,
	txnOffset int, // Transaction writes offset used to specify the starting position for reading data.
) map[types.Blockid]struct{} {
	dirtyBlks := make(map[types.Blockid]struct{})
	//collect partitionState.dirtyBlocks which may be invisible to this txn into dirtyBlks.
	{
		iter := state.NewDirtyBlocksIter()
		for iter.Next() {
			entry := iter.Entry()
			//lazy load deletes for block.
			dirtyBlks[entry] = struct{}{}
		}
		iter.Close()

	}

	//only collect dirty blocks in PartitionState.blocks into dirtyBlks.
	for _, bid := range tbl.GetDirtyPersistedBlks(state) {
		dirtyBlks[bid] = struct{}{}
	}

	if tbl.getTxn().hasDeletesOnUncommitedObject() {
		ForeachBlkInObjStatsList(true, nil, func(blk objectio.BlockInfo, _ objectio.BlockObject) bool {
			if tbl.getTxn().hasUncommittedDeletesOnBlock(&blk.BlockID) {
				dirtyBlks[blk.BlockID] = struct{}{}
			}
			return true
		}, uncommittedObjects...)
	}

	if tbl.db.op.IsSnapOp() {
		txnOffset = tbl.getTxn().GetSnapshotWriteOffset()
	}

	tbl.getTxn().forEachTableWrites(
		tbl.db.databaseId,
		tbl.tableId,
		txnOffset,
		func(entry Entry) {
			// the CN workspace can only handle `INSERT` and `DELETE` operations. Other operations will be skipped,
			// TODO Adjustments will be made here in the future
			if entry.typ == DELETE {
				//deletes in tbl.writes maybe comes from PartitionState.rows or PartitionState.blocks.
				if entry.fileName == "" {
					vs := vector.MustFixedCol[types.Rowid](entry.bat.GetVector(0))
					for _, v := range vs {
						id, _ := v.Decode()
						dirtyBlks[id] = struct{}{}
					}
				}
			}
		})

	return dirtyBlks
}
=======
//func (tbl *txnTable) collectDirtyBlocks(
//	state *logtailreplay.PartitionState,
//	uncommittedObjects []objectio.ObjectStats,
//	txnOffset int, // Transaction writes offset used to specify the starting position for reading data.
//) map[types.Blockid]struct{} {
//	dirtyBlks := make(map[types.Blockid]struct{})
//	//collect partitionState.dirtyBlocks which may be invisible to this txn into dirtyBlks.
//	{
//		iter := state.NewDirtyBlocksIter()
//		for iter.Next() {
//			entry := iter.Entry()
//			//lazy load deletes for block.
//			dirtyBlks[entry] = struct{}{}
//		}
//		iter.Close()
//
//	}
//
//	//only collect dirty blocks in PartitionState.blocks into dirtyBlks.
//	for _, bid := range tbl.GetDirtyPersistedBlks(state) {
//		dirtyBlks[bid] = struct{}{}
//	}
//
//	if tbl.getTxn().hasDeletesOnUncommitedObject() {
//		ForeachBlkInObjStatsList(true, nil, func(blk objectio.BlockInfo, _ objectio.BlockObject) bool {
//			if tbl.getTxn().hasUncommittedDeletesOnBlock(&blk.BlockID) {
//				dirtyBlks[blk.BlockID] = struct{}{}
//			}
//			return true
//		}, uncommittedObjects...)
//	}
//
//	if tbl.db.op.IsSnapOp() {
//		txnOffset = tbl.getTxn().GetSnapshotWriteOffset()
//	}
//
//	tbl.getTxn().ForEachTableWrites(
//		tbl.db.databaseId,
//		tbl.tableId,
//		txnOffset,
//		func(entry Entry) {
//			// the CN workspace can only handle `INSERT` and `DELETE` operations. Other operations will be skipped,
//			// TODO Adjustments will be made here in the future
//			if entry.typ == DELETE || entry.typ == DELETE_TXN {
//				if entry.IsGeneratedByTruncate() {
//					return
//				}
//				//deletes in tbl.writes maybe comes from PartitionState.rows or PartitionState.blocks.
//				if entry.fileName == "" &&
//					entry.tableId != catalog.MO_DATABASE_ID && entry.tableId != catalog.MO_TABLES_ID && entry.tableId != catalog.MO_COLUMNS_ID {
//					vs := vector.MustFixedCol[types.Rowid](entry.bat.GetVector(0))
//					for _, v := range vs {
//						id, _ := v.Decode()
//						dirtyBlks[id] = struct{}{}
//					}
//				}
//			}
//		})
//
//	return dirtyBlks
//}
>>>>>>> da2c3cc1

// the return defs has no rowid column
func (tbl *txnTable) TableDefs(ctx context.Context) ([]engine.TableDef, error) {
	//return tbl.defs, nil
	// I don't understand why the logic now is not to get all the tableDef. Don't understand.
	// copy from tae's logic
	defs := make([]engine.TableDef, 0, len(tbl.defs))
	defs = append(defs, &engine.VersionDef{Version: tbl.version})
	if tbl.comment != "" {
		commentDef := new(engine.CommentDef)
		commentDef.Comment = tbl.comment
		defs = append(defs, commentDef)
	}
	if tbl.partitioned > 0 || tbl.partition != "" {
		partitionDef := new(engine.PartitionDef)
		partitionDef.Partitioned = tbl.partitioned
		partitionDef.Partition = tbl.partition
		defs = append(defs, partitionDef)
	}

	if tbl.viewdef != "" {
		viewDef := new(engine.ViewDef)
		viewDef.View = tbl.viewdef
		defs = append(defs, viewDef)
	}
	if len(tbl.constraint) > 0 {
		c := &engine.ConstraintDef{}
		err := c.UnmarshalBinary(tbl.constraint)
		if err != nil {
			return nil, err
		}
		defs = append(defs, c)
	}
	for i, def := range tbl.defs {
		if attr, ok := def.(*engine.AttributeDef); ok {
			if attr.Attr.Name != catalog.Row_ID {
				defs = append(defs, tbl.defs[i])
			}
		}
	}
	pro := new(engine.PropertiesDef)
	pro.Properties = append(pro.Properties, engine.Property{
		Key:   catalog.SystemRelAttr_Kind,
		Value: string(tbl.relKind),
	})
	if tbl.createSql != "" {
		pro.Properties = append(pro.Properties, engine.Property{
			Key:   catalog.SystemRelAttr_CreateSQL,
			Value: tbl.createSql,
		})
	}
	defs = append(defs, pro)
	return defs, nil
}

func (tbl *txnTable) GetTableDef(ctx context.Context) *plan.TableDef {
	if tbl.tableDef == nil {
		var clusterByDef *plan.ClusterByDef
		var cols []*plan.ColDef
		var defs []*plan.TableDef_DefType
		var properties []*plan.Property
		var TableType string
		var Createsql string
		var partitionInfo *plan.PartitionByDef
		var viewSql *plan.ViewDef
		var foreignKeys []*plan.ForeignKeyDef
		var primarykey *plan.PrimaryKeyDef
		var indexes []*plan.IndexDef
		var refChildTbls []uint64
		var hasRowId bool

		i := int32(0)
		name2index := make(map[string]int32)
		for _, def := range tbl.defs {
			if attr, ok := def.(*engine.AttributeDef); ok {
				name := strings.ToLower(attr.Attr.Name)
				name2index[name] = i
				cols = append(cols, &plan.ColDef{
					ColId:      attr.Attr.ID,
					Name:       name,
					OriginName: attr.Attr.Name,
					Typ: plan.Type{
						Id:          int32(attr.Attr.Type.Oid),
						Width:       attr.Attr.Type.Width,
						Scale:       attr.Attr.Type.Scale,
						AutoIncr:    attr.Attr.AutoIncrement,
						Table:       tbl.tableName,
						NotNullable: attr.Attr.Default != nil && !attr.Attr.Default.NullAbility,
						Enumvalues:  attr.Attr.EnumVlaues,
					},
					Primary:   attr.Attr.Primary,
					Default:   attr.Attr.Default,
					OnUpdate:  attr.Attr.OnUpdate,
					Comment:   attr.Attr.Comment,
					ClusterBy: attr.Attr.ClusterBy,
					Hidden:    attr.Attr.IsHidden,
					Seqnum:    uint32(attr.Attr.Seqnum),
				})
				if attr.Attr.ClusterBy {
					clusterByDef = &plan.ClusterByDef{
						Name: name,
					}
				}
				if attr.Attr.Name == catalog.Row_ID {
					hasRowId = true
				}
				i++
			}
		}

		if tbl.comment != "" {
			properties = append(properties, &plan.Property{
				Key:   catalog.SystemRelAttr_Comment,
				Value: tbl.comment,
			})
		}

		if tbl.partitioned > 0 {
			p := &plan.PartitionByDef{}
			err := p.UnMarshalPartitionInfo(([]byte)(tbl.partition))
			if err != nil {
				//panic(fmt.Sprintf("cannot unmarshal partition metadata information: %s", err))
				return nil
			}
			partitionInfo = p
		}

		if tbl.viewdef != "" {
			viewSql = &plan.ViewDef{
				View: tbl.viewdef,
			}
		}

		if len(tbl.constraint) > 0 {
			c := &engine.ConstraintDef{}
			err := c.UnmarshalBinary(tbl.constraint)
			if err != nil {
				//panic(fmt.Sprintf("cannot unmarshal table constraint information: %s", err))
				return nil
			}
			for _, ct := range c.Cts {
				switch k := ct.(type) {
				case *engine.IndexDef:
					indexes = k.Indexes
				case *engine.ForeignKeyDef:
					foreignKeys = k.Fkeys
				case *engine.RefChildTableDef:
					refChildTbls = k.Tables
				case *engine.PrimaryKeyDef:
					primarykey = k.Pkey
				case *engine.StreamConfigsDef:
					properties = append(properties, k.Configs...)
				}
			}
		}

		properties = append(properties, &plan.Property{
			Key:   catalog.SystemRelAttr_Kind,
			Value: tbl.relKind,
		})
		TableType = tbl.relKind

		if tbl.createSql != "" {
			properties = append(properties, &plan.Property{
				Key:   catalog.SystemRelAttr_CreateSQL,
				Value: tbl.createSql,
			})
			Createsql = tbl.createSql
		}

		if len(properties) > 0 {
			defs = append(defs, &plan.TableDef_DefType{
				Def: &plan.TableDef_DefType_Properties{
					Properties: &plan.PropertiesDef{
						Properties: properties,
					},
				},
			})
		}

		if primarykey != nil && primarykey.PkeyColName == catalog.CPrimaryKeyColName {
			primarykey.CompPkeyCol = plan2.GetColDefFromTable(cols, catalog.CPrimaryKeyColName)
		}
		if clusterByDef != nil && util.JudgeIsCompositeClusterByColumn(clusterByDef.Name) {
			clusterByDef.CompCbkeyCol = plan2.GetColDefFromTable(cols, clusterByDef.Name)
		}
		if !hasRowId {
			rowIdCol := plan2.MakeRowIdColDef()
			cols = append(cols, rowIdCol)
		}

		tbl.tableDef = &plan.TableDef{
			TblId:         tbl.tableId,
			Name:          tbl.tableName,
			DbName:        tbl.db.databaseName,
			Cols:          cols,
			Name2ColIndex: name2index,
			Defs:          defs,
			TableType:     TableType,
			Createsql:     Createsql,
			Pkey:          primarykey,
			ViewSql:       viewSql,
			Partition:     partitionInfo,
			Fkeys:         foreignKeys,
			RefChildTbls:  refChildTbls,
			ClusterBy:     clusterByDef,
			Indexes:       indexes,
			Version:       tbl.version,
		}
	}
	return tbl.tableDef
}

func (tbl *txnTable) CopyTableDef(ctx context.Context) *plan.TableDef {
	tbl.GetTableDef(ctx)
	return plan2.DeepCopyTableDef(tbl.tableDef, true)
}

func (tbl *txnTable) UpdateConstraint(ctx context.Context, c *engine.ConstraintDef) error {
	if tbl.db.op.IsSnapOp() {
		return moerr.NewInternalErrorNoCtx("cannot update table constraint in snapshot operation")
	}
	ct, err := c.MarshalBinary()
	if err != nil {
		return err
	}
	req := api.NewUpdateConstraintReq(tbl.db.databaseId, tbl.tableId, string(ct))

	return tbl.AlterTable(ctx, c, []*api.AlterTableReq{req})
}

// Note:
//
// 1. It is insufficeint to use txn.CreateTable to check, which contains newly-created table or newly-altered table in txn.
// Imagine altering a normal table twice in a single txn,
// and then the second alter will be treated as an operation on a newly-created table if txn.CreateTable is used.
//
// 2. This check depends on replaying all catalog cache when cn starts.
func (tbl *txnTable) isCreatedInTxn() bool {
	if tbl.db.op.IsSnapOp() {
		// if the operation is snapshot read, isCreatedInTxn can not be called by AlterTable
		// So if the snapshot read want to subcribe logtail tail, let it go ahead.
		return false
	}
	idAckedbyTN := tbl.db.getEng().GetLatestCatalogCache().
		GetTableByIdAndTime(tbl.accountId, tbl.db.databaseId, tbl.tableId, tbl.db.op.SnapshotTS())
	return idAckedbyTN == nil
}

func (tbl *txnTable) AlterTable(ctx context.Context, c *engine.ConstraintDef, reqs []*api.AlterTableReq) error {
	// AlterTale Inplace do not touch columns, we don't use NextSeqNum at the moment.
	if tbl.db.op.IsSnapOp() {
		return moerr.NewInternalErrorNoCtx("cannot alter table in snapshot operation")
	}

	var err error
	var checkCstr []byte
	oldTableName := tbl.tableName
	olddefs := tbl.defs
	oldPart := tbl.partitioned
	oldPartInfo := tbl.partition
	oldComment := tbl.comment
	oldConstraint := tbl.constraint
	// The fact that the tableDef brought by alter requests can appended to the tail of original defs presupposes:
	// 1. late arriving tableDef will overwrite the existing tableDef
	// 2. any TableDef about columns, like AttritebuteDef, PrimaryKeyDef, or CluterbyDef do not change, ensuring genColumnsFromDefs works well
	appendDef := make([]engine.TableDef, 0)

	txn := tbl.getTxn()
	restore := func() {
		for _, req := range reqs {
			switch req.GetKind() {
			case api.AlterKind_AddPartition:
				tbl.partitioned = oldPart
				tbl.partition = oldPartInfo
			case api.AlterKind_UpdateComment:
				tbl.comment = oldComment
			case api.AlterKind_UpdateConstraint:
				tbl.constraint = oldConstraint
			case api.AlterKind_RenameTable:
				tbl.tableName = oldTableName
			}
<<<<<<< HEAD
		}
		tbl.defs = olddefs
		tbl.tableDef = nil
		tbl.GetTableDef(ctx)
	}
	txn.Lock()
	txn.restoreTxnTableFunc = append(txn.restoreTxnTableFunc, restore)
	txn.Unlock()

	// update tbl properties and reconstruct supplement TableDef
	for _, req := range reqs {
		switch req.GetKind() {
		case api.AlterKind_AddPartition:
			tbl.partitioned = 1
			info, err := req.GetAddPartition().GetPartitionDef().MarshalPartitionInfo()
			if err != nil {
				return err
			}
			tbl.partition = string(info)
			appendDef = append(appendDef, &engine.PartitionDef{
				Partitioned: 1,
				Partition:   tbl.partition,
			})
		case api.AlterKind_UpdateComment:
			tbl.comment = req.GetUpdateComment().Comment
			appendDef = append(appendDef, &engine.CommentDef{Comment: tbl.comment})
		case api.AlterKind_UpdateConstraint:
			// do not modify, leave it to marshaling `c`
			checkCstr = req.GetUpdateCstr().Constraints
			if c == nil {
				panic("mismatch cstr AlterTable")
			}
			appendDef = append(appendDef, c)
		case api.AlterKind_RenameTable:
			tbl.tableName = req.GetRenameTable().NewName
		default:
			panic("not supported")
=======
>>>>>>> da2c3cc1
		}
		tbl.defs = olddefs
		tbl.tableDef = nil
		tbl.GetTableDef(ctx)
	}
	txn.Lock()
	txn.restoreTxnTableFunc = append(txn.restoreTxnTableFunc, restore)
	txn.Unlock()

<<<<<<< HEAD
	if c != nil {
		if tbl.constraint, err = c.MarshalBinary(); err != nil {
			return err
		}
	}

	if len(checkCstr) > 0 && !bytes.Equal(tbl.constraint, checkCstr) {
		panic("not equal cstr")
	}

=======
	// update tbl properties and reconstruct supplement TableDef
	for _, req := range reqs {
		switch req.GetKind() {
		case api.AlterKind_AddPartition:
			tbl.partitioned = 1
			info, err := req.GetAddPartition().GetPartitionDef().MarshalPartitionInfo()
			if err != nil {
				return err
			}
			tbl.partition = string(info)
			appendDef = append(appendDef, &engine.PartitionDef{
				Partitioned: 1,
				Partition:   tbl.partition,
			})
		case api.AlterKind_UpdateComment:
			tbl.comment = req.GetUpdateComment().Comment
			appendDef = append(appendDef, &engine.CommentDef{Comment: tbl.comment})
		case api.AlterKind_UpdateConstraint:
			// do not modify, leave it to marshaling `c`
			checkCstr = req.GetUpdateCstr().Constraints
			if c == nil {
				panic("mismatch cstr AlterTable")
			}
			appendDef = append(appendDef, c)
		case api.AlterKind_RenameTable:
			tbl.tableName = req.GetRenameTable().NewName
		default:
			panic("not supported")
		}
	}

	if c != nil {
		if tbl.constraint, err = c.MarshalBinary(); err != nil {
			return err
		}
	}

	if len(checkCstr) > 0 && !bytes.Equal(tbl.constraint, checkCstr) {
		panic("not equal cstr")
	}

>>>>>>> da2c3cc1
	// update TableDef
	tbl.defs = append(tbl.defs, appendDef...)
	tbl.tableDef = nil
	tbl.GetTableDef(ctx)

	// 0. check if the table is created in txn.
	// For a table created in txn, alter means to recreate table and put relating dml/alter batch behind the new create batch.
	// For a normal table, alter means sending Alter request to TN, no creating command, and no dropping command.
	createdInTxn := tbl.isCreatedInTxn()
	if !createdInTxn {
		tbl.version += 1
		// For normal Alter, send Alter request to TN
		reqPayload := make([][]byte, 0, len(reqs))
		for _, req := range reqs {
			payload, err := req.Marshal()
			if err != nil {
				return err
			}
			reqPayload = append(reqPayload, payload)
		}
		bat, err := catalog.GenTableAlterTuple(reqPayload, txn.proc.Mp())
		if err != nil {
			return err
		}
		if _, err = txn.WriteBatch(ALTER, "", tbl.accountId, tbl.db.databaseId, tbl.tableId,
			tbl.db.databaseName, tbl.tableName, bat, txn.tnStores[0]); err != nil {
			bat.Clean(txn.proc.Mp())
			return err
		}
	}

	//------------------------------------------------------------------------------------------------------------------
	// 1. delete old table metadata
	if _, err := tbl.db.deleteTable(ctx, oldTableName, true, !createdInTxn); err != nil {
		return err
	}

	//------------------------------------------------------------------------------------------------------------------
	// 2. insert new table metadata
	if err := tbl.db.createWithID(ctx, tbl.tableName, tbl.tableId, tbl.defs, !createdInTxn); err != nil {
		return err
	}

	if createdInTxn {
		// 3. adjust writes for the table
		txn.Lock()
		for i, n := 0, len(txn.writes); i < n; i++ {
			if cur := txn.writes[i]; cur.tableId == tbl.tableId && cur.bat != nil && cur.bat.RowCount() > 0 {
				if sels, exist := txn.batchSelectList[cur.bat]; exist && len(sels) == 0 {
					continue
				}
				txn.writes = append(txn.writes, txn.writes[i]) // copy by value
				transfered := &txn.writes[len(txn.writes)-1]
				transfered.tableName = tbl.tableName // in case renaming
				transfered.bat, err = cur.bat.Dup(txn.proc.Mp())
				if err != nil {
					return err
				}
				txn.batchSelectList[cur.bat] = []int64{}
			}
		}
		txn.Unlock()
	}

	return nil
}

func (tbl *txnTable) TableRenameInTxn(ctx context.Context, constraint [][]byte) error {
	if tbl.db.op.IsSnapOp() {
		return moerr.NewInternalErrorNoCtx("cannot rename table in snapshot operation")
	}
	req := &api.AlterTableReq{}
	if err := req.Unmarshal(constraint[0]); err != nil {
		return err
	}
	return tbl.AlterTable(ctx, nil, []*api.AlterTableReq{req})
}

func (tbl *txnTable) TableColumns(ctx context.Context) ([]*engine.Attribute, error) {
	var attrs []*engine.Attribute
	for _, def := range tbl.defs {
		if attr, ok := def.(*engine.AttributeDef); ok {
			attrs = append(attrs, &attr.Attr)
		}
	}
	return attrs, nil
}

func (tbl *txnTable) GetPrimaryKeys(ctx context.Context) ([]*engine.Attribute, error) {
	attrs := make([]*engine.Attribute, 0, 1)
	for _, def := range tbl.defs {
		if attr, ok := def.(*engine.AttributeDef); ok {
			if attr.Attr.Primary {
				attrs = append(attrs, &attr.Attr)
			}
		}
	}
	return attrs, nil
}

func (tbl *txnTable) GetHideKeys(ctx context.Context) ([]*engine.Attribute, error) {
	attrs := make([]*engine.Attribute, 0, 1)
	attrs = append(attrs, &engine.Attribute{
		IsHidden: true,
		IsRowId:  true,
		Name:     catalog.Row_ID,
		Type:     types.New(types.T_Rowid, 0, 0),
		Primary:  true,
	})
	return attrs, nil
}

func (tbl *txnTable) Write(ctx context.Context, bat *batch.Batch) error {
	if tbl.db.op.IsSnapOp() {
		return moerr.NewInternalErrorNoCtx("write operation is not allowed in snapshot transaction")
	}
	if bat == nil || bat.RowCount() == 0 {
		return nil
	}
	// for writing S3 Block
	if bat.Attrs[0] == catalog.BlockMeta_BlockInfo {
		tbl.getTxn().hasS3Op.Store(true)
		//bocks maybe come from different S3 object, here we just need to make sure fileName is not Nil.
		fileName := objectio.DecodeBlockInfo(bat.Vecs[0].GetBytesAt(0)).MetaLocation().Name().String()
		return tbl.getTxn().WriteFile(
			INSERT,
			tbl.accountId,
			tbl.db.databaseId,
			tbl.tableId,
			tbl.db.databaseName,
			tbl.tableName,
			fileName,
			bat,
			tbl.getTxn().tnStores[0])
	}
	ibat, err := util.CopyBatch(bat, tbl.getTxn().proc)
	if err != nil {
		return err
	}
	if _, err := tbl.getTxn().WriteBatch(
		INSERT,
		"",
		tbl.accountId,
		tbl.db.databaseId,
		tbl.tableId,
		tbl.db.databaseName,
		tbl.tableName,
		ibat,
		tbl.getTxn().tnStores[0],
	); err != nil {
		ibat.Clean(tbl.getTxn().proc.Mp())
		return err
	}
	return tbl.getTxn().dumpBatch(tbl.getTxn().GetSnapshotWriteOffset())
}

func (tbl *txnTable) Update(ctx context.Context, bat *batch.Batch) error {
	if tbl.db.op.IsSnapOp() {
		return moerr.NewInternalErrorNoCtx("update operation is not allowed in snapshot transaction")
	}
	return nil
}

//	blkId(string)     deltaLoc(string)                   type(int)
//
// |-----------|-----------------------------------|----------------|
// |  blk_id   |   batch.Marshal(deltaLoc)         |  FlushDeltaLoc | TN Block
// |  blk_id   |   batch.Marshal(uint32 offset)    |  CNBlockOffset | CN Block
// |  blk_id   |   batch.Marshal(rowId)            |  RawRowIdBatch | TN Blcok
// |  blk_id   |   batch.Marshal(uint32 offset)    | RawBatchOffset | RawBatch (in txn workspace)
func (tbl *txnTable) EnhanceDelete(bat *batch.Batch, name string) error {
	blkId, typ_str := objectio.Str2Blockid(name[:len(name)-2]), string(name[len(name)-1])
	typ, err := strconv.ParseInt(typ_str, 10, 64)
	if err != nil {
		return err
	}
	switch typ {
	case deletion.FlushDeltaLoc:
		tbl.getTxn().hasS3Op.Store(true)
		location, err := blockio.EncodeLocationFromString(bat.Vecs[0].UnsafeGetStringAt(0))
		if err != nil {
			return err
		}
		fileName := location.Name().String()
		copBat, err := util.CopyBatch(bat, tbl.getTxn().proc)
		if err != nil {
			return err
		}
		if err := tbl.getTxn().WriteFile(DELETE, tbl.accountId, tbl.db.databaseId, tbl.tableId,
			tbl.db.databaseName, tbl.tableName, fileName, copBat, tbl.getTxn().tnStores[0]); err != nil {
			return err
		}

		tbl.getTxn().blockId_tn_delete_metaLoc_batch.RWMutex.Lock()
		tbl.getTxn().blockId_tn_delete_metaLoc_batch.data[*blkId] =
			append(tbl.getTxn().blockId_tn_delete_metaLoc_batch.data[*blkId], copBat)
		tbl.getTxn().blockId_tn_delete_metaLoc_batch.RWMutex.Unlock()

	case deletion.CNBlockOffset:
	case deletion.RawBatchOffset:
	case deletion.RawRowIdBatch:
		logutil.Infof("data return by remote pipeline\n")
		bat = tbl.getTxn().deleteBatch(bat, tbl.db.databaseId, tbl.tableId)
		if bat.RowCount() == 0 {
			return nil
		}
		tbl.writeTnPartition(tbl.getTxn().proc.Ctx, bat)
	default:
		tbl.getTxn().hasS3Op.Store(true)
		panic(moerr.NewInternalErrorNoCtx("Unsupport type for table delete %d", typ))
	}
	return nil
}

func (tbl *txnTable) ensureSeqnumsAndTypesExpectRowid() {
	if tbl.seqnums != nil && tbl.typs != nil {
		return
	}
	n := len(tbl.tableDef.Cols) - 1
	idxs := make([]uint16, 0, n)
	typs := make([]types.Type, 0, n)
	for i := 0; i < len(tbl.tableDef.Cols)-1; i++ {
		col := tbl.tableDef.Cols[i]
		idxs = append(idxs, uint16(col.Seqnum))
		typs = append(typs, vector.ProtoTypeToType(&col.Typ))
	}
	tbl.seqnums = idxs
	tbl.typs = typs
}

// TODO:: do prefetch read and parallel compaction
func (tbl *txnTable) compaction(
	compactedBlks map[objectio.ObjectLocation][]int64,
) ([]objectio.BlockInfo, []objectio.ObjectStats, error) {
	s3writer := &colexec.S3Writer{}
	s3writer.SetTableName(tbl.tableName)
	s3writer.SetSchemaVer(tbl.version)
	_, err := s3writer.GenerateWriter(tbl.getTxn().proc)
	if err != nil {
		return nil, nil, err
	}
	tbl.ensureSeqnumsAndTypesExpectRowid()
	s3writer.SetSeqnums(tbl.seqnums)

	for blkmetaloc, deletes := range compactedBlks {
		//blk.MetaLocation()
		bat, e := blockio.BlockCompactionRead(
			tbl.getTxn().proc.Ctx,
			blkmetaloc[:],
			deletes,
			tbl.seqnums,
			tbl.typs,
			tbl.getTxn().engine.fs,
			tbl.getTxn().proc.GetMPool())
		if e != nil {
			return nil, nil, e
		}
		if bat.RowCount() == 0 {
			continue
		}
		s3writer.WriteBlock(bat)
		bat.Clean(tbl.getTxn().proc.GetMPool())

	}
	createdBlks, stats, err := s3writer.WriteEndBlocks(tbl.getTxn().proc)
	if err != nil {
		return nil, nil, err
	}
	return createdBlks, stats, nil
}

func (tbl *txnTable) Delete(
	ctx context.Context, bat *batch.Batch, name string,
) error {
	if tbl.db.op.IsSnapOp() {
		return moerr.NewInternalErrorNoCtx("delete operation is not allowed in snapshot transaction")
	}
	//for S3 delete
	if name != catalog.Row_ID {
		return tbl.EnhanceDelete(bat, name)
	}
	bat = tbl.getTxn().deleteBatch(bat, tbl.db.databaseId, tbl.tableId)
	if bat.RowCount() == 0 {
		return nil
	}
	return tbl.writeTnPartition(ctx, bat)
}

func (tbl *txnTable) writeTnPartition(_ context.Context, bat *batch.Batch) error {
	ibat, err := util.CopyBatch(bat, tbl.getTxn().proc)
	if err != nil {
		return err
	}
	if _, err := tbl.getTxn().WriteBatch(DELETE, "", tbl.accountId, tbl.db.databaseId, tbl.tableId,
		tbl.db.databaseName, tbl.tableName, ibat, tbl.getTxn().tnStores[0]); err != nil {
		ibat.Clean(tbl.getTxn().proc.Mp())
		return err
	}
	return nil
}

func (tbl *txnTable) AddTableDef(ctx context.Context, def engine.TableDef) error {
	return nil
}

func (tbl *txnTable) DelTableDef(ctx context.Context, def engine.TableDef) error {
	return nil
}

func (tbl *txnTable) GetTableID(ctx context.Context) uint64 {
	return tbl.tableId
}

// GetTableName implements the engine.Relation interface.
func (tbl *txnTable) GetTableName() string {
	return tbl.tableName
}

func (tbl *txnTable) GetDBID(ctx context.Context) uint64 {
	return tbl.db.databaseId
}

// for test
func buildRemoteDS(
	ctx context.Context,
	tbl *txnTable,
	txnOffset int,
	relData engine.RelData,
) (source engine.DataSource, err error) {

	tombstones, err := tbl.CollectTombstones(ctx, txnOffset)
	if err != nil {
		return nil, err
	}
	//tombstones.Init()

	relData.AttachTombstones(tombstones)
	buf, err := relData.MarshalBinary()
	if err != nil {
		return
	}

	newRelData, err := UnmarshalRelationData(buf)
	if err != nil {
		return
	}

	source = NewRemoteDataSource(
		ctx,
		tbl.proc.Load(),
		tbl.getTxn().engine.fs,
		tbl.db.op.SnapshotTS(),
		newRelData,
	)
	return
}

// for ut
func BuildLocalDataSource(
	ctx context.Context,
	rel engine.Relation,
	ranges engine.RelData,
	txnOffset int,
) (source engine.DataSource, err error) {

	var (
		ok  bool
		tbl *txnTable
	)

	if tbl, ok = rel.(*txnTable); !ok {
		tbl = rel.(*txnTableDelegate).origin
	}

	return tbl.buildLocalDataSource(ctx, txnOffset, ranges, Policy_CheckAll)
}

func (tbl *txnTable) buildLocalDataSource(
	ctx context.Context,
	txnOffset int,
	relData engine.RelData,
	policy TombstoneApplyPolicy,
) (source engine.DataSource, err error) {

	switch relData.GetType() {
	case engine.RelDataBlockList:
		ranges := relData.GetBlockInfoSlice()
		skipReadMem := !bytes.Equal(
			objectio.EncodeBlockInfo(*ranges.Get(0)), objectio.EmptyBlockInfoBytes)

		if tbl.db.op.IsSnapOp() {
			txnOffset = tbl.getTxn().GetSnapshotWriteOffset()
		}

		forceBuildRemoteDS := false
		if force, tbls := engine.GetForceBuildRemoteDS(); force {
			for _, t := range tbls {
				if t == tbl.tableId {
					forceBuildRemoteDS = true
				}
			}
		}
		if skipReadMem && forceBuildRemoteDS {
			source, err = buildRemoteDS(ctx, tbl, txnOffset, relData)
		} else {
			source, err = NewLocalDataSource(
				ctx,
				tbl,
				txnOffset,
				ranges,
				skipReadMem,
				policy,
			)
		}

	default:
		logutil.Fatalf("unsupported rel data type: %v", relData.GetType())
	}

	return source, err
}

// BuildReaders BuildReader creates a new list of Readers to read data from the table.
// Parameters:
//   - ctx: Context used to control the lifecycle of the request.
//   - num: The number of Readers to create.
//   - expr: Expression used to filter data.
//   - ranges: Byte array representing the data range to read.
//   - orderedScan: Whether to scan the data in order.
//   - txnOffset: Transaction offset used to specify the starting position for reading data.
func (tbl *txnTable) BuildReaders(
	ctx context.Context,
	p any,
	expr *plan.Expr,
	relData engine.RelData,
	num int,
	txnOffset int,
	orderBy bool,
) ([]engine.Reader, error) {
	proc := p.(*process.Process)
	//copy from NewReader.
	if plan2.IsFalseExpr(expr) {
		return []engine.Reader{new(emptyReader)}, nil
	}

	if orderBy && num != 1 {
		return nil, moerr.NewInternalErrorNoCtx("orderBy only support one reader")
	}

	//relData maybe is nil, indicate that only read data from memory.
	if relData == nil || relData.DataCnt() == 0 {
		relData = NewEmptyBlockListRelationData()
		relData.AppendBlockInfo(objectio.EmptyBlockInfo)
	}
	blkCnt := relData.DataCnt()
	if blkCnt < num {
		return nil, moerr.NewInternalErrorNoCtx("not enough blocks")
	}

	scanType := determineScanType(relData, num)
	def := tbl.GetTableDef(ctx)
	mod := blkCnt % num
	divide := blkCnt / num
	var shard engine.RelData
	var rds []engine.Reader
	for i := 0; i < num; i++ {
		if i == 0 {
			shard = relData.DataSlice(i*divide, (i+1)*divide+mod)
		} else {
			shard = relData.DataSlice(i*divide+mod, (i+1)*divide+mod)
		}
		ds, err := tbl.buildLocalDataSource(ctx, txnOffset, shard, Policy_CheckAll)
		if err != nil {
			return nil, err
		}
		rd := NewReader(
			ctx,
			proc,
			tbl.getTxn().engine,
			def,
			tbl.db.op.SnapshotTS(),
			expr,
			ds,
		)
		rd.scanType = scanType
		rds = append(rds, rd)
	}
	return rds, nil
}

func (tbl *txnTable) getPartitionState(
	ctx context.Context,
) (*logtailreplay.PartitionState, error) {
	if !tbl.db.op.IsSnapOp() {
		if tbl._partState.Load() == nil {
			ps, err := tbl.tryToSubscribe(ctx)
			if err != nil {
				return nil, err
			}
			if ps == nil {
				ps = tbl.getTxn().engine.GetOrCreateLatestPart(tbl.db.databaseId, tbl.tableId).Snapshot()
			}
			tbl._partState.Store(ps)
		}
		return tbl._partState.Load(), nil
	}

	// for snapshot txnOp
	if tbl._partState.Load() == nil {
		ps, err := tbl.getTxn().engine.getOrCreateSnapPart(
			ctx,
			tbl,
			types.TimestampToTS(tbl.db.op.Txn().SnapshotTS))
		if err != nil {
			return nil, err
		}
		tbl._partState.Store(ps)
	}
	return tbl._partState.Load(), nil
}

func (tbl *txnTable) tryToSubscribe(ctx context.Context) (ps *logtailreplay.PartitionState, err error) {
	defer func() {
		if err == nil {
			tbl.getTxn().engine.globalStats.notifyLogtailUpdate(tbl.tableId)
		}
	}()

	if tbl.isCreatedInTxn() {
		return
	}

	return tbl.getTxn().engine.PushClient().toSubscribeTable(ctx, tbl)

}

func (tbl *txnTable) PKPersistedBetween(
	p *logtailreplay.PartitionState,
	from types.TS,
	to types.TS,
	keys *vector.Vector,
) (bool, error) {

	ctx := tbl.proc.Load().Ctx
	fs := tbl.getTxn().engine.fs
	primaryIdx := tbl.primaryIdx

	var (
		meta objectio.ObjectDataMeta
		bf   objectio.BloomFilter
	)

	candidateBlks := make(map[types.Blockid]*objectio.BlockInfo)

	//only check data objects.
	delObjs, cObjs := p.GetChangedObjsBetween(from.Next(), types.MaxTs())
	isFakePK := tbl.GetTableDef(ctx).Pkey.PkeyColName == catalog.FakePrimaryKeyColName
	if err := ForeachCommittedObjects(cObjs, delObjs, p,
		func(obj logtailreplay.ObjectInfo) (err2 error) {
			var zmCkecked bool
			if !isFakePK {
				// if the object info contains a pk zonemap, fast-check with the zonemap
				if !obj.ZMIsEmpty() {
					if !obj.SortKeyZoneMap().AnyIn(keys) {
						return
					}
					zmCkecked = true
				}
			}

			var objMeta objectio.ObjectMeta
			location := obj.Location()

			// load object metadata
			if objMeta, err2 = objectio.FastLoadObjectMeta(
				ctx, &location, false, fs,
			); err2 != nil {
				return
			}

			// reset bloom filter to nil for each object
			meta = objMeta.MustDataMeta()

			// check whether the object is skipped by zone map
			// If object zone map doesn't contains the pk value, we need to check bloom filter
			if !zmCkecked {
				if !meta.MustGetColumn(uint16(primaryIdx)).ZoneMap().AnyIn(keys) {
					return
				}
			}

			bf = nil
			//fake pk has no bf
			if !isFakePK {
				if bf, err2 = objectio.LoadBFWithMeta(
					ctx, meta, location, fs,
				); err2 != nil {
					return
				}
			}

			ForeachBlkInObjStatsList(false, meta,
				func(blk objectio.BlockInfo, blkMeta objectio.BlockObject) bool {
					if !blkMeta.IsEmpty() &&
						!blkMeta.MustGetColumn(uint16(primaryIdx)).ZoneMap().AnyIn(keys) {
						return true
					}
					//fake pk has no bf
					if !isFakePK {
						blkBf := bf.GetBloomFilter(uint32(blk.BlockID.Sequence()))
						blkBfIdx := index.NewEmptyBloomFilter()
						if err2 = index.DecodeBloomFilter(blkBfIdx, blkBf); err2 != nil {
							return false
						}
						var exist bool
						lowerBound, upperBound := blkMeta.MustGetColumn(uint16(primaryIdx)).ZoneMap().SubVecIn(keys)
						if exist = blkBfIdx.MayContainsAny(keys, lowerBound, upperBound); !exist {
							return true
						}
					}

					blk.Sorted = obj.Sorted
					blk.Appendable = obj.Appendable
					blk.CommitTs = obj.CommitTS
					if obj.HasDeltaLoc {
						_, commitTs, ok := p.GetBockDeltaLoc(blk.BlockID)
						if ok {
							blk.CommitTs = commitTs
						}
					}
					blk.PartitionNum = -1
					candidateBlks[blk.BlockID] = &blk
					return true
				}, obj.ObjectStats)

			return
		}); err != nil {
		return true, err
	}

	var filter blockio.ReadFilterSearchFuncType
	buildFilter := func() blockio.ReadFilterSearchFuncType {
		//keys must be sorted.
		keys.InplaceSort()
		bytes, _ := keys.MarshalBinary()
		colExpr := newColumnExpr(0, plan2.MakePlan2Type(keys.GetType()), tbl.tableDef.Pkey.PkeyColName)
		inExpr := plan2.MakeInExpr(
			tbl.proc.Load().Ctx,
			colExpr,
			int32(keys.Length()),
			bytes,
			false)

		basePKFilter := newBasePKFilter(inExpr, tbl.tableDef, tbl.proc.Load())
		blockReadPKFilter := newBlockReadPKFilter(tbl.tableDef.Pkey.PkeyColName, basePKFilter)

		return blockReadPKFilter.SortedSearchFunc
	}

	var unsortedFilter blockio.ReadFilterSearchFuncType
	buildUnsortedFilter := func() blockio.ReadFilterSearchFuncType {
		return getNonSortedPKSearchFuncByPKVec(keys)
	}

	//read block ,check if keys exist in the block.
	pkDef := tbl.tableDef.Cols[tbl.primaryIdx]
	pkSeq := pkDef.Seqnum
	pkType := types.T(pkDef.Typ.Id).ToType()
	for _, blk := range candidateBlks {
		bat, release, err := blockio.LoadColumns(
			ctx,
			[]uint16{uint16(pkSeq)},
			[]types.Type{pkType},
			fs,
			blk.MetaLocation(),
			tbl.proc.Load().GetMPool(),
			fileservice.Policy(0),
		)
		if err != nil {
			return true, err
		}
		defer release()

		if !blk.Sorted {
			if unsortedFilter == nil {
				unsortedFilter = buildUnsortedFilter()
			}
			sels := unsortedFilter(bat.Vecs)
			if len(sels) > 0 {
				return true, nil
			}
			continue
		}

		//for sorted block, we can use binary search to find the keys.
		if filter == nil {
			filter = buildFilter()
			if filter == nil {
				logutil.Warn("build filter failed, switch to linear search",
					zap.Uint32("accid", tbl.accountId),
					zap.Uint64("tableid", tbl.tableId),
					zap.String("tablename", tbl.tableName))
				filter = buildUnsortedFilter()
			}
		}
		sels := filter(bat.Vecs)
		if len(sels) > 0 {
			return true, nil
		}
	}
	return false, nil
}

func (tbl *txnTable) PrimaryKeysMayBeModified(
	ctx context.Context,
	from types.TS,
	to types.TS,
	keysVector *vector.Vector,
) (bool, error) {
	if tbl.db.op.IsSnapOp() {
		return false,
			moerr.NewInternalErrorNoCtx("primary key modification is not allowed in snapshot transaction")
	}
	part, err := tbl.getTxn().engine.LazyLoadLatestCkp(ctx, tbl)
	if err != nil {
		return false, err
	}

	snap := part.Snapshot()
	var packer *types.Packer
	put := tbl.getTxn().engine.packerPool.Get(&packer)
	defer put.Put()
	packer.Reset()

	keys := logtailreplay.EncodePrimaryKeyVector(keysVector, packer)
	exist, flushed := snap.PKExistInMemBetween(from, to, keys)
	if exist {
		return true, nil
	}
	if !flushed {
		return false, nil
	}

	// if tbl.tableName == catalog.MO_DATABASE ||
	// 	tbl.tableName == catalog.MO_TABLES ||
	// 	tbl.tableName == catalog.MO_COLUMNS {
	// 	logutil.Warnf("mo table:%s always exist in memory", tbl.tableName)
	// 	return true, nil
	// }

	//need check pk whether exist on S3 block.
	return tbl.PKPersistedBetween(
		snap,
		from,
		to,
		keysVector)
}

// TODO::refactor in next PR
func (tbl *txnTable) transferDeletes(
	ctx context.Context,
	state *logtailreplay.PartitionState,
	deleteObjs,
	createObjs map[objectio.ObjectNameShort]struct{},
) error {
	var blks []objectio.BlockInfo
	sid := tbl.proc.Load().GetService()
	relData := NewEmptyBlockListRelationData()
	relData.AppendBlockInfo(objectio.EmptyBlockInfo)
	ds, err := tbl.buildLocalDataSource(ctx, 0, relData, TombstoneApplyPolicy(Policy_CheckCommittedS3Only))
	if err != nil {
		return err
	}
	{
		fs, err := fileservice.Get[fileservice.FileService](
			tbl.proc.Load().GetFileService(),
			defines.SharedFileServiceName)
		if err != nil {
			return err
		}
		var objDataMeta objectio.ObjectDataMeta
		var objMeta objectio.ObjectMeta
		for name := range createObjs {
			if obj, ok := state.GetObject(name); ok {
				objectStats := obj.ObjectStats
				location := obj.Location()
				if objMeta, err = objectio.FastLoadObjectMeta(
					ctx,
					&location,
					false,
					fs); err != nil {
					return err
				}
				objDataMeta = objMeta.MustDataMeta()
				for i := 0; i < int(objectStats.BlkCnt()); i++ {
					blkMeta := objDataMeta.GetBlockMeta(uint32(i))
					metaLoc := blockio.EncodeLocation(
						obj.Location().Name(),
						obj.Location().Extent(),
						blkMeta.GetRows(),
						blkMeta.GetID(),
					)
					bid := objectio.BuildObjectBlockid(objectStats.ObjectName(), uint16(i))
					blkInfo := objectio.BlockInfo{
						BlockID:    *bid,
						Appendable: obj.Appendable,
						Sorted:     obj.Sorted,
						MetaLoc:    *(*[objectio.LocationLen]byte)(unsafe.Pointer(&metaLoc[0])),
						CommitTs:   obj.CommitTS,
					}
					if obj.HasDeltaLoc {
						_, commitTs, ok := state.GetBockDeltaLoc(blkInfo.BlockID)
						if ok {
							blkInfo.CommitTs = commitTs
						}
					}
					blks = append(blks, blkInfo)
				}
			}
		}

	}

	genPkString := func(bs []byte) string {
		if tbl.GetTableDef(ctx).Pkey.PkeyColName == catalog.CPrimaryKeyColName {
			tuple, _, _, _ := types.DecodeTuple(bs)
			return tuple.ErrString(nil)
		} else {
			return hex.EncodeToString(bs)
		}
	}

	genPkString := func(bs []byte) string {
		if tbl.GetTableDef(ctx).Pkey.PkeyColName == catalog.CPrimaryKeyColName {
			tuple, _, _, _ := types.DecodeTuple(bs)
			return tuple.ErrString(nil)
		} else {
			return hex.EncodeToString(bs)
		}
	}

	for _, entry := range tbl.getTxn().writes {
		if entry.tableId != tbl.tableId {
			continue
		}
		if entry.typ == DELETE && entry.fileName == "" {
			pkVec := entry.bat.GetVector(1)
			rowids := vector.MustFixedCol[types.Rowid](entry.bat.GetVector(0))
			beTransfered := 0
			toTransfer := 0
			notFound := false
			for i, rowid := range rowids {
				blkid, _ := rowid.Decode()
				if _, ok := deleteObjs[*objectio.ShortName(&blkid)]; ok {
					toTransfer++
					f := genPkString
					if notFound {
						f = nil
					}
<<<<<<< HEAD
					newId, ok, err := tbl.readNewRowid(pkVec, i, blks, f)
=======
					newId, ok, err := tbl.readNewRowid(pkVec, i, blks, ds, f)
>>>>>>> da2c3cc1
					if err != nil {
						return err
					}
					if ok {
						newBlockID, _ := newId.Decode()
						trace.GetService(sid).ApplyTransferRowID(
							tbl.db.op.Txn().ID,
							tbl.tableId,
							rowids[i][:],
							newId[:],
							blkid[:],
							newBlockID[:],
							pkVec,
							i)
						rowids[i] = newId
						beTransfered++
					} else {
						notFound = true
						logutil.Info("transfer deletes rowid failed",
							zap.String("oldrowid", rowids[i].ShortStringEx()),
							zap.String("pk", genPkString(pkVec.GetBytesAt(i))))
					}
				}
			}
			if beTransfered != toTransfer {
				var idx int
				detail := stringifySlice(rowids, func(a any) string {
					rid := a.(types.Rowid)
					pk := genPkString(pkVec.GetBytesAt(idx))
					idx++
					return fmt.Sprintf("%s:%s", pk, rid.ShortStringEx())
				})
				logutil.Error("transfer deletes failed", zap.String("note", entry.note),
					zap.Uint64("tid", tbl.tableId),
					zap.String("tname", tbl.tableName),
					zap.String("blks", stringifySlice(blks, func(a any) string {
						info := a.(objectio.BlockInfo)
						return info.String()
					})),
					zap.String("detail", detail))
				return moerr.NewInternalErrorNoCtx("%v-%v transfer deletes failed %v/%v in %v blks", tbl.tableId, tbl.tableName, beTransfered, toTransfer, len(blks))
			}
		}
	}
	return nil
}

<<<<<<< HEAD
func (tbl *txnTable) readNewRowid(vec *vector.Vector, row int,
	blks []objectio.BlockInfo, genPkStr func([]byte) string) (types.Rowid, bool, error) {
=======
func (tbl *txnTable) readNewRowid(
	vec *vector.Vector,
	row int,
	blks []objectio.BlockInfo,
	ds engine.DataSource,
	genPkStr func([]byte) string,
) (types.Rowid, bool, error) {
>>>>>>> da2c3cc1
	var auxIdCnt int32
	var typ plan.Type
	var rowid types.Rowid
	var objMeta objectio.ObjectMeta

	columns := []uint16{objectio.SEQNUM_ROWID}
	colTypes := []types.Type{objectio.RowidType}
	tableDef := tbl.GetTableDef(context.TODO())
	for _, col := range tableDef.Cols {
		if col.Name == tableDef.Pkey.PkeyColName {
			typ = col.Typ
			columns = append(columns, uint16(col.Seqnum))
			colTypes = append(colTypes, types.T(col.Typ.Id).ToType())
		}
	}
	constExpr := getConstExpr(int32(vec.GetType().Oid),
		rule.GetConstantValue(vec, true, uint64(row)))
	filter, err := tbl.newPkFilter(newColumnExpr(1, typ, tableDef.Pkey.PkeyColName), constExpr)
	if err != nil {
		return rowid, false, err
	}
	columnMap := make(map[int]int)
	auxIdCnt += plan2.AssignAuxIdForExpr(filter, auxIdCnt)
	zms := make([]objectio.ZoneMap, auxIdCnt)
	vecs := make([]*vector.Vector, auxIdCnt)
	plan2.GetColumnMapByExprs([]*plan.Expr{filter}, tableDef, columnMap)
	objFilterMap := make(map[objectio.ObjectNameShort]bool)
	for _, blk := range blks {
		location := blk.MetaLocation()
		if hit, ok := objFilterMap[*location.ShortName()]; !ok {
			if objMeta, err = objectio.FastLoadObjectMeta(
				tbl.proc.Load().Ctx, &location, false, tbl.getTxn().engine.fs,
			); err != nil {
				return rowid, false, err
			}
			hit = colexec.EvaluateFilterByZoneMap(tbl.proc.Load().Ctx, tbl.proc.Load(), filter,
				objMeta.MustDataMeta(), columnMap, zms, vecs)
			objFilterMap[*location.ShortName()] = hit
			if !hit {
				continue
			}
		} else if !hit {
			continue
		}
		// eval filter expr on the block
		blkMeta := objMeta.MustDataMeta().GetBlockMeta(uint32(location.ID()))
		if !colexec.EvaluateFilterByZoneMap(tbl.proc.Load().Ctx, tbl.proc.Load(), filter,
			blkMeta, columnMap, zms, vecs) {
			continue
		}
		// rowid + pk
		bat, err := blockio.BlockDataRead(
			tbl.proc.Load().Ctx, tbl.proc.Load().GetService(), &blk, ds, columns, colTypes, tbl.db.op.SnapshotTS(),
			nil, nil, blockio.BlockReadFilter{},
			tbl.getTxn().engine.fs, tbl.proc.Load().Mp(), tbl.proc.Load(), fileservice.Policy(0), "",
		)
		if err != nil {
			return rowid, false, err
		}
		vec, err := colexec.EvalExpressionOnce(tbl.getTxn().proc, filter, []*batch.Batch{bat})
		if err != nil {
			return rowid, false, err
		}
		bs := vector.MustFixedCol[bool](vec)
		for i, b := range bs {
			if b {
				rowids := vector.MustFixedCol[types.Rowid](bat.Vecs[0])
				vec.Free(tbl.proc.Load().Mp())
				bat.Clean(tbl.proc.Load().Mp())
				return rowids[i], true, nil
			}
		}
		if genPkStr != nil && len(blks) == 1 {
			var idx int
			rowids := vector.MustFixedCol[types.Rowid](bat.Vecs[0])
			detail := stringifySlice(rowids, func(a any) string {
				rid := a.(types.Rowid)
				pk := genPkStr(bat.Vecs[1].GetBytesAt(idx))
				idx++
				return fmt.Sprintf("%s:%s", pk, rid.ShortStringEx())
			})
			logutil.Error("transfer deletes rowid not found",
				zap.String("batContent", detail))
		}

		vec.Free(tbl.proc.Load().Mp())
		bat.Clean(tbl.proc.Load().Mp())
	}
	return rowid, false, nil
}

func (tbl *txnTable) newPkFilter(pkExpr, constExpr *plan.Expr) (*plan.Expr, error) {
	return plan2.BindFuncExprImplByPlanExpr(tbl.proc.Load().Ctx, "=", []*plan.Expr{pkExpr, constExpr})
}

func (tbl *txnTable) MergeObjects(
	ctx context.Context,
	objStats []objectio.ObjectStats,
	targetObjSize uint32,
) (*api.MergeCommitEntry, error) {
	if len(objStats) < 2 {
		return nil, moerr.NewInternalErrorNoCtx("no matching objects")
	}

	snapshot := types.TimestampToTS(tbl.getTxn().op.SnapshotTS())
	state, err := tbl.getPartitionState(ctx)
	if err != nil {
		return nil, err
	}

	sortKeyPos, sortKeyIsPK := tbl.getSortKeyPosAndSortKeyIsPK()
	objInfos := make([]logtailreplay.ObjectInfo, 0, len(objStats))
	for _, objstat := range objStats {
		info, exist := state.GetObject(*objstat.ObjectShortName())
		if !exist || (!info.DeleteTime.IsEmpty() && info.DeleteTime.LessEq(&snapshot)) {
			logutil.Errorf("object not visible: %s", info.String())
			return nil, moerr.NewInternalErrorNoCtx("object %s not exist", objstat.ObjectName().String())
		}
		objInfos = append(objInfos, info)
	}

	if len(objInfos) < 2 {
		return nil, moerr.NewInternalErrorNoCtx("no matching objects")
	}

	tbl.ensureSeqnumsAndTypesExpectRowid()

	taskHost, err := newCNMergeTask(
		ctx, tbl, snapshot, // context
		sortKeyPos, sortKeyIsPK, // schema
		objInfos, // targets
		targetObjSize)
	if err != nil {
		return nil, err
	}

	err = mergesort.DoMergeAndWrite(ctx, tbl.getTxn().op.Txn().DebugString(), sortKeyPos, taskHost)
	if err != nil {
		taskHost.commitEntry.Err = err.Error()
		return taskHost.commitEntry, err
	}

	if !taskHost.DoTransfer() {
		return taskHost.commitEntry, nil
	}

	return dumpTransferInfo(ctx, taskHost)
}

func (tbl *txnTable) GetNonAppendableObjectStats(ctx context.Context) ([]objectio.ObjectStats, error) {
	snapshot := types.TimestampToTS(tbl.getTxn().op.SnapshotTS())
	state, err := tbl.getPartitionState(ctx)
	if err != nil {
		return nil, err
	}

	sortKeyPos, _ := tbl.getSortKeyPosAndSortKeyIsPK()
	objStats := make([]objectio.ObjectStats, 0, tbl.ApproxObjectsNum(ctx))

	err = ForeachVisibleDataObject(state, snapshot, func(obj logtailreplay.ObjectEntry) error {
		if obj.Appendable {
			return nil
		}
		if sortKeyPos != -1 {
			sortKeyZM := obj.SortKeyZoneMap()
			if !sortKeyZM.IsInited() {
				return nil
			}
		}
		objStats = append(objStats, obj.ObjectStats)
		return nil
	}, nil)
	if err != nil {
		return nil, err
	}
	return objStats, nil
}

func (tbl *txnTable) getSortKeyPosAndSortKeyIsPK() (int, bool) {
	sortKeyPos := -1
	sortKeyIsPK := false
	if tbl.primaryIdx >= 0 && tbl.tableDef.Cols[tbl.primaryIdx].Name != catalog.FakePrimaryKeyColName {
		if tbl.clusterByIdx < 0 {
			sortKeyPos = tbl.primaryIdx
			sortKeyIsPK = true
		} else {
			panic(fmt.Sprintf("bad schema pk %v, ck %v", tbl.primaryIdx, tbl.clusterByIdx))
		}
	} else if tbl.clusterByIdx >= 0 {
		sortKeyPos = tbl.clusterByIdx
		sortKeyIsPK = false
	}
	return sortKeyPos, sortKeyIsPK
}

func dumpTransferInfo(ctx context.Context, mergeTask *cnMergeTask) (*api.MergeCommitEntry, error) {
	rowCnt := 0
	for _, m := range mergeTask.transferMaps {
		rowCnt += len(m)
	}

	// If transfer info is small, send it to tn directly.
	// transfer info size is only related to row count.
	// For api.TransDestPos, 5*10^5 rows is 52*5*10^5 ~= 26MB
	// For api.TransferDestPos, 5*10^5 rows is 12*5*10^5 ~= 6MB
	if rowCnt < 500000 {
		size := len(mergeTask.transferMaps)
		mappings := make([]api.BlkTransMap, size)
		for i := 0; i < size; i++ {
			mappings[i] = api.BlkTransMap{
				M: make(map[int32]api.TransDestPos, len(mergeTask.transferMaps[i])),
			}
		}
		mergeTask.commitEntry.Booking = &api.BlkTransferBooking{
			Mappings: mappings,
		}

		for i, m := range mergeTask.transferMaps {
			for r, pos := range m {
<<<<<<< HEAD
				taskHost.commitEntry.Booking.Mappings[i].M[int32(r)] = api.TransDestPos{
=======
				mergeTask.commitEntry.Booking.Mappings[i].M[int32(r)] = api.TransDestPos{
>>>>>>> da2c3cc1
					ObjIdx: int32(pos.ObjIdx),
					BlkIdx: int32(pos.BlkIdx),
					RowIdx: int32(pos.RowIdx),
				}
			}
		}
		return mergeTask.commitEntry, nil
	}

	// if transfer info is too large, write it down to s3
	if err := writeTransferInfoToS3(ctx, mergeTask); err != nil {
		return mergeTask.commitEntry, err
	}
	var locStr strings.Builder
	locations := mergeTask.commitEntry.BookingLoc
	blkCnt := types.DecodeInt32(commonUtil.UnsafeStringToBytes(locations[0]))
	for _, filepath := range locations[blkCnt+1:] {
		locStr.WriteString(filepath)
		locStr.WriteString(",")
	}
	logutil.Infof("mergeblocks %v-%v on cn: write s3 transfer info %v",
		mergeTask.host.tableId, mergeTask.host.tableName, locStr.String())

	return mergeTask.commitEntry, nil
}

func writeTransferInfoToS3(ctx context.Context, taskHost *cnMergeTask) (err error) {
	defer func() {
		if err != nil {
			locations := taskHost.commitEntry.BookingLoc
			for _, filepath := range locations {
				_ = taskHost.fs.Delete(ctx, filepath)
			}
		}
	}()

<<<<<<< HEAD
	return dumpTransferMaps(ctx, taskHost)
}

func dumpTransferMaps(ctx context.Context, taskHost *cnMergeTask) error {
=======
	return writeTransferMapsToS3(ctx, taskHost)
}

func writeTransferMapsToS3(ctx context.Context, taskHost *cnMergeTask) error {
>>>>>>> da2c3cc1
	bookingMaps := taskHost.transferMaps

	blkCnt := int32(len(bookingMaps))
	totalRows := 0

	// BookingLoc layout:
	// | blockCnt | Blk1RowCnt | Blk2RowCnt | ... | filepath1 | filepath2 | ... |
	taskHost.commitEntry.BookingLoc = append(taskHost.commitEntry.BookingLoc,
		commonUtil.UnsafeBytesToString(types.EncodeInt32(&blkCnt)))
	for _, m := range bookingMaps {
		rowCnt := int32(len(m))
		taskHost.commitEntry.BookingLoc = append(taskHost.commitEntry.BookingLoc,
			commonUtil.UnsafeBytesToString(types.EncodeInt32(&rowCnt)))
		totalRows += len(m)
	}

	columns := []string{"src_blk", "src_row", "dest_obj", "dest_blk", "dest_row"}
	colTypes := []types.T{types.T_int32, types.T_uint32, types.T_uint8, types.T_uint16, types.T_uint32}
	batchSize := min(200*mpool.MB/len(columns)/int(unsafe.Sizeof(int32(0))), totalRows)
	buffer := batch.New(true, columns)
	releases := make([]func(), len(columns))
	for i := range columns {
		t := colTypes[i].ToType()
		vec, release := taskHost.GetVector(&t)
		err := vec.PreExtend(batchSize, taskHost.GetMPool())
		if err != nil {
			return err
		}
		buffer.Vecs[i] = vec
		releases[i] = release
	}
	objRowCnt := 0
	for blkIdx, transMap := range bookingMaps {
		for rowIdx, destPos := range transMap {
			vector.AppendFixed(buffer.Vecs[0], int32(blkIdx), false, taskHost.GetMPool())
			vector.AppendFixed(buffer.Vecs[1], rowIdx, false, taskHost.GetMPool())
			vector.AppendFixed(buffer.Vecs[2], destPos.ObjIdx, false, taskHost.GetMPool())
			vector.AppendFixed(buffer.Vecs[3], destPos.BlkIdx, false, taskHost.GetMPool())
			vector.AppendFixed(buffer.Vecs[4], destPos.RowIdx, false, taskHost.GetMPool())

			buffer.SetRowCount(buffer.RowCount() + 1)
			objRowCnt++

			if objRowCnt*len(columns)*int(unsafe.Sizeof(int32(0))) > 200*mpool.MB {
				filename := blockio.EncodeTmpFileName("tmp", "merge_"+uuid.NewString(), time.Now().UTC().Unix())
				writer, err := objectio.NewObjectWriterSpecial(objectio.WriterTmp, filename, taskHost.fs)
				if err != nil {
					return err
				}

				_, err = writer.Write(buffer)
				if err != nil {
					return err
				}
				buffer.CleanOnlyData()

				_, err = writer.WriteEnd(ctx)
				if err != nil {
					return err
				}
				taskHost.commitEntry.BookingLoc = append(taskHost.commitEntry.BookingLoc, filename)
				objRowCnt = 0
			}
		}
	}

	// write remaining data
	if buffer.RowCount() != 0 {
		filename := blockio.EncodeTmpFileName("tmp", "merge_"+uuid.NewString(), time.Now().UTC().Unix())
		writer, err := objectio.NewObjectWriterSpecial(objectio.WriterTmp, filename, taskHost.fs)
		if err != nil {
			return err
		}

		_, err = writer.Write(buffer)
		if err != nil {
			return err
		}
		buffer.CleanOnlyData()

		_, err = writer.WriteEnd(ctx)
		if err != nil {
			return err
		}
		taskHost.commitEntry.BookingLoc = append(taskHost.commitEntry.BookingLoc, filename)
	}

	taskHost.commitEntry.Booking = nil
	return nil
<<<<<<< HEAD
}

func applyMergePolicy(ctx context.Context, policyName string, sortKeyPos int, objInfos []logtailreplay.ObjectInfo) ([]logtailreplay.ObjectInfo, error) {
	arg := cutBetween(policyName, "(", ")")
	if strings.HasPrefix(policyName, "small") {
		size := uint32(110 * common.Const1MBytes)
		i, err := units.RAMInBytes(arg)
		if err == nil && 10*common.Const1MBytes < i && i < 250*common.Const1MBytes {
			size = uint32(i)
		}
		return logtailreplay.NewSmall(size).Filter(objInfos), nil
	} else if strings.HasPrefix(policyName, "overlap") {
		if sortKeyPos == -1 {
			return objInfos, nil
		}
		maxObjects := 100
		i, err := strconv.Atoi(arg)
		if err == nil {
			maxObjects = i
		}
		return logtailreplay.NewOverlap(maxObjects).Filter(objInfos), nil
	}

	return nil, moerr.NewInvalidInput(ctx, "invalid merge policy name")
}

func cutBetween(s, start, end string) string {
	i := strings.Index(s, start)
	if i >= 0 {
		j := strings.Index(s[i:], end)
		if j >= 0 {
			return s[i+len(start) : i+j]
		}
	}
	return ""
=======
>>>>>>> da2c3cc1
}

func (tbl *txnTable) getUncommittedRows(
	deletes map[types.Rowid]struct{},
) uint64 {
	rows := uint64(0)
	tbl.getTxn().ForEachTableWrites(
		tbl.db.databaseId,
		tbl.tableId,
		tbl.getTxn().GetSnapshotWriteOffset(),
		func(entry Entry) {
			if entry.typ == INSERT {
				rows = rows + uint64(entry.bat.RowCount())
			} else {
				if entry.bat.GetVector(0).GetType().Oid == types.T_Rowid {
					vs := vector.MustFixedCol[types.Rowid](entry.bat.GetVector(0))
					for _, v := range vs {
						deletes[v] = struct{}{}
					}
				}
			}
		},
	)
	return rows
}

func (tbl *txnTable) getCommittedRows(
	ctx context.Context,
	deletes map[types.Rowid]struct{},
) (uint64, error) {
	rows := uint64(0)
	ts := types.TimestampToTS(tbl.db.op.SnapshotTS())
	partition, err := tbl.getPartitionState(ctx)
	if err != nil {
		return 0, err
	}
	iter := partition.NewRowsIter(ts, nil, false)
	defer func() { _ = iter.Close() }()
	for iter.Next() {
		entry := iter.Entry()
		if _, ok := deletes[entry.RowID]; ok {
			continue
		}
		rows++
	}
	s, _ := tbl.Stats(ctx, true)
	if s == nil {
		return rows, nil
	}
	return uint64(s.TableCnt) + rows, nil
}<|MERGE_RESOLUTION|>--- conflicted
+++ resolved
@@ -26,11 +26,7 @@
 	"time"
 	"unsafe"
 
-<<<<<<< HEAD
-	"github.com/docker/go-units"
-=======
 	"github.com/google/uuid"
->>>>>>> da2c3cc1
 	"go.uber.org/zap"
 
 	"github.com/matrixorigin/matrixone/pkg/catalog"
@@ -558,8 +554,6 @@
 
 func (tbl *txnTable) resetSnapshot() {
 	tbl._partState.Store(nil)
-<<<<<<< HEAD
-=======
 }
 
 // CollectTombstones collects in memory tombstones and tombstone objects.
@@ -629,7 +623,6 @@
 	//collect committed persisted tombstones from partition state.
 	state.GetTombstoneDeltaLocs(tombstone.blk2CommitLoc)
 	return tombstone, nil
->>>>>>> da2c3cc1
 }
 
 // Ranges returns all unmodified blocks from the table.
@@ -978,65 +971,6 @@
 	return unCommittedObjects
 }
 
-<<<<<<< HEAD
-func (tbl *txnTable) collectDirtyBlocks(
-	state *logtailreplay.PartitionState,
-	uncommittedObjects []objectio.ObjectStats,
-	txnOffset int, // Transaction writes offset used to specify the starting position for reading data.
-) map[types.Blockid]struct{} {
-	dirtyBlks := make(map[types.Blockid]struct{})
-	//collect partitionState.dirtyBlocks which may be invisible to this txn into dirtyBlks.
-	{
-		iter := state.NewDirtyBlocksIter()
-		for iter.Next() {
-			entry := iter.Entry()
-			//lazy load deletes for block.
-			dirtyBlks[entry] = struct{}{}
-		}
-		iter.Close()
-
-	}
-
-	//only collect dirty blocks in PartitionState.blocks into dirtyBlks.
-	for _, bid := range tbl.GetDirtyPersistedBlks(state) {
-		dirtyBlks[bid] = struct{}{}
-	}
-
-	if tbl.getTxn().hasDeletesOnUncommitedObject() {
-		ForeachBlkInObjStatsList(true, nil, func(blk objectio.BlockInfo, _ objectio.BlockObject) bool {
-			if tbl.getTxn().hasUncommittedDeletesOnBlock(&blk.BlockID) {
-				dirtyBlks[blk.BlockID] = struct{}{}
-			}
-			return true
-		}, uncommittedObjects...)
-	}
-
-	if tbl.db.op.IsSnapOp() {
-		txnOffset = tbl.getTxn().GetSnapshotWriteOffset()
-	}
-
-	tbl.getTxn().forEachTableWrites(
-		tbl.db.databaseId,
-		tbl.tableId,
-		txnOffset,
-		func(entry Entry) {
-			// the CN workspace can only handle `INSERT` and `DELETE` operations. Other operations will be skipped,
-			// TODO Adjustments will be made here in the future
-			if entry.typ == DELETE {
-				//deletes in tbl.writes maybe comes from PartitionState.rows or PartitionState.blocks.
-				if entry.fileName == "" {
-					vs := vector.MustFixedCol[types.Rowid](entry.bat.GetVector(0))
-					for _, v := range vs {
-						id, _ := v.Decode()
-						dirtyBlks[id] = struct{}{}
-					}
-				}
-			}
-		})
-
-	return dirtyBlks
-}
-=======
 //func (tbl *txnTable) collectDirtyBlocks(
 //	state *logtailreplay.PartitionState,
 //	uncommittedObjects []objectio.ObjectStats,
@@ -1098,7 +1032,6 @@
 //
 //	return dirtyBlks
 //}
->>>>>>> da2c3cc1
 
 // the return defs has no rowid column
 func (tbl *txnTable) TableDefs(ctx context.Context) ([]engine.TableDef, error) {
@@ -1381,7 +1314,6 @@
 			case api.AlterKind_RenameTable:
 				tbl.tableName = oldTableName
 			}
-<<<<<<< HEAD
 		}
 		tbl.defs = olddefs
 		tbl.tableDef = nil
@@ -1419,18 +1351,9 @@
 			tbl.tableName = req.GetRenameTable().NewName
 		default:
 			panic("not supported")
-=======
->>>>>>> da2c3cc1
-		}
-		tbl.defs = olddefs
-		tbl.tableDef = nil
-		tbl.GetTableDef(ctx)
-	}
-	txn.Lock()
-	txn.restoreTxnTableFunc = append(txn.restoreTxnTableFunc, restore)
-	txn.Unlock()
-
-<<<<<<< HEAD
+		}
+	}
+
 	if c != nil {
 		if tbl.constraint, err = c.MarshalBinary(); err != nil {
 			return err
@@ -1441,49 +1364,6 @@
 		panic("not equal cstr")
 	}
 
-=======
-	// update tbl properties and reconstruct supplement TableDef
-	for _, req := range reqs {
-		switch req.GetKind() {
-		case api.AlterKind_AddPartition:
-			tbl.partitioned = 1
-			info, err := req.GetAddPartition().GetPartitionDef().MarshalPartitionInfo()
-			if err != nil {
-				return err
-			}
-			tbl.partition = string(info)
-			appendDef = append(appendDef, &engine.PartitionDef{
-				Partitioned: 1,
-				Partition:   tbl.partition,
-			})
-		case api.AlterKind_UpdateComment:
-			tbl.comment = req.GetUpdateComment().Comment
-			appendDef = append(appendDef, &engine.CommentDef{Comment: tbl.comment})
-		case api.AlterKind_UpdateConstraint:
-			// do not modify, leave it to marshaling `c`
-			checkCstr = req.GetUpdateCstr().Constraints
-			if c == nil {
-				panic("mismatch cstr AlterTable")
-			}
-			appendDef = append(appendDef, c)
-		case api.AlterKind_RenameTable:
-			tbl.tableName = req.GetRenameTable().NewName
-		default:
-			panic("not supported")
-		}
-	}
-
-	if c != nil {
-		if tbl.constraint, err = c.MarshalBinary(); err != nil {
-			return err
-		}
-	}
-
-	if len(checkCstr) > 0 && !bytes.Equal(tbl.constraint, checkCstr) {
-		panic("not equal cstr")
-	}
-
->>>>>>> da2c3cc1
 	// update TableDef
 	tbl.defs = append(tbl.defs, appendDef...)
 	tbl.tableDef = nil
@@ -2316,15 +2196,6 @@
 		}
 	}
 
-	genPkString := func(bs []byte) string {
-		if tbl.GetTableDef(ctx).Pkey.PkeyColName == catalog.CPrimaryKeyColName {
-			tuple, _, _, _ := types.DecodeTuple(bs)
-			return tuple.ErrString(nil)
-		} else {
-			return hex.EncodeToString(bs)
-		}
-	}
-
 	for _, entry := range tbl.getTxn().writes {
 		if entry.tableId != tbl.tableId {
 			continue
@@ -2343,11 +2214,7 @@
 					if notFound {
 						f = nil
 					}
-<<<<<<< HEAD
-					newId, ok, err := tbl.readNewRowid(pkVec, i, blks, f)
-=======
 					newId, ok, err := tbl.readNewRowid(pkVec, i, blks, ds, f)
->>>>>>> da2c3cc1
 					if err != nil {
 						return err
 					}
@@ -2395,10 +2262,6 @@
 	return nil
 }
 
-<<<<<<< HEAD
-func (tbl *txnTable) readNewRowid(vec *vector.Vector, row int,
-	blks []objectio.BlockInfo, genPkStr func([]byte) string) (types.Rowid, bool, error) {
-=======
 func (tbl *txnTable) readNewRowid(
 	vec *vector.Vector,
 	row int,
@@ -2406,7 +2269,6 @@
 	ds engine.DataSource,
 	genPkStr func([]byte) string,
 ) (types.Rowid, bool, error) {
->>>>>>> da2c3cc1
 	var auxIdCnt int32
 	var typ plan.Type
 	var rowid types.Rowid
@@ -2626,11 +2488,7 @@
 
 		for i, m := range mergeTask.transferMaps {
 			for r, pos := range m {
-<<<<<<< HEAD
-				taskHost.commitEntry.Booking.Mappings[i].M[int32(r)] = api.TransDestPos{
-=======
 				mergeTask.commitEntry.Booking.Mappings[i].M[int32(r)] = api.TransDestPos{
->>>>>>> da2c3cc1
 					ObjIdx: int32(pos.ObjIdx),
 					BlkIdx: int32(pos.BlkIdx),
 					RowIdx: int32(pos.RowIdx),
@@ -2667,17 +2525,10 @@
 		}
 	}()
 
-<<<<<<< HEAD
-	return dumpTransferMaps(ctx, taskHost)
-}
-
-func dumpTransferMaps(ctx context.Context, taskHost *cnMergeTask) error {
-=======
 	return writeTransferMapsToS3(ctx, taskHost)
 }
 
 func writeTransferMapsToS3(ctx context.Context, taskHost *cnMergeTask) error {
->>>>>>> da2c3cc1
 	bookingMaps := taskHost.transferMaps
 
 	blkCnt := int32(len(bookingMaps))
@@ -2767,44 +2618,6 @@
 
 	taskHost.commitEntry.Booking = nil
 	return nil
-<<<<<<< HEAD
-}
-
-func applyMergePolicy(ctx context.Context, policyName string, sortKeyPos int, objInfos []logtailreplay.ObjectInfo) ([]logtailreplay.ObjectInfo, error) {
-	arg := cutBetween(policyName, "(", ")")
-	if strings.HasPrefix(policyName, "small") {
-		size := uint32(110 * common.Const1MBytes)
-		i, err := units.RAMInBytes(arg)
-		if err == nil && 10*common.Const1MBytes < i && i < 250*common.Const1MBytes {
-			size = uint32(i)
-		}
-		return logtailreplay.NewSmall(size).Filter(objInfos), nil
-	} else if strings.HasPrefix(policyName, "overlap") {
-		if sortKeyPos == -1 {
-			return objInfos, nil
-		}
-		maxObjects := 100
-		i, err := strconv.Atoi(arg)
-		if err == nil {
-			maxObjects = i
-		}
-		return logtailreplay.NewOverlap(maxObjects).Filter(objInfos), nil
-	}
-
-	return nil, moerr.NewInvalidInput(ctx, "invalid merge policy name")
-}
-
-func cutBetween(s, start, end string) string {
-	i := strings.Index(s, start)
-	if i >= 0 {
-		j := strings.Index(s[i:], end)
-		if j >= 0 {
-			return s[i+len(start) : i+j]
-		}
-	}
-	return ""
-=======
->>>>>>> da2c3cc1
 }
 
 func (tbl *txnTable) getUncommittedRows(
