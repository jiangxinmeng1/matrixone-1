// Copyright 2021-2024 Matrix Origin
//
// Licensed under the Apache License, Version 2.0 (the "License");
// you may not use this file except in compliance with the License.
// You may obtain a copy of the License at
//
//      http://www.apache.org/licenses/LICENSE-2.0
//
// Unless required by applicable law or agreed to in writing, software
// distributed under the License is distributed on an "AS IS" BASIS,
// WITHOUT WARRANTIES OR CONDITIONS OF ANY KIND, either express or implied.
// See the License for the specific language governing permissions and
// limitations under the License.

package disttae

import (
	"context"

	"github.com/fagongzi/goetty/v2/buf"

	"github.com/matrixorigin/matrixone/pkg/container/batch"
	"github.com/matrixorigin/matrixone/pkg/container/types"
	"github.com/matrixorigin/matrixone/pkg/container/vector"
	"github.com/matrixorigin/matrixone/pkg/logutil"
	"github.com/matrixorigin/matrixone/pkg/objectio"
	"github.com/matrixorigin/matrixone/pkg/pb/api"
	"github.com/matrixorigin/matrixone/pkg/pb/plan"
	"github.com/matrixorigin/matrixone/pkg/pb/shard"
	pb "github.com/matrixorigin/matrixone/pkg/pb/statsinfo"
	"github.com/matrixorigin/matrixone/pkg/shardservice"
	"github.com/matrixorigin/matrixone/pkg/vm/engine"
	"github.com/matrixorigin/matrixone/pkg/vm/engine/disttae/cache"
	"github.com/matrixorigin/matrixone/pkg/vm/process"
)

func newTxnTableWithItem(
	db *txnDatabase,
	item cache.TableItem,
	process *process.Process,
) *txnTable {
	tbl := &txnTable{
		db:            db,
		accountId:     item.AccountId,
		tableId:       item.Id,
		version:       item.Version,
		tableName:     item.Name,
		defs:          item.Defs,
		tableDef:      item.TableDef,
		primaryIdx:    item.PrimaryIdx,
		primarySeqnum: item.PrimarySeqnum,
		clusterByIdx:  item.ClusterByIdx,
		relKind:       item.Kind,
		viewdef:       item.ViewDef,
		comment:       item.Comment,
		partitioned:   item.Partitioned,
		partition:     item.Partition,
		createSql:     item.CreateSql,
		constraint:    item.Constraint,
		rowid:         item.Rowid,
		lastTS:        db.op.SnapshotTS(),
	}
	tbl.proc.Store(process)
	return tbl
}

type txnTableDelegate struct {
	origin *txnTable

	// sharding info
	shard struct {
		service shardservice.ShardService
		policy  shard.Policy
		tableID uint64
		is      bool
	}
}

func newTxnTable(
	db *txnDatabase,
	item cache.TableItem,
	process *process.Process,
	service shardservice.ShardService,
) (engine.Relation, error) {
	tbl := &txnTableDelegate{
		origin: newTxnTableWithItem(
			db,
			item,
			process,
		),
	}

	tbl.shard.service = service
	tbl.shard.is = false

	if service.Config().Enable {
		tableID, policy, is, err := service.GetShardInfo(item.Id)
		if err != nil {
			return nil, err
		}

		tbl.shard.is = is
		tbl.shard.policy = policy
		tbl.shard.tableID = tableID
	}

	return tbl, nil
}

func (tbl *txnTableDelegate) Stats(
	ctx context.Context,
	sync bool,
) (*pb.StatsInfo, error) {
	if tbl.isLocal() {
		return tbl.origin.Stats(
			ctx,
			sync,
		)
	}

	var stats pb.StatsInfo
	err := tbl.forwardRead(
		ctx,
		shardservice.ReadStats,
		func(param *shard.ReadParam) {
			param.StatsParam.Sync = sync
		},
		func(resp []byte) {
			err := stats.Unmarshal(resp)
			if err != nil {
				panic(err)
			}
			// TODO: hash shard need to merge all shard in future
		},
	)
	if err != nil {
		return nil, err
	}
	return &stats, nil
}

func (tbl *txnTableDelegate) Rows(
	ctx context.Context,
) (uint64, error) {
	if tbl.isLocal() {
		return tbl.origin.Rows(
			ctx,
		)
	}

	rows := uint64(0)
	err := tbl.forwardRead(
		ctx,
		shardservice.ReadRows,
		func(param *shard.ReadParam) {},
		func(resp []byte) {
			rows += buf.Byte2Uint64(resp)
		},
	)
	if err != nil {
		return 0, err
	}
	return rows, nil
}

func (tbl *txnTableDelegate) Size(
	ctx context.Context,
	columnName string,
) (uint64, error) {
	if tbl.isLocal() {
		return tbl.origin.Size(
			ctx,
			columnName,
		)
	}

	size := uint64(0)
	err := tbl.forwardRead(
		ctx,
		shardservice.ReadSize,
		func(param *shard.ReadParam) {
			param.SizeParam.ColumnName = columnName
		},
		func(resp []byte) {
			size += buf.Byte2Uint64(resp)
		},
	)
	if err != nil {
		return 0, err
	}
	return size, nil
}

func (tbl *txnTableDelegate) Ranges(
	ctx context.Context,
	exprs []*plan.Expr,
	n int,
) (engine.RelData, error) {
	if tbl.isLocal() {
		return tbl.origin.Ranges(
			ctx,
			exprs,
			n,
		)
	}

	var rs []engine.RelData

	err := tbl.forwardRead(
		ctx,
		shardservice.ReadRanges,
		func(param *shard.ReadParam) {
			param.RangesParam.Exprs = exprs
			param.RangesParam.TxnOffset = int32(n)
		},
		func(resp []byte) {
			data, err := UnmarshalRelationData(resp)
			if err != nil {
				panic(err)
			}
			rs = append(rs, data)
		},
	)
	if err != nil {
		return nil, err
	}

<<<<<<< HEAD
	// XXX this is a bug.
	var ranges engine.Ranges
	for i, subRanges := range rs {
		blkSlice := subRanges.(*objectio.BlockInfoSlice)
		for j := 1; j < subRanges.Len(); j++ {
			blkInfo := blkSlice.Get(j)
			blkInfo.PartitionNum = i
			ranges.Append(blkSlice.GetBytes(j))
		}
=======
	ret := NewEmptyBlockListRelationData()
	for _, r := range rs {
		blks := r.GetBlockInfoSlice()
		ret.blklist.Append(blks)
>>>>>>> da2c3cc1
	}
	return ret, nil
}

func (tbl *txnTableDelegate) CollectTombstones(
	ctx context.Context,
	txnOffset int) (engine.Tombstoner, error) {
	if tbl.isLocal() {
		return tbl.origin.CollectTombstones(
			ctx,
			txnOffset,
		)
	}
	// TODO: forward
	return nil, nil
}

func (tbl *txnTableDelegate) GetColumMetadataScanInfo(
	ctx context.Context,
	name string,
) ([]*plan.MetadataScanInfo, error) {
	if tbl.isLocal() {
		return tbl.origin.GetColumMetadataScanInfo(
			ctx,
			name,
		)
	}

	var m plan.MetadataScanInfos
	err := tbl.forwardRead(
		ctx,
		shardservice.ReadGetColumMetadataScanInfo,
		func(param *shard.ReadParam) {
			param.GetColumMetadataScanInfoParam.ColumnName = name
		},
		func(resp []byte) {
			err := m.Unmarshal(resp)
			if err != nil {
				panic(err)
			}
			// TODO: hash shard need to merge all shard in future
		},
	)
	if err != nil {
		return nil, err
	}
	return m.Infos, nil
}

func (tbl *txnTableDelegate) ApproxObjectsNum(
	ctx context.Context,
) int {
	if tbl.isLocal() {
		return tbl.origin.ApproxObjectsNum(
			ctx,
		)
	}

	num := 0
	err := tbl.forwardRead(
		ctx,
		shardservice.ReadApproxObjectsNum,
		func(param *shard.ReadParam) {},
		func(resp []byte) {
			num += buf.Byte2Int(resp)
		},
	)
	if err != nil {
		//logutil.Info("approx objects num err",
		//	zap.Error(err))
		logutil.Infof("approx objects num err: %v", err)
		return 0
	}
	return num
}

func (tbl *txnTableDelegate) BuildReaders(
	ctx context.Context,
	proc any,
	expr *plan.Expr,
	relData engine.RelData,
	num int,
	txnOffset int,
	orderBy bool) ([]engine.Reader, error) {
	if tbl.isLocal() {
		return tbl.origin.BuildReaders(
			ctx,
			proc,
			expr,
			relData,
			num,
			txnOffset,
			orderBy,
		)
	}
	return nil, nil
}

func (tbl *txnTableDelegate) PrimaryKeysMayBeModified(
	ctx context.Context,
	from types.TS,
	to types.TS,
	keyVector *vector.Vector,
) (bool, error) {
	if tbl.isLocal() {
		return tbl.origin.PrimaryKeysMayBeModified(
			ctx,
			from,
			to,
			keyVector,
		)
	}

	modify := false
	err := tbl.forwardRead(
		ctx,
		shardservice.ReadPrimaryKeysMayBeModified,
		func(param *shard.ReadParam) {
			f, err := from.Marshal()
			if err != nil {
				panic(err)
			}
			t, err := to.Marshal()
			if err != nil {
				panic(err)
			}
			v, err := keyVector.MarshalBinary()
			if err != nil {
				panic(err)
			}
			param.PrimaryKeysMayBeModifiedParam.From = f
			param.PrimaryKeysMayBeModifiedParam.To = t
			param.PrimaryKeysMayBeModifiedParam.KeyVector = v
		},
		func(resp []byte) {
			if modify {
				return
			}
			if buf.Byte2Uint16(resp) > 0 {
				modify = true
			}
		},
	)
	if err != nil {
		return false, err
	}
	return modify, nil
}

func (tbl *txnTableDelegate) MergeObjects(ctx context.Context, objstats []objectio.ObjectStats, targetObjSize uint32) (*api.MergeCommitEntry, error) {
	if tbl.isLocal() {
		return tbl.origin.MergeObjects(ctx, objstats, targetObjSize)
	}

	var entry api.MergeCommitEntry
	err := tbl.forwardRead(
		ctx,
		shardservice.ReadMergeObjects,
		func(param *shard.ReadParam) {
			os := make([][]byte, len(objstats))
			for i, o := range objstats {
				os[i] = o.Marshal()
			}
			param.MergeObjectsParam.Objstats = os
			param.MergeObjectsParam.TargetObjSize = targetObjSize
		},
		func(resp []byte) {
			err := entry.Unmarshal(resp)
			if err != nil {
				panic(err)
			}
			// TODO: hash shard need to merge all shard in future
		},
	)
	if err != nil {
		return nil, err
	}
	return &entry, nil
}

func (tbl *txnTableDelegate) GetNonAppendableObjectStats(ctx context.Context) ([]objectio.ObjectStats, error) {
	if tbl.isLocal() {
		return tbl.origin.GetNonAppendableObjectStats(
			ctx,
		)
	}

	var stats []objectio.ObjectStats
	err := tbl.forwardRead(
		ctx,
		shardservice.ReadVisibleObjectStats,
		func(param *shard.ReadParam) {},
		func(resp []byte) {
			if len(resp)%objectio.ObjectStatsLen != 0 {
				panic("invalid resp")
			}
			size := len(resp) / objectio.ObjectStatsLen
			stats = make([]objectio.ObjectStats, size)
			for i := range size {
				stats[i].UnMarshal(resp[i*objectio.ObjectStatsLen:])
			}
		},
	)
	if err != nil {
		return nil, err
	}
	return stats, nil
}

func (tbl *txnTableDelegate) TableDefs(
	ctx context.Context,
) ([]engine.TableDef, error) {
	return tbl.origin.TableDefs(ctx)
}

func (tbl *txnTableDelegate) GetTableDef(
	ctx context.Context,
) *plan.TableDef {
	return tbl.origin.GetTableDef(ctx)
}

func (tbl *txnTableDelegate) CopyTableDef(
	ctx context.Context,
) *plan.TableDef {
	return tbl.origin.CopyTableDef(ctx)
}

func (tbl *txnTableDelegate) GetPrimaryKeys(
	ctx context.Context,
) ([]*engine.Attribute, error) {
	return tbl.origin.GetPrimaryKeys(ctx)
}

func (tbl *txnTableDelegate) GetHideKeys(
	ctx context.Context,
) ([]*engine.Attribute, error) {
	return tbl.origin.GetHideKeys(ctx)
}

func (tbl *txnTableDelegate) Write(
	ctx context.Context,
	bat *batch.Batch,
) error {
	return tbl.origin.Write(ctx, bat)
}

func (tbl *txnTableDelegate) Update(
	ctx context.Context,
	bat *batch.Batch,
) error {
	return tbl.origin.Update(ctx, bat)
}

func (tbl *txnTableDelegate) Delete(
	ctx context.Context,
	bat *batch.Batch,
	name string,
) error {
	return tbl.origin.Delete(ctx, bat, name)
}

func (tbl *txnTableDelegate) AddTableDef(
	ctx context.Context,
	def engine.TableDef,
) error {
	return tbl.origin.AddTableDef(ctx, def)
}

func (tbl *txnTableDelegate) DelTableDef(
	ctx context.Context,
	def engine.TableDef,
) error {
	return tbl.origin.DelTableDef(ctx, def)
}

func (tbl *txnTableDelegate) AlterTable(
	ctx context.Context,
	c *engine.ConstraintDef,
	reqs []*api.AlterTableReq,
) error {
	return tbl.origin.AlterTable(ctx, c, reqs)
}

func (tbl *txnTableDelegate) UpdateConstraint(
	ctx context.Context,
	c *engine.ConstraintDef,
) error {
	return tbl.origin.UpdateConstraint(ctx, c)
}

func (tbl *txnTableDelegate) TableRenameInTxn(
	ctx context.Context,
	constraint [][]byte,
) error {
	return tbl.origin.TableRenameInTxn(ctx, constraint)
}

func (tbl *txnTableDelegate) GetTableID(
	ctx context.Context,
) uint64 {
	return tbl.origin.GetTableID(ctx)
}

func (tbl *txnTableDelegate) GetTableName() string {
	return tbl.origin.GetTableName()
}

func (tbl *txnTableDelegate) GetDBID(
	ctx context.Context,
) uint64 {
	return tbl.origin.GetDBID(ctx)
}

func (tbl *txnTableDelegate) TableColumns(
	ctx context.Context,
) ([]*engine.Attribute, error) {
	return tbl.origin.TableColumns(ctx)
}

func (tbl *txnTableDelegate) MaxAndMinValues(
	ctx context.Context,
) ([][2]any, []uint8, error) {
	return tbl.origin.MaxAndMinValues(ctx)
}

func (tbl *txnTableDelegate) GetEngineType() engine.EngineType {
	return tbl.origin.GetEngineType()
}

func (tbl *txnTableDelegate) isLocal() bool {
	return !tbl.shard.service.Config().Enable || // sharding not enabled
		!tbl.shard.is || // normal table
		tbl.hasAllLocalReplicas() // all shard replicas on local
}

func (tbl *txnTableDelegate) hasAllLocalReplicas() bool {
	return tbl.shard.service.HasAllLocalReplicas(
		tbl.shard.tableID,
	)
}

func (tbl *txnTableDelegate) getReadRequest(
	method int,
	apply func([]byte),
) (shardservice.ReadRequest, error) {
	processInfo, err := tbl.origin.proc.Load().BuildProcessInfo(
		tbl.origin.createSql,
	)
	if err != nil {
		return shardservice.ReadRequest{}, err
	}

	return shardservice.ReadRequest{
		TableID: tbl.shard.tableID,
		Method:  method,
		Param: shard.ReadParam{
			Process: processInfo,
			TxnTable: shard.TxnTable{
				DatabaseID:   tbl.origin.db.databaseId,
				DatabaseName: tbl.origin.db.databaseName,
				AccountID:    uint64(tbl.origin.accountId),
				TableName:    tbl.origin.tableName,
			},
		},
		Apply: apply,
	}, nil
}

func (tbl *txnTableDelegate) forwardRead(
	ctx context.Context,
	method int,
	applyParam func(*shard.ReadParam),
	apply func([]byte),
) error {
	request, err := tbl.getReadRequest(
		method,
		apply,
	)
	if err != nil {
		return err
	}

	applyParam(&request.Param)

	shardID := uint64(0)
	switch tbl.shard.policy {
	case shard.Policy_Partition:
		// Partition sharding only send to the current shard. The partition table id
		// is the shard id
		shardID = tbl.origin.tableId
	default:
		// otherwise, we need send to all shards
	}

	err = tbl.shard.service.Read(
		ctx,
		request,
		shardservice.ReadOptions{}.Shard(shardID),
	)
	if err != nil {
		return err
	}

	return nil
}<|MERGE_RESOLUTION|>--- conflicted
+++ resolved
@@ -225,22 +225,10 @@
 		return nil, err
 	}
 
-<<<<<<< HEAD
-	// XXX this is a bug.
-	var ranges engine.Ranges
-	for i, subRanges := range rs {
-		blkSlice := subRanges.(*objectio.BlockInfoSlice)
-		for j := 1; j < subRanges.Len(); j++ {
-			blkInfo := blkSlice.Get(j)
-			blkInfo.PartitionNum = i
-			ranges.Append(blkSlice.GetBytes(j))
-		}
-=======
 	ret := NewEmptyBlockListRelationData()
 	for _, r := range rs {
 		blks := r.GetBlockInfoSlice()
 		ret.blklist.Append(blks)
->>>>>>> da2c3cc1
 	}
 	return ret, nil
 }
