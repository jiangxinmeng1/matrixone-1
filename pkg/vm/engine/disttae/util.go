// Copyright 2022 Matrix Origin
//
// Licensed under the Apache License, Version 2.0 (the "License");
// you may not use this file except in compliance with the License.
// You may obtain a copy of the License at
//
//	http://www.apache.org/licenses/LICENSE-2.0
//
// Unless required by applicable law or agreed to in writing, software
// distributed under the License is distributed on an "AS IS" BASIS,
// WITHOUT WARRANTIES OR CONDITIONS OF ANY KIND, either express or implied.
// See the License for the specific language governing permissions and
// limitations under the License.

package disttae

import (
	"bytes"
	"context"
	"fmt"
	"reflect"
	"strings"

	"github.com/matrixorigin/matrixone/pkg/catalog"
	"github.com/matrixorigin/matrixone/pkg/clusterservice"
	"github.com/matrixorigin/matrixone/pkg/common/moerr"
	"github.com/matrixorigin/matrixone/pkg/common/mpool"
	moruntime "github.com/matrixorigin/matrixone/pkg/common/runtime"
	"github.com/matrixorigin/matrixone/pkg/container/batch"
	"github.com/matrixorigin/matrixone/pkg/container/types"
	"github.com/matrixorigin/matrixone/pkg/container/vector"
	"github.com/matrixorigin/matrixone/pkg/fileservice"
	"github.com/matrixorigin/matrixone/pkg/logutil"
	"github.com/matrixorigin/matrixone/pkg/objectio"
	"github.com/matrixorigin/matrixone/pkg/pb/metadata"
	"github.com/matrixorigin/matrixone/pkg/pb/plan"
	"github.com/matrixorigin/matrixone/pkg/pb/timestamp"
	"github.com/matrixorigin/matrixone/pkg/pb/txn"
	"github.com/matrixorigin/matrixone/pkg/sql/colexec"
	plan2 "github.com/matrixorigin/matrixone/pkg/sql/plan"
	"github.com/matrixorigin/matrixone/pkg/sql/plan/function"
	"github.com/matrixorigin/matrixone/pkg/sql/plan/rule"
	"github.com/matrixorigin/matrixone/pkg/txn/client"
	"github.com/matrixorigin/matrixone/pkg/util/executor"
	"github.com/matrixorigin/matrixone/pkg/vm/engine/disttae/cache"
	"github.com/matrixorigin/matrixone/pkg/vm/engine/disttae/logtailreplay"
	"github.com/matrixorigin/matrixone/pkg/vm/engine/tae/blockio"
	"github.com/matrixorigin/matrixone/pkg/vm/engine/tae/options"
	"github.com/matrixorigin/matrixone/pkg/vm/process"
	"go.uber.org/zap"
)

func compPkCol(colName string, pkName string) bool {
	dotIdx := strings.Index(colName, ".")
	colName = colName[dotIdx+1:]
	return colName == pkName
}

func getColDefByName(name string, tableDef *plan.TableDef) *plan.ColDef {
	idx := strings.Index(name, ".")
	var pos int32
	if idx >= 0 {
		subName := name[idx+1:]
		pos = tableDef.Name2ColIndex[subName]
	} else {
		pos = tableDef.Name2ColIndex[name]
	}
	return tableDef.Cols[pos]
}

const (
	rangeLeftOpen = iota + function.FUNCTION_END_NUMBER + 1
	rangeRightOpen
	rangeBothOpen

	//emptySet
)

type basePKFilter struct {
	valid bool
	op    int
	lb    []byte
	ub    []byte
	vec   any
	oid   types.T
}

func (b *basePKFilter) String() string {
	name := map[int]string{
		function.LESS_EQUAL:     "less_eq",
		function.LESS_THAN:      "less_than",
		function.GREAT_THAN:     "great_than",
		function.GREAT_EQUAL:    "great_eq",
		rangeLeftOpen:           "range_left_open",
		rangeRightOpen:          "range_right_open",
		rangeBothOpen:           "range_both_open",
		function.EQUAL:          "equal",
		function.IN:             "in",
		function.BETWEEN:        "between",
		function.PREFIX_EQ:      "prefix_in",
		function.PREFIX_IN:      "prefix_in",
		function.PREFIX_BETWEEN: "prefix_between",
	}
	return fmt.Sprintf("valid = %v, op = %s, lb = %v, ub = %v, vec.type=%T, oid = %s",
		b.valid, name[b.op], b.lb, b.ub, b.vec, b.oid.String())
}

func evalValue(
	exprImpl *plan.Expr_F,
	tblDef *plan.TableDef,
	isVec bool,
	pkName string,
	proc *process.Process,
) (
	ok bool, oid types.T, vals [][]byte) {
	var val []byte
	var col *plan.Expr_Col

	if !isVec {
		col, vals, ok = mustColConstValueFromBinaryFuncExpr(exprImpl, tblDef, proc)
	} else {
		col, val, ok = mustColVecValueFromBinaryFuncExpr(proc, exprImpl)
	}

	if !ok {
		return false, 0, nil
	}
	if !compPkCol(col.Col.Name, pkName) {
		return false, 0, nil
	}

	var colPos int32
	if col.Col.Name == "" {
		colPos = col.Col.ColPos
		logutil.Warnf("colExpr.Col.Name is empty")
	} else {
		idx := strings.Index(col.Col.Name, ".")
		if idx == -1 {
			colPos = tblDef.Name2ColIndex[col.Col.Name]
		} else {
			colPos = tblDef.Name2ColIndex[col.Col.Name[idx+1:]]
		}
	}

	if isVec {
		return true, types.T(tblDef.Cols[colPos].Typ.Id), [][]byte{val}
	}
	return true, types.T(tblDef.Cols[colPos].Typ.Id), vals
}

func mergeBaseFilterInKind(
	left, right basePKFilter, isOR bool, proc *process.Process,
) (ret basePKFilter) {
	var ok bool
	var va, vb *vector.Vector
	ret.vec = vector.NewVec(left.oid.ToType())

	if va, ok = left.vec.(*vector.Vector); !ok {
		va = vector.NewVec(types.T_any.ToType())
		va.UnmarshalBinary(left.vec.([]byte))
	}

	if vb, ok = right.vec.(*vector.Vector); !ok {
		vb = vector.NewVec(types.T_any.ToType())
		vb.UnmarshalBinary(right.vec.([]byte))
	}

	switch va.GetType().Oid {
	case types.T_int8:
		a := vector.MustFixedCol[int8](va)
		b := vector.MustFixedCol[int8](vb)
		if isOR {
			vector.Union2VectorOrdered(a, b, ret.vec.(*vector.Vector), proc.Mp(), func(x, y int8) int { return int(x - y) })
		} else {
			vector.Intersection2VectorOrdered(a, b, ret.vec.(*vector.Vector), proc.Mp(), func(x, y int8) int { return int(x - y) })
		}
	case types.T_int16:
		a := vector.MustFixedCol[int16](va)
		b := vector.MustFixedCol[int16](vb)
		if isOR {
			vector.Union2VectorOrdered(a, b, ret.vec.(*vector.Vector), proc.Mp(), func(x, y int16) int { return int(x - y) })
		} else {
			vector.Intersection2VectorOrdered(a, b, ret.vec.(*vector.Vector), proc.Mp(), func(x, y int16) int { return int(x - y) })
		}
	case types.T_int32:
		a := vector.MustFixedCol[int32](va)
		b := vector.MustFixedCol[int32](vb)
		if isOR {
			vector.Union2VectorOrdered(a, b, ret.vec.(*vector.Vector), proc.Mp(), func(x, y int32) int { return int(x - y) })
		} else {
			vector.Intersection2VectorOrdered(a, b, ret.vec.(*vector.Vector), proc.Mp(), func(x, y int32) int { return int(x - y) })
		}
	case types.T_int64:
		a := vector.MustFixedCol[int64](va)
		b := vector.MustFixedCol[int64](vb)
		if isOR {
			vector.Union2VectorOrdered(a, b, ret.vec.(*vector.Vector), proc.Mp(), func(x, y int64) int { return int(x - y) })
		} else {
			vector.Intersection2VectorOrdered(a, b, ret.vec.(*vector.Vector), proc.Mp(), func(x, y int64) int { return int(x - y) })
		}
	case types.T_float32:
		a := vector.MustFixedCol[float32](va)
		b := vector.MustFixedCol[float32](vb)
		if isOR {
			vector.Union2VectorOrdered(a, b, ret.vec.(*vector.Vector), proc.Mp(), func(x, y float32) int { return int(x - y) })
		} else {
			vector.Intersection2VectorOrdered(a, b, ret.vec.(*vector.Vector), proc.Mp(), func(x, y float32) int { return int(x - y) })
		}
	case types.T_float64:
		a := vector.MustFixedCol[float64](va)
		b := vector.MustFixedCol[float64](vb)
		if isOR {
			vector.Union2VectorOrdered(a, b, ret.vec.(*vector.Vector), proc.Mp(), func(x, y float64) int { return int(x - y) })
		} else {
			vector.Intersection2VectorOrdered(a, b, ret.vec.(*vector.Vector), proc.Mp(), func(x, y float64) int { return int(x - y) })
		}
	case types.T_uint8:
		a := vector.MustFixedCol[uint8](va)
		b := vector.MustFixedCol[uint8](vb)
		if isOR {
			vector.Union2VectorOrdered(a, b, ret.vec.(*vector.Vector), proc.Mp(), func(x, y uint8) int { return int(x - y) })
		} else {
			vector.Intersection2VectorOrdered(a, b, ret.vec.(*vector.Vector), proc.Mp(), func(x, y uint8) int { return int(x - y) })
		}
	case types.T_uint16:
		a := vector.MustFixedCol[uint16](va)
		b := vector.MustFixedCol[uint16](vb)
		if isOR {
			vector.Union2VectorOrdered(a, b, ret.vec.(*vector.Vector), proc.Mp(), func(x, y uint16) int { return int(x - y) })
		} else {
			vector.Intersection2VectorOrdered(a, b, ret.vec.(*vector.Vector), proc.Mp(), func(x, y uint16) int { return int(x - y) })
		}
	case types.T_uint32:
		a := vector.MustFixedCol[uint32](va)
		b := vector.MustFixedCol[uint32](vb)
		if isOR {
			vector.Union2VectorOrdered(a, b, ret.vec.(*vector.Vector), proc.Mp(), func(x, y uint32) int { return int(x - y) })
		} else {
			vector.Intersection2VectorOrdered(a, b, ret.vec.(*vector.Vector), proc.Mp(), func(x, y uint32) int { return int(x - y) })
		}
	case types.T_uint64:
		a := vector.MustFixedCol[uint64](va)
		b := vector.MustFixedCol[uint64](vb)
		if isOR {
			vector.Union2VectorOrdered(a, b, ret.vec.(*vector.Vector), proc.Mp(), func(x, y uint64) int { return int(x - y) })
		} else {
			vector.Intersection2VectorOrdered(a, b, ret.vec.(*vector.Vector), proc.Mp(), func(x, y uint64) int { return int(x - y) })
		}
	case types.T_date:
		a := vector.MustFixedCol[types.Date](va)
		b := vector.MustFixedCol[types.Date](vb)
		if isOR {
			vector.Union2VectorOrdered(a, b, ret.vec.(*vector.Vector), proc.Mp(), func(x, y types.Date) int { return int(x - y) })
		} else {
			vector.Intersection2VectorOrdered(a, b, ret.vec.(*vector.Vector), proc.Mp(), func(x, y types.Date) int { return int(x - y) })
		}
	case types.T_time:
		a := vector.MustFixedCol[types.Time](va)
		b := vector.MustFixedCol[types.Time](vb)
		if isOR {
			vector.Union2VectorOrdered(a, b, ret.vec.(*vector.Vector), proc.Mp(), func(x, y types.Time) int { return int(x - y) })
		} else {
			vector.Intersection2VectorOrdered(a, b, ret.vec.(*vector.Vector), proc.Mp(), func(x, y types.Time) int { return int(x - y) })
		}
	case types.T_datetime:
		a := vector.MustFixedCol[types.Datetime](va)
		b := vector.MustFixedCol[types.Datetime](vb)
		if isOR {
			vector.Union2VectorOrdered(a, b, ret.vec.(*vector.Vector), proc.Mp(), func(x, y types.Datetime) int { return int(x - y) })
		} else {
			vector.Intersection2VectorOrdered(a, b, ret.vec.(*vector.Vector), proc.Mp(), func(x, y types.Datetime) int { return int(x - y) })
		}
	case types.T_timestamp:
		a := vector.MustFixedCol[types.Timestamp](va)
		b := vector.MustFixedCol[types.Timestamp](vb)
		if isOR {
			vector.Union2VectorOrdered(a, b, ret.vec.(*vector.Vector), proc.Mp(), func(x, y types.Timestamp) int { return int(x - y) })
		} else {
			vector.Intersection2VectorOrdered(a, b, ret.vec.(*vector.Vector), proc.Mp(), func(x, y types.Timestamp) int { return int(x - y) })
		}
	case types.T_decimal64:
		a := vector.MustFixedCol[types.Decimal64](va)
		b := vector.MustFixedCol[types.Decimal64](vb)
		if isOR {
			vector.Union2VectorOrdered(a, b, ret.vec.(*vector.Vector), proc.Mp(), func(x, y types.Decimal64) int { return int(x - y) })
		} else {
			vector.Intersection2VectorOrdered(a, b, ret.vec.(*vector.Vector), proc.Mp(), func(x, y types.Decimal64) int { return int(x - y) })
		}
	case types.T_decimal128:
		a := vector.MustFixedCol[types.Decimal128](va)
		b := vector.MustFixedCol[types.Decimal128](vb)
		if isOR {
			vector.Union2VectorOrdered(a, b, ret.vec.(*vector.Vector), proc.Mp(), func(x, y types.Decimal128) int { return types.CompareDecimal128(x, y) })
		} else {
			vector.Intersection2VectorOrdered(a, b, ret.vec.(*vector.Vector), proc.Mp(), func(x, y types.Decimal128) int { return types.CompareDecimal128(x, y) })
		}

	case types.T_varchar, types.T_char, types.T_json, types.T_binary, types.T_text, types.T_datalink:
		if isOR {
			vector.Union2VectorValen(va, vb, ret.vec.(*vector.Vector), proc.Mp())
		} else {
			vector.Intersection2VectorVarlen(va, vb, ret.vec.(*vector.Vector), proc.Mp())
		}

	case types.T_enum:
		a := vector.MustFixedCol[types.Enum](va)
		b := vector.MustFixedCol[types.Enum](vb)
		if isOR {
			vector.Union2VectorOrdered(a, b, ret.vec.(*vector.Vector), proc.Mp(), func(x, y types.Enum) int { return int(x - y) })
		} else {
			vector.Intersection2VectorOrdered(a, b, ret.vec.(*vector.Vector), proc.Mp(), func(x, y types.Enum) int { return int(x - y) })
		}
	default:
		return basePKFilter{}
		//panic(basePKFilter.oid.String())
	}

	ret.valid = true
	ret.op = left.op
	ret.oid = left.oid

	return ret
}

// left op in (">", ">=", "=", "<", "<="), right op in (">", ">=", "=", "<", "<=")
// left op AND right op
// left op OR right op
func mergeFilters(
	left, right basePKFilter, connector int, proc *process.Process,
) (finalFilter basePKFilter) {
	defer func() {
		finalFilter.oid = left.oid
	}()

	switch connector {
	case function.AND:
		switch left.op {
		case function.IN:
			switch right.op {
			case function.IN:
				// a in (...) and a in (...) and a in (...) and ...
				finalFilter = mergeBaseFilterInKind(left, right, false, proc)
			}

		case function.GREAT_EQUAL:
			switch right.op {
			case function.GREAT_EQUAL, function.GREAT_THAN:
				// a >= x and a >= y --> a >= max(x, y)
				// a >= x and a > y  --> a > y or a >= x
				if bytes.Compare(left.lb, right.lb) >= 0 { // x >= y
					return left
				} else { // x < y
					return right
				}

			case function.LESS_EQUAL, function.LESS_THAN:
				// a >= x and a <= y --> [x, y]
				// a >= x and a < y  --> [x, y)
				finalFilter.lb = left.lb
				finalFilter.ub = right.lb
				if right.op == function.LESS_THAN {
					finalFilter.op = rangeRightOpen
				} else {
					finalFilter.op = function.BETWEEN
				}
				finalFilter.valid = true

			case function.EQUAL:
				// a >= x and a = y --> a = y if y >= x
				if bytes.Compare(left.lb, right.lb) <= 0 {
					finalFilter.op = function.EQUAL
					finalFilter.lb = right.lb
					finalFilter.valid = true
				}
			}

		case function.GREAT_THAN:
			switch right.op {
			case function.GREAT_EQUAL, function.GREAT_THAN:
				// a > x and a >= y
				// a > x and a > y
				if bytes.Compare(left.lb, right.lb) >= 0 { // x >= y
					return left
				} else { // x < y
					return right
				}

			case function.LESS_EQUAL, function.LESS_THAN:
				// a > x and a <= y --> (x, y]
				// a > x and a < y  --> (x, y)
				finalFilter.lb = left.lb
				finalFilter.ub = right.lb
				if right.op == function.LESS_THAN {
					finalFilter.op = rangeBothOpen
				} else {
					finalFilter.op = rangeLeftOpen
				}
				finalFilter.valid = true

			case function.EQUAL:
				// a > x and a = y --> a = y if y > x
				if bytes.Compare(left.lb, right.lb) < 0 { // x < y
					finalFilter.op = function.EQUAL
					finalFilter.lb = right.lb
					finalFilter.valid = true
				}
			}

		case function.LESS_EQUAL:
			switch right.op {
			case function.GREAT_EQUAL, function.GREAT_THAN:
				// a <= x and a >= y --> [y, x]
				// a <= x and a > y  --> (y, x]
				finalFilter.lb = right.lb
				finalFilter.ub = left.lb
				if right.op == function.GREAT_EQUAL {
					finalFilter.op = function.BETWEEN
				} else {
					finalFilter.op = rangeLeftOpen
				}
				finalFilter.valid = true

			case function.LESS_EQUAL, function.LESS_THAN:
				// a <= x and a <= y --> a <= min(x,y)
				// a <= x and a < y  --> a <= x if x < y | a < y if x >= y
				if bytes.Compare(left.lb, right.lb) < 0 { // x < y
					return left
				} else {
					return right
				}

			case function.EQUAL:
				// a <= x and a = y --> a = y if x >= y
				if bytes.Compare(left.lb, right.lb) >= 0 {
					finalFilter.op = function.EQUAL
					finalFilter.lb = right.lb
					finalFilter.valid = true
				}
			}

		case function.LESS_THAN:
			switch right.op {
			case function.GREAT_EQUAL, function.GREAT_THAN:
				// a < x and a >= y --> [y, x)
				// a < x and a > y  --> (y, x)
				finalFilter.lb = right.lb
				finalFilter.ub = left.lb
				if right.op == function.GREAT_EQUAL {
					finalFilter.op = rangeRightOpen
				} else {
					finalFilter.op = rangeBothOpen
				}
				finalFilter.valid = true

			case function.LESS_EQUAL, function.LESS_THAN:
				// a < x and a <= y --> a < x if x <= y | a <= y if x > y
				// a < x and a < y  --> a < min(x,y)
				finalFilter.op = function.LESS_THAN
				if bytes.Compare(left.lb, right.lb) <= 0 {
					finalFilter.lb = left.lb
				} else {
					finalFilter.lb = right.lb
					if right.op == function.LESS_EQUAL {
						finalFilter.op = function.LESS_EQUAL
					}
				}
				finalFilter.valid = true

			case function.EQUAL:
				// a < x and a = y --> a = y if x > y
				if bytes.Compare(left.lb, right.lb) > 0 {
					finalFilter.op = function.EQUAL
					finalFilter.lb = right.lb
					finalFilter.valid = true
				}
			}

		case function.EQUAL:
			switch right.op {
			case function.GREAT_EQUAL, function.GREAT_THAN:
				// a = x and a >= y --> a = x if x >= y
				// a = x and a > y  --> a = x if x > y
				if ret := bytes.Compare(left.lb, right.lb); ret > 0 {
					return left
				} else if ret == 0 && right.op == function.GREAT_EQUAL {
					return left
				}

			case function.LESS_EQUAL, function.LESS_THAN:
				// a = x and a <= y --> a = x if x <= y
				// a = x and a < y  --> a = x if x < y
				if ret := bytes.Compare(left.lb, right.lb); ret < 0 {
					return left
				} else if ret == 0 && right.op == function.LESS_EQUAL {
					return left
				}

			case function.EQUAL:
				// a = x and a = y --> a = y if x = y
				if bytes.Equal(left.lb, right.lb) {
					return left
				}
			}
		}

	case function.OR:
		switch left.op {
		case function.IN:
			switch right.op {
			case function.IN:
				// a in (...) and a in (...)
				finalFilter = mergeBaseFilterInKind(left, right, true, proc)
			}

		case function.GREAT_EQUAL:
			switch right.op {
			case function.GREAT_EQUAL, function.GREAT_THAN:
				// a >= x or a >= y --> a >= min(x, y)
				// a >= x or a > y  --> a >= x if x <= y | a > y if x > y
				if bytes.Compare(left.lb, right.lb) <= 0 { // x <= y
					return left
				} else { // x > y
					return right
				}

			case function.LESS_EQUAL, function.LESS_THAN:
				// a >= x or a <= y --> all if x <= y | [] or []
				// a >= x or a < y  -->
				//finalFilter.lb = left.lb
				//finalFilter.ub = right.lb
				//if right.op == function.LESS_THAN {
				//	finalFilter.op = rangeRightOpen
				//} else {
				//	finalFilter.op = function.BETWEEN
				//}
				//finalFilter.valid = true

			case function.EQUAL:
				// a >= x or a = y --> a >= x if x <= y | [], x
				if bytes.Compare(left.lb, right.lb) <= 0 {
					finalFilter.op = function.GREAT_EQUAL
					finalFilter.lb = left.lb
					finalFilter.valid = true
				}
			}

		case function.GREAT_THAN:
			switch right.op {
			case function.GREAT_EQUAL, function.GREAT_THAN:
				// a > x or a >= y --> a >= y if x >= y | a > x if x < y
				// a > x or a > y  --> a > y if x >= y | a > x if x < y
				if bytes.Compare(left.lb, right.lb) >= 0 { // x >= y
					return right
				} else { // x < y
					return left
				}

			case function.LESS_EQUAL, function.LESS_THAN:
				// a > x or a <= y --> (x, y]
				// a > x or a < y  --> (x, y)
				//finalFilter.lb = left.lb
				//finalFilter.ub = right.lb
				//if right.op == function.LESS_THAN {
				//	finalFilter.op = rangeBothOpen
				//} else {
				//	finalFilter.op = rangeLeftOpen
				//}
				//finalFilter.valid = true

			case function.EQUAL:
				// a > x or a = y --> a > x if x < y | a >= x if x == y
				if ret := bytes.Compare(left.lb, right.lb); ret < 0 { // x < y
					return left
				} else if ret == 0 {
					finalFilter = left
					finalFilter.op = function.GREAT_EQUAL
				}
			}

		case function.LESS_EQUAL:
			switch right.op {
			case function.GREAT_EQUAL, function.GREAT_THAN:
				// a <= x or a >= y -->
				// a <= x or a > y  -->
				//finalFilter.lb = right.lb
				//finalFilter.ub = left.lb
				//if right.op == function.GREAT_EQUAL {
				//	finalFilter.op = function.BETWEEN
				//} else {
				//	finalFilter.op = rangeLeftOpen
				//}
				//finalFilter.valid = true

			case function.LESS_EQUAL, function.LESS_THAN:
				// a <= x or a <= y --> a <= max(x,y)
				// a <= x or a < y  --> a <= x if x >= y | a < y if x < y
				if bytes.Compare(left.lb, right.lb) >= 0 { // x >= y
					return left
				} else {
					return right
				}

			case function.EQUAL:
				// a <= x or a = y --> a <= x if x >= y | [], x
				if bytes.Compare(left.lb, right.lb) >= 0 {
					return left
				}
			}

		case function.LESS_THAN:
			switch right.op {
			case function.GREAT_EQUAL, function.GREAT_THAN:
				// a < x or a >= y
				// a < x or a > y
				//finalFilter.lb = right.lb
				//finalFilter.ub = left.lb
				//if right.op == function.GREAT_EQUAL {
				//	finalFilter.op = rangeRightOpen
				//} else {
				//	finalFilter.op = rangeBothOpen
				//}
				//finalFilter.valid = true

			case function.LESS_EQUAL, function.LESS_THAN:
				// a < x or a <= y --> a <= y if x <= y | a < x if x > y
				// a < x or a < y  --> a < y if x <= y | a < x if x > y
				if bytes.Compare(left.lb, right.lb) <= 0 { // a <= y
					return right
				} else {
					return left
				}

			case function.EQUAL:
				// a < x or a = y --> a < x if x > y | a <= x if x = y
				if ret := bytes.Compare(left.lb, right.lb); ret > 0 {
					return left
				} else if ret == 0 {
					finalFilter = left
					finalFilter.op = function.LESS_EQUAL
				}
			}

		case function.EQUAL:
			switch right.op {
			case function.GREAT_EQUAL, function.GREAT_THAN:
				// a = x or a >= y --> a >= y if x >= y
				// a = x or a > y  --> a > y if x > y | a >= y if x = y
				if ret := bytes.Compare(left.lb, right.lb); ret > 0 {
					return right
				} else if ret == 0 {
					finalFilter = right
					finalFilter.op = function.GREAT_EQUAL
				}

			case function.LESS_EQUAL, function.LESS_THAN:
				// a = x or a <= y --> a <= y if x <= y
				// a = x or a < y  --> a < y if x < y | a <= y if x = y
				if ret := bytes.Compare(left.lb, right.lb); ret < 0 {
					return right
				} else if ret == 0 {
					finalFilter = right
					finalFilter.op = function.LESS_EQUAL
				}

			case function.EQUAL:
				// a = x or a = y --> a = x if x = y
				//                --> a in (x, y) if x != y
				if bytes.Equal(left.lb, right.lb) {
					return left
				}

			}
		}
	}
	return
}

func getPkExpr(
	expr *plan.Expr, pkName string, proc *process.Process,
) *plan.Expr {
	switch exprImpl := expr.Expr.(type) {
	case *plan.Expr_F:
		switch exprImpl.F.Func.ObjName {
		case "or":
			leftPK := getPkExpr(exprImpl.F.Args[0], pkName, proc)
			if leftPK == nil {
				return nil
			}
			rightPK := getPkExpr(exprImpl.F.Args[1], pkName, proc)
			if rightPK == nil {
				return nil
			}
			if litExpr, ok := leftPK.Expr.(*plan.Expr_Lit); ok {
				if litExpr.Lit.Isnull {
					return rightPK
				}
			}
			if litExpr, ok := rightPK.Expr.(*plan.Expr_Lit); ok {
				if litExpr.Lit.Isnull {
					return leftPK
				}
			}
			return &plan.Expr{
				Expr: &plan.Expr_List{
					List: &plan.ExprList{
						List: []*plan.Expr{leftPK, rightPK},
					},
				},
				Typ: leftPK.Typ,
			}

		case "and":
			pkBytes := getPkExpr(exprImpl.F.Args[0], pkName, proc)
			if pkBytes != nil {
				return pkBytes
			}
			return getPkExpr(exprImpl.F.Args[1], pkName, proc)

		case "=":
			if col := exprImpl.F.Args[0].GetCol(); col != nil {
				if !compPkCol(col.Name, pkName) {
					return nil
				}
				constVal := getConstValueByExpr(exprImpl.F.Args[1], proc)
				if constVal == nil {
					return nil
				}
				return &plan.Expr{
					Typ: exprImpl.F.Args[1].Typ,
					Expr: &plan.Expr_Lit{
						Lit: constVal,
					},
				}
			}
			if col := exprImpl.F.Args[1].GetCol(); col != nil {
				if !compPkCol(col.Name, pkName) {
					return nil
				}
				constVal := getConstValueByExpr(exprImpl.F.Args[0], proc)
				if constVal == nil {
					return nil
				}
				return &plan.Expr{
					Typ: exprImpl.F.Args[0].Typ,
					Expr: &plan.Expr_Lit{
						Lit: constVal,
					},
				}
			}
			return nil

		case "in":
			if col := exprImpl.F.Args[0].GetCol(); col != nil {
				if !compPkCol(col.Name, pkName) {
					return nil
				}
				return exprImpl.F.Args[1]
			}

		case "prefix_eq", "prefix_between", "prefix_in", "between":
			if col := exprImpl.F.Args[0].GetCol(); col != nil {
				if !compPkCol(col.Name, pkName) {
					return nil
				}
				return expr
			}
		}
	}

	return nil
}

func LinearSearchOffsetByValFactory(pk *vector.Vector) func(*vector.Vector) []int64 {
	mp := make(map[any]bool)
	switch pk.GetType().Oid {
	case types.T_bool:
		vs := vector.MustFixedCol[bool](pk)
		for _, v := range vs {
			mp[v] = true
		}
	case types.T_bit:
		vs := vector.MustFixedCol[uint64](pk)
		for _, v := range vs {
			mp[v] = true
		}
	case types.T_int8:
		vs := vector.MustFixedCol[int8](pk)
		for _, v := range vs {
			mp[v] = true
		}
	case types.T_int16:
		vs := vector.MustFixedCol[int16](pk)
		for _, v := range vs {
			mp[v] = true
		}
	case types.T_int32:
		vs := vector.MustFixedCol[int32](pk)
		for _, v := range vs {
			mp[v] = true
		}
	case types.T_int64:
		vs := vector.MustFixedCol[int64](pk)
		for _, v := range vs {
			mp[v] = true
		}
	case types.T_uint8:
		vs := vector.MustFixedCol[uint8](pk)
		for _, v := range vs {
			mp[v] = true
		}
	case types.T_uint16:
		vs := vector.MustFixedCol[uint16](pk)
		for _, v := range vs {
			mp[v] = true
		}
	case types.T_uint32:
		vs := vector.MustFixedCol[uint32](pk)
		for _, v := range vs {
			mp[v] = true
		}
	case types.T_uint64:
		vs := vector.MustFixedCol[uint64](pk)
		for _, v := range vs {
			mp[v] = true
		}
	case types.T_decimal64:
		vs := vector.MustFixedCol[types.Decimal64](pk)
		for _, v := range vs {
			mp[v] = true
		}
	case types.T_decimal128:
		vs := vector.MustFixedCol[types.Decimal128](pk)
		for _, v := range vs {
			mp[v] = true
		}
	case types.T_uuid:
		vs := vector.MustFixedCol[types.Uuid](pk)
		for _, v := range vs {
			mp[v] = true
		}
	case types.T_float32:
		vs := vector.MustFixedCol[float32](pk)
		for _, v := range vs {
			mp[v] = true
		}
	case types.T_float64:
		vs := vector.MustFixedCol[float64](pk)
		for _, v := range vs {
			mp[v] = true
		}
	case types.T_date:
		vs := vector.MustFixedCol[types.Date](pk)
		for _, v := range vs {
			mp[v] = true
		}
	case types.T_timestamp:
		vs := vector.MustFixedCol[types.Timestamp](pk)
		for _, v := range vs {
			mp[v] = true
		}
	case types.T_time:
		vs := vector.MustFixedCol[types.Time](pk)
		for _, v := range vs {
			mp[v] = true
		}
	case types.T_datetime:
		vs := vector.MustFixedCol[types.Datetime](pk)
		for _, v := range vs {
			mp[v] = true
		}
	case types.T_enum:
		vs := vector.MustFixedCol[types.Enum](pk)
		for _, v := range vs {
			mp[v] = true
		}
	case types.T_TS:
		vs := vector.MustFixedCol[types.TS](pk)
		for _, v := range vs {
			mp[v] = true
		}
	case types.T_Rowid:
		vs := vector.MustFixedCol[types.Rowid](pk)
		for _, v := range vs {
			mp[v] = true
		}
	case types.T_Blockid:
		vs := vector.MustFixedCol[types.Blockid](pk)
		for _, v := range vs {
			mp[v] = true
		}
	case types.T_char, types.T_varchar, types.T_json,
		types.T_binary, types.T_varbinary, types.T_blob, types.T_text, types.T_datalink:
		if pk.IsConst() {
			for i := 0; i < pk.Length(); i++ {
				v := pk.UnsafeGetStringAt(i)
				mp[v] = true
			}
		} else {
			vs := vector.MustFixedCol[types.Varlena](pk)
			area := pk.GetArea()
			for i := 0; i < len(vs); i++ {
				v := vs[i].UnsafeGetString(area)
				mp[v] = true
			}
		}
	case types.T_array_float32:
		for i := 0; i < pk.Length(); i++ {
			v := types.ArrayToString[float32](vector.GetArrayAt[float32](pk, i))
			mp[v] = true
		}
	case types.T_array_float64:
		for i := 0; i < pk.Length(); i++ {
			v := types.ArrayToString[float64](vector.GetArrayAt[float64](pk, i))
			mp[v] = true
		}
	default:
		panic(moerr.NewInternalErrorNoCtx("%s not supported", pk.GetType().String()))
	}

	return func(vec *vector.Vector) []int64 {
		var sels []int64
		switch vec.GetType().Oid {
		case types.T_bool:
			vs := vector.MustFixedCol[bool](vec)
			for i, v := range vs {
				if mp[v] {
					sels = append(sels, int64(i))
				}
			}
		case types.T_bit:
			vs := vector.MustFixedCol[uint64](vec)
			for i, v := range vs {
				if mp[v] {
					sels = append(sels, int64(i))
				}
			}
		case types.T_int8:
			vs := vector.MustFixedCol[int8](vec)
			for i, v := range vs {
				if mp[v] {
					sels = append(sels, int64(i))
				}
			}
		case types.T_int16:
			vs := vector.MustFixedCol[int16](vec)
			for i, v := range vs {
				if mp[v] {
					sels = append(sels, int64(i))
				}
			}
		case types.T_int32:
			vs := vector.MustFixedCol[int32](vec)
			for i, v := range vs {
				if mp[v] {
					sels = append(sels, int64(i))
				}
			}
		case types.T_int64:
			vs := vector.MustFixedCol[int64](vec)
			for i, v := range vs {
				if mp[v] {
					sels = append(sels, int64(i))
				}
			}
		case types.T_uint8:
			vs := vector.MustFixedCol[uint8](vec)
			for i, v := range vs {
				if mp[v] {
					sels = append(sels, int64(i))
				}
			}
		case types.T_uint16:
			vs := vector.MustFixedCol[uint16](vec)
			for i, v := range vs {
				if mp[v] {
					sels = append(sels, int64(i))
				}
			}
		case types.T_uint32:
			vs := vector.MustFixedCol[uint32](vec)
			for i, v := range vs {
				if mp[v] {
					sels = append(sels, int64(i))
				}
			}
		case types.T_uint64:
			vs := vector.MustFixedCol[uint64](vec)
			for i, v := range vs {
				if mp[v] {
					sels = append(sels, int64(i))
				}
			}
		case types.T_decimal64:
			vs := vector.MustFixedCol[types.Decimal64](vec)
			for i, v := range vs {
				if mp[v] {
					sels = append(sels, int64(i))
				}
			}
		case types.T_decimal128:
			vs := vector.MustFixedCol[types.Decimal128](vec)
			for i, v := range vs {
				if mp[v] {
					sels = append(sels, int64(i))
				}
			}
		case types.T_uuid:
			vs := vector.MustFixedCol[types.Uuid](vec)
			for i, v := range vs {
				if mp[v] {
					sels = append(sels, int64(i))
				}
			}
		case types.T_float32:
			vs := vector.MustFixedCol[float32](vec)
			for i, v := range vs {
				if mp[v] {
					sels = append(sels, int64(i))
				}
			}
		case types.T_float64:
			vs := vector.MustFixedCol[float64](vec)
			for i, v := range vs {
				if mp[v] {
					sels = append(sels, int64(i))
				}
			}
		case types.T_date:
			vs := vector.MustFixedCol[types.Date](vec)
			for i, v := range vs {
				if mp[v] {
					sels = append(sels, int64(i))
				}
			}
		case types.T_timestamp:
			vs := vector.MustFixedCol[types.Timestamp](vec)
			for i, v := range vs {
				if mp[v] {
					sels = append(sels, int64(i))
				}
			}
		case types.T_time:
			vs := vector.MustFixedCol[types.Time](vec)
			for i, v := range vs {
				if mp[v] {
					sels = append(sels, int64(i))
				}
			}
		case types.T_datetime:
			vs := vector.MustFixedCol[types.Datetime](vec)
			for i, v := range vs {
				if mp[v] {
					sels = append(sels, int64(i))
				}
			}
		case types.T_enum:
			vs := vector.MustFixedCol[types.Enum](vec)
			for i, v := range vs {
				if mp[v] {
					sels = append(sels, int64(i))
				}
			}
		case types.T_TS:
			vs := vector.MustFixedCol[types.TS](vec)
			for i, v := range vs {
				if mp[v] {
					sels = append(sels, int64(i))
				}
			}
		case types.T_Rowid:
			vs := vector.MustFixedCol[types.Rowid](vec)
			for i, v := range vs {
				if mp[v] {
					sels = append(sels, int64(i))
				}
			}
		case types.T_Blockid:
			vs := vector.MustFixedCol[types.Blockid](vec)
			for i, v := range vs {
				if mp[v] {
					sels = append(sels, int64(i))
				}
			}
		case types.T_char, types.T_varchar, types.T_json,
			types.T_binary, types.T_varbinary, types.T_blob, types.T_text, types.T_datalink:
			if pk.IsConst() {
				for i := 0; i < pk.Length(); i++ {
					v := pk.UnsafeGetStringAt(i)
					if mp[v] {
						sels = append(sels, int64(i))
					}
				}
			} else {
				vs := vector.MustFixedCol[types.Varlena](pk)
				area := pk.GetArea()
				for i := 0; i < len(vs); i++ {
					v := vs[i].UnsafeGetString(area)
					if mp[v] {
						sels = append(sels, int64(i))
					}
				}
			}
		case types.T_array_float32:
			for i := 0; i < vec.Length(); i++ {
				v := types.ArrayToString[float32](vector.GetArrayAt[float32](vec, i))
				if mp[v] {
					sels = append(sels, int64(i))
				}
			}
		case types.T_array_float64:
			for i := 0; i < vec.Length(); i++ {
				v := types.ArrayToString[float64](vector.GetArrayAt[float64](vec, i))
				if mp[v] {
					sels = append(sels, int64(i))
				}
			}
		default:
			panic(moerr.NewInternalErrorNoCtx("%s not supported", vec.GetType().String()))
		}
		return sels
	}
}

func getNonSortedPKSearchFuncByPKVec(
	vec *vector.Vector,
) blockio.ReadFilterSearchFuncType {

	searchPKFunc := LinearSearchOffsetByValFactory(vec)

	if searchPKFunc != nil {
		return func(vecs []*vector.Vector) []int64 {
			return searchPKFunc(vecs[0])
		}
	}
	return nil
}

func evalLiteralExpr(expr *plan.Literal, oid types.T) (canEval bool, val any) {
	switch val := expr.Value.(type) {
	case *plan.Literal_I8Val:
		return transferIval(val.I8Val, oid)
	case *plan.Literal_I16Val:
		return transferIval(val.I16Val, oid)
	case *plan.Literal_I32Val:
		return transferIval(val.I32Val, oid)
	case *plan.Literal_I64Val:
		return transferIval(val.I64Val, oid)
	case *plan.Literal_Dval:
		return transferDval(val.Dval, oid)
	case *plan.Literal_Sval:
		return transferSval(val.Sval, oid)
	case *plan.Literal_Bval:
		return transferBval(val.Bval, oid)
	case *plan.Literal_U8Val:
		return transferUval(val.U8Val, oid)
	case *plan.Literal_U16Val:
		return transferUval(val.U16Val, oid)
	case *plan.Literal_U32Val:
		return transferUval(val.U32Val, oid)
	case *plan.Literal_U64Val:
		return transferUval(val.U64Val, oid)
	case *plan.Literal_Fval:
		return transferFval(val.Fval, oid)
	case *plan.Literal_Dateval:
		return transferDateval(val.Dateval, oid)
	case *plan.Literal_Timeval:
		return transferTimeval(val.Timeval, oid)
	case *plan.Literal_Datetimeval:
		return transferDatetimeval(val.Datetimeval, oid)
	case *plan.Literal_Decimal64Val:
		return transferDecimal64val(val.Decimal64Val.A, oid)
	case *plan.Literal_Decimal128Val:
		return transferDecimal128val(val.Decimal128Val.A, val.Decimal128Val.B, oid)
	case *plan.Literal_Timestampval:
		return transferTimestampval(val.Timestampval, oid)
	case *plan.Literal_Jsonval:
		return transferSval(val.Jsonval, oid)
	case *plan.Literal_EnumVal:
		return transferUval(val.EnumVal, oid)
	}
	return
}

// return canEval, isNull, isVec, evaledVal
func getPkValueByExpr(
	expr *plan.Expr,
	pkName string,
	oid types.T,
	mustOne bool,
	proc *process.Process,
) (bool, bool, bool, any) {
	valExpr := getPkExpr(expr, pkName, proc)
	if valExpr == nil {
		return false, false, false, nil
	}

	switch exprImpl := valExpr.Expr.(type) {
	case *plan.Expr_Lit:
		if exprImpl.Lit.Isnull {
			return false, true, false, nil
		}
		canEval, val := evalLiteralExpr(exprImpl.Lit, oid)
		if canEval {
			return true, false, false, val
		} else {
			return false, false, false, nil
		}

	case *plan.Expr_Vec:
		if mustOne {
			vec := vector.NewVec(types.T_any.ToType())
			vec.UnmarshalBinary(exprImpl.Vec.Data)
			if vec.Length() != 1 {
				return false, false, false, nil
			}
			exprLit := rule.GetConstantValue(vec, true, 0)
			if exprLit == nil {
				return false, false, false, nil
			}
			if exprLit.Isnull {
				return false, true, false, nil
			}
			canEval, val := evalLiteralExpr(exprLit, oid)
			if canEval {
				return true, false, false, val
			}
			return false, false, false, nil
		}
		return true, false, true, exprImpl.Vec.Data

	case *plan.Expr_List:
		if mustOne {
			return false, false, false, nil
		}
		canEval, vec, put := evalExprListToVec(oid, exprImpl, proc)
		if !canEval || vec == nil || vec.Length() == 0 {
			return false, false, false, nil
		}
		data, _ := vec.MarshalBinary()
		put()
		return true, false, true, data
	}

	return false, false, false, nil
}

func evalExprListToVec(
	oid types.T, expr *plan.Expr_List, proc *process.Process,
) (canEval bool, vec *vector.Vector, put func()) {
	if expr == nil {
		return false, nil, nil
	}
	canEval, vec = recurEvalExprList(oid, expr, nil, proc)
	if !canEval {
		if vec != nil {
			proc.PutVector(vec)
		}
		return false, nil, nil
	}
	put = func() {
		proc.PutVector(vec)
	}
	vec.InplaceSort()
	return
}

func recurEvalExprList(
	oid types.T, inputExpr *plan.Expr_List, inputVec *vector.Vector, proc *process.Process,
) (canEval bool, outputVec *vector.Vector) {
	outputVec = inputVec
	for _, expr := range inputExpr.List.List {
		switch expr2 := expr.Expr.(type) {
		case *plan.Expr_Lit:
			canEval, val := evalLiteralExpr(expr2.Lit, oid)
			if !canEval {
				return false, outputVec
			}
			if outputVec == nil {
				outputVec = proc.GetVector(oid.ToType())
			}
			// TODO: not use appendAny
			if err := vector.AppendAny(outputVec, val, false, proc.Mp()); err != nil {
				return false, outputVec
			}
		case *plan.Expr_Vec:
			vec := vector.NewVec(oid.ToType())
			if err := vec.UnmarshalBinary(expr2.Vec.Data); err != nil {
				return false, outputVec
			}
			if outputVec == nil {
				outputVec = proc.GetVector(oid.ToType())
			}
			sels := make([]int32, vec.Length())
			for i := 0; i < vec.Length(); i++ {
				sels[i] = int32(i)
			}
			union := vector.GetUnionAllFunction(*outputVec.GetType(), proc.Mp())
			if err := union(outputVec, vec); err != nil {
				return false, outputVec
			}
		case *plan.Expr_List:
			if canEval, outputVec = recurEvalExprList(oid, expr2, outputVec, proc); !canEval {
				return false, outputVec
			}
		default:
			return false, outputVec
		}
	}
	return true, outputVec
}

func logDebugf(txnMeta txn.TxnMeta, msg string, infos ...interface{}) {
	if logutil.GetSkip1Logger().Core().Enabled(zap.DebugLevel) {
		infos = append(infos, txnMeta.DebugString())
		logutil.Debugf(msg+" %s", infos...)
	}
}

func getConstValueByExpr(
	expr *plan.Expr, proc *process.Process,
) *plan.Literal {
	exec, err := colexec.NewExpressionExecutor(proc, expr)
	if err != nil {
		return nil
	}
	defer exec.Free()
	vec, err := exec.Eval(proc, []*batch.Batch{batch.EmptyForConstFoldBatch}, nil)
	if err != nil {
		return nil
	}
	return rule.GetConstantValue(vec, true, 0)
}

func getConstExpr(oid int32, c *plan.Literal) *plan.Expr {
	return &plan.Expr{
		Typ:  plan.Type{Id: oid},
		Expr: &plan.Expr_Lit{Lit: c},
	}
}

// ListTnService gets all tn service in the cluster
func ListTnService(
	service string,
	appendFn func(service *metadata.TNService),
) {
	mc := clusterservice.GetMOCluster(service)
	mc.GetTNService(clusterservice.NewSelector(), func(tn metadata.TNService) bool {
		if appendFn != nil {
			appendFn(&tn)
		}
		return true
	})
}

func ForeachBlkInObjStatsList(
	next bool,
	dataMeta objectio.ObjectDataMeta,
	onBlock func(blk objectio.BlockInfo, blkMeta objectio.BlockObject) bool,
	objects ...objectio.ObjectStats,
) {
	stop := false
	objCnt := len(objects)

	for idx := 0; idx < objCnt && !stop; idx++ {
		iter := NewStatsBlkIter(&objects[idx], dataMeta)
		pos := uint32(0)
		for iter.Next() {
			blk := iter.Entry()
			var meta objectio.BlockObject
			if !dataMeta.IsEmpty() {
				meta = dataMeta.GetBlockMeta(pos)
			}
			pos++
			if !onBlock(blk, meta) {
				stop = true
				break
			}
		}

		if stop && next {
			stop = false
		}
	}
}

type StatsBlkIter struct {
	name       objectio.ObjectName
	extent     objectio.Extent
	blkCnt     uint16
	totalRows  uint32
	cur        int
	accRows    uint32
	curBlkRows uint32
	meta       objectio.ObjectDataMeta
}

func NewStatsBlkIter(stats *objectio.ObjectStats, meta objectio.ObjectDataMeta) *StatsBlkIter {
	return &StatsBlkIter{
		name:       stats.ObjectName(),
		blkCnt:     uint16(stats.BlkCnt()),
		extent:     stats.Extent(),
		cur:        -1,
		accRows:    0,
		totalRows:  stats.Rows(),
		curBlkRows: options.DefaultBlockMaxRows,
		meta:       meta,
	}
}

func (i *StatsBlkIter) Next() bool {
	if i.cur >= 0 {
		i.accRows += i.curBlkRows
	}
	i.cur++
	return i.cur < int(i.blkCnt)
}

func (i *StatsBlkIter) Entry() objectio.BlockInfo {
	if i.cur == -1 {
		i.cur = 0
	}

	// assume that all blks have DefaultBlockMaxRows, except the last one
	if i.meta.IsEmpty() {
		if i.cur == int(i.blkCnt-1) {
			i.curBlkRows = i.totalRows - i.accRows
		}
	} else {
		i.curBlkRows = i.meta.GetBlockMeta(uint32(i.cur)).GetRows()
	}

	loc := objectio.BuildLocation(i.name, i.extent, i.curBlkRows, uint16(i.cur))
	blk := objectio.BlockInfo{
		BlockID: *objectio.BuildObjectBlockid(i.name, uint16(i.cur)),
		MetaLoc: objectio.ObjectLocation(loc),
	}
	return blk
}

func ForeachCommittedObjects(
	createObjs map[objectio.ObjectNameShort]struct{},
	delObjs map[objectio.ObjectNameShort]struct{},
	p *logtailreplay.PartitionState,
	onObj func(info logtailreplay.ObjectInfo) error,
) (err error) {
	for obj := range createObjs {
		if objInfo, ok := p.GetObject(obj); ok {
			if err = onObj(objInfo); err != nil {
				return
			}
		}
	}
	for obj := range delObjs {
		if objInfo, ok := p.GetObject(obj); ok {
			if err = onObj(objInfo); err != nil {
				return
			}
		}
	}
	return nil

}

func ForeachSnapshotObjects(
	ts timestamp.Timestamp,
	onObject func(obj logtailreplay.ObjectInfo, isCommitted bool) error,
	tableSnapshot *logtailreplay.PartitionState,
	uncommitted ...objectio.ObjectStats,
) (err error) {
	// process all uncommitted objects first
	for _, obj := range uncommitted {
		info := logtailreplay.ObjectInfo{
			ObjectStats: obj,
		}
		if err = onObject(info, false); err != nil {
			return
		}
	}

	// process all committed objects
	if tableSnapshot == nil {
		return
	}

	iter, err := tableSnapshot.NewObjectsIter(types.TimestampToTS(ts), true)
	if err != nil {
		return
	}
	defer iter.Close()
	for iter.Next() {
		obj := iter.Entry()
		if err = onObject(obj.ObjectInfo, true); err != nil {
			return
		}
	}
	return
}

func ConstructObjStatsByLoadObjMeta(
	ctx context.Context,
	metaLoc objectio.Location,
	fs fileservice.FileService,
) (stats objectio.ObjectStats, dataMeta objectio.ObjectDataMeta, err error) {

	// 1. load object meta
	var meta objectio.ObjectMeta
	if meta, err = objectio.FastLoadObjectMeta(ctx, &metaLoc, false, fs); err != nil {
		logutil.Error("fast load object meta failed when split object stats. ", zap.Error(err))
		return
	}
	dataMeta = meta.MustDataMeta()

	// 2. construct an object stats
	objectio.SetObjectStatsObjectName(&stats, metaLoc.Name())
	objectio.SetObjectStatsExtent(&stats, metaLoc.Extent())
	objectio.SetObjectStatsBlkCnt(&stats, dataMeta.BlockCount())

	sortKeyIdx := dataMeta.BlockHeader().SortKey()
	objectio.SetObjectStatsSortKeyZoneMap(&stats, dataMeta.MustGetColumn(sortKeyIdx).ZoneMap())

	totalRows := uint32(0)
	for idx := uint32(0); idx < dataMeta.BlockCount(); idx++ {
		totalRows += dataMeta.GetBlockMeta(idx).GetRows()
	}

	objectio.SetObjectStatsRowCnt(&stats, totalRows)

	return
}

<<<<<<< HEAD
// removeIf removes the elements that pred is true.
func removeIf[T any](data []T, pred func(t T) bool) []T {
	if len(data) == 0 {
		return data
	}
	res := 0
	for i := 0; i < len(data); i++ {
		if !pred(data[i]) {
			if res != i {
				data[res] = data[i]
			}
			res++
		}
	}
	return data[:res]
}

func find[T ~string | ~int, S any](data map[T]S, val T) bool {
	if len(data) == 0 {
		return false
	}
	if _, exists := data[val]; exists {
		return true
	}
	return false
}

=======
>>>>>>> da2c3cc1
// txnIsValid
// if the workspace is nil or txnOp is aborted, it returns error
func txnIsValid(txnOp client.TxnOperator) (*Transaction, error) {
	if txnOp == nil {
		return nil, moerr.NewInternalErrorNoCtx("txnOp is nil")
	}
	ws := txnOp.GetWorkspace()
	if ws == nil {
		return nil, moerr.NewInternalErrorNoCtx("txn workspace is nil")
	}
	var wsTxn *Transaction
	var ok bool
	if wsTxn, ok = ws.(*Transaction); ok {
		if wsTxn == nil {
			return nil, moerr.NewTxnClosedNoCtx(txnOp.Txn().ID)
		}
	}
	//if it is not the Transaction instance, only check the txnOp
	if txnOp.Status() == txn.TxnStatus_Aborted {
		return nil, moerr.NewTxnClosedNoCtx(txnOp.Txn().ID)
	}
	return wsTxn, nil
}

func CheckTxnIsValid(txnOp client.TxnOperator) (err error) {
	_, err = txnIsValid(txnOp)
	return err
}

// concurrentTask is the task that runs in the concurrent executor.
type concurrentTask func() error

// ConcurrentExecutor is an interface that runs tasks concurrently.
type ConcurrentExecutor interface {
	// AppendTask append the concurrent task to the exuecutor.
	AppendTask(concurrentTask)
	// Run starts receive task to execute.
	Run(context.Context)
	// GetConcurrency returns the concurrency of this executor.
	GetConcurrency() int
}

type concurrentExecutor struct {
	// concurrency is the concurrency to run the tasks at the same time.
	concurrency int
	// task contains all the tasks needed to run.
	tasks chan concurrentTask
}

func newConcurrentExecutor(concurrency int) ConcurrentExecutor {
	return &concurrentExecutor{
		concurrency: concurrency,
		tasks:       make(chan concurrentTask, 2048),
	}
}

// AppendTask implements the ConcurrentExecutor interface.
func (e *concurrentExecutor) AppendTask(t concurrentTask) {
	e.tasks <- t
}

// Run implements the ConcurrentExecutor interface.
func (e *concurrentExecutor) Run(ctx context.Context) {
	for i := 0; i < e.concurrency; i++ {
		go func() {
			for {
				select {
				case <-ctx.Done():
					return

				case t := <-e.tasks:
					if err := t(); err != nil {
						logutil.Errorf("failed to execute task: %v", err)
					}
				}
			}
		}()
	}
}

// GetConcurrency implements the ConcurrentExecutor interface.
func (e *concurrentExecutor) GetConcurrency() int {
	return e.concurrency
}

<<<<<<< HEAD
=======
// for test

func MakeColExprForTest(idx int32, typ types.T, colName ...string) *plan.Expr {
	schema := []string{"a", "b", "c", "d"}
	var name = schema[idx]
	if len(colName) > 0 {
		name = colName[0]
	}

	containerType := typ.ToType()
	exprType := plan2.MakePlan2Type(&containerType)

	return &plan.Expr{
		Typ: exprType,
		Expr: &plan.Expr_Col{
			Col: &plan.ColRef{
				RelPos: 0,
				ColPos: idx,
				Name:   name,
			},
		},
	}
}

func MakeFunctionExprForTest(name string, args []*plan.Expr) *plan.Expr {
	argTypes := make([]types.Type, len(args))
	for i, arg := range args {
		argTypes[i] = plan2.MakeTypeByPlan2Expr(arg)
	}

	finfo, err := function.GetFunctionByName(context.TODO(), name, argTypes)
	if err != nil {
		panic(err)
	}

	retTyp := finfo.GetReturnType()

	return &plan.Expr{
		Typ: plan2.MakePlan2Type(&retTyp),
		Expr: &plan.Expr_F{
			F: &plan.Function{
				Func: &plan.ObjectRef{
					Obj:     finfo.GetEncodedOverloadID(),
					ObjName: name,
				},
				Args: args,
			},
		},
	}
}

func MakeInExprForTest[T any](
	arg0 *plan.Expr, vals []T, oid types.T, mp *mpool.MPool,
) *plan.Expr {
	vec := vector.NewVec(oid.ToType())
	for _, val := range vals {
		_ = vector.AppendAny(vec, val, false, mp)
	}
	data, _ := vec.MarshalBinary()
	vec.Free(mp)
	return &plan.Expr{
		Typ: plan.Type{
			Id:          int32(types.T_bool),
			NotNullable: true,
		},
		Expr: &plan.Expr_F{
			F: &plan.Function{
				Func: &plan.ObjectRef{
					Obj:     function.InFunctionEncodedID,
					ObjName: function.InFunctionName,
				},
				Args: []*plan.Expr{
					arg0,
					{
						Typ: plan2.MakePlan2Type(vec.GetType()),
						Expr: &plan.Expr_Vec{
							Vec: &plan.LiteralVec{
								Len:  int32(len(vals)),
								Data: data,
							},
						},
					},
				},
			},
		},
	}
}

>>>>>>> da2c3cc1
func stringifySlice(req any, f func(any) string) string {
	buf := &bytes.Buffer{}
	v := reflect.ValueOf(req)
	buf.WriteRune('[')
	if v.Kind() == reflect.Slice {
		for i := 0; i < v.Len(); i++ {
			if i > 0 {
				buf.WriteRune(',')
			}
			buf.WriteString(f(v.Index(i).Interface()))
		}
	}
	buf.WriteRune(']')
	buf.WriteString(fmt.Sprintf("[%d]", v.Len()))
	return buf.String()
}

func stringifyMap(req any, f func(any, any) string) string {
	buf := &bytes.Buffer{}
	v := reflect.ValueOf(req)
	buf.WriteRune('{')
	if v.Kind() == reflect.Map {
		keys := v.MapKeys()
		for i, key := range keys {
			if i > 0 {
				buf.WriteRune(',')
			}
			buf.WriteString(f(key.Interface(), v.MapIndex(key).Interface()))
		}
	}
	buf.WriteRune('}')
	buf.WriteString(fmt.Sprintf("[%d]", v.Len()))
	return buf.String()
}

func execReadSql(ctx context.Context, op client.TxnOperator, sql string, disableLog bool) (executor.Result, error) {
	// copy from compile.go runSqlWithResult
	service := op.GetWorkspace().(*Transaction).proc.GetService()
	v, ok := moruntime.ServiceRuntime(service).GetGlobalVariables(moruntime.InternalSQLExecutor)
	if !ok {
		panic(fmt.Sprintf("missing sql executor in service %q", service))
	}
	exec := v.(executor.SQLExecutor)
	proc := op.GetWorkspace().(*Transaction).proc
	opts := executor.Options{}.
		WithDisableIncrStatement().
		WithTxn(op).
		WithTimeZone(proc.GetSessionInfo().TimeZone)
	if disableLog {
		opts = opts.WithStatementOption(executor.StatementOption{}.WithDisableLog())
	}
	return exec.Exec(ctx, sql, opts)
}

func fillTsVecForSysTableQueryBatch(bat *batch.Batch, ts types.TS, m *mpool.MPool) error {
	tsvec := vector.NewVec(types.T_TS.ToType())
	for i := 0; i < bat.RowCount(); i++ {
		if err := vector.AppendFixed(tsvec, ts, false, m); err != nil {
			tsvec.Free(m)
			return err
		}
	}
	bat.Vecs = append([]*vector.Vector{bat.Vecs[0] /*rowid*/, tsvec}, bat.Vecs[1:]...)
	return nil
}

func isColumnsBatchPerfectlySplitted(bs []*batch.Batch) bool {
	tidIdx := cache.MO_OFF + catalog.MO_COLUMNS_ATT_RELNAME_ID_IDX
	if len(bs) == 1 {
		return true
	}
	prevTableId := vector.GetFixedAt[uint64](bs[0].Vecs[tidIdx], bs[0].RowCount()-1)
	for _, b := range bs[1:] {
		firstId := vector.GetFixedAt[uint64](b.Vecs[tidIdx], 0)
		if firstId == prevTableId {
			return false
		}
		prevTableId = vector.GetFixedAt[uint64](b.Vecs[tidIdx], b.RowCount()-1)
	}
	return true
}<|MERGE_RESOLUTION|>--- conflicted
+++ resolved
@@ -1528,36 +1528,6 @@
 	return
 }
 
-<<<<<<< HEAD
-// removeIf removes the elements that pred is true.
-func removeIf[T any](data []T, pred func(t T) bool) []T {
-	if len(data) == 0 {
-		return data
-	}
-	res := 0
-	for i := 0; i < len(data); i++ {
-		if !pred(data[i]) {
-			if res != i {
-				data[res] = data[i]
-			}
-			res++
-		}
-	}
-	return data[:res]
-}
-
-func find[T ~string | ~int, S any](data map[T]S, val T) bool {
-	if len(data) == 0 {
-		return false
-	}
-	if _, exists := data[val]; exists {
-		return true
-	}
-	return false
-}
-
-=======
->>>>>>> da2c3cc1
 // txnIsValid
 // if the workspace is nil or txnOp is aborted, it returns error
 func txnIsValid(txnOp client.TxnOperator) (*Transaction, error) {
@@ -1643,8 +1613,6 @@
 	return e.concurrency
 }
 
-<<<<<<< HEAD
-=======
 // for test
 
 func MakeColExprForTest(idx int32, typ types.T, colName ...string) *plan.Expr {
@@ -1733,7 +1701,6 @@
 	}
 }
 
->>>>>>> da2c3cc1
 func stringifySlice(req any, f func(any) string) string {
 	buf := &bytes.Buffer{}
 	v := reflect.ValueOf(req)
