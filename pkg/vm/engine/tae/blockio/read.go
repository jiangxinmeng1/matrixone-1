--- conflicted
+++ resolved
@@ -281,16 +281,7 @@
 }
 
 func readBlockDelete(ctx context.Context, deltaloc objectio.Location, fs fileservice.FileService) (*batch.Batch, error) {
-<<<<<<< HEAD
-	reader, err := NewObjectReader(fs, deltaloc)
-	if err != nil {
-		return nil, err
-	}
-
-	bat, err := reader.LoadColumns(ctx, []uint16{0, 1, 2, 3}, nil, deltaloc.ID(), nil)
-=======
-	bat, err := LoadColumns(ctx, []uint16{0, 1, 2}, nil, fs, deltaloc, nil)
->>>>>>> c015c23f
+	bat, err := LoadColumns(ctx, []uint16{0, 1, 2,3}, nil, fs, deltaloc, nil)
 	if err != nil {
 		return nil, err
 	}
@@ -302,22 +293,13 @@
 		return nil
 	}
 	// record visible delete rows
-<<<<<<< HEAD
-	deleteRows := nulls.NewWithSize(0)
-	for i := 0; i < deleteBatch.Vecs[0].Length(); i++ {
-		if vector.GetFixedAt[bool](deleteBatch.Vecs[3], i) {
-			continue
-		}
-		if vector.GetFixedAt[types.TS](deleteBatch.Vecs[1], i).Greater(ts) {
-=======
 	deletedRows := nulls.NewWithSize(0)
 	rowids := vector.MustFixedCol[types.Rowid](deletes.Vecs[0])
 	tss := vector.MustFixedCol[types.TS](deletes.Vecs[1])
-	aborts := vector.MustFixedCol[bool](deletes.Vecs[2])
+	aborts := vector.MustFixedCol[bool](deletes.Vecs[3])
 
 	for i, rowid := range rowids {
 		if aborts[i] || tss[i].Greater(ts) {
->>>>>>> c015c23f
 			continue
 		}
 		_, row := model.DecodePhyAddrKey(&rowid)
