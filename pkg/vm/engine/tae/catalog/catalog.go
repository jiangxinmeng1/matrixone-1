// Copyright 2021 Matrix Origin
//
// Licensed under the Apache License, Version 2.0 (the "License");
// you may not use this file except in compliance with the License.
// You may obtain a copy of the License at
//
//      http://www.apache.org/licenses/LICENSE-2.0
//
// Unless required by applicable law or agreed to in writing, software
// distributed under the License is distributed on an "AS IS" BASIS,
// WITHOUT WARRANTIES OR CONDITIONS OF ANY KIND, either express or implied.
// See the License for the specific language governing permissions and
// limitations under the License.

package catalog

import (
	"bytes"
	"context"
	"fmt"
	"sync"

	pkgcatalog "github.com/matrixorigin/matrixone/pkg/catalog"
	"github.com/matrixorigin/matrixone/pkg/common/moerr"
	"github.com/matrixorigin/matrixone/pkg/container/types"
	"github.com/matrixorigin/matrixone/pkg/logutil"
	"github.com/matrixorigin/matrixone/pkg/vm/engine/tae/common"
	"github.com/matrixorigin/matrixone/pkg/vm/engine/tae/iface/txnif"
)

// +--------+---------+----------+----------+------------+
// |   ID   |  Name   | CreateAt | DeleteAt | CommitInfo |
// +--------+---------+----------+----------+------------+
// |(uint64)|(varchar)| (uint64) | (uint64) |  (varchar) |
// +--------+---------+----------+----------+------------+
const (
	SnapshotAttr_TID            = "table_id"
	SnapshotAttr_DBID           = "db_id"
	ObjectAttr_ID               = "id"
	ObjectAttr_CreateAt         = "create_at"
	ObjectAttr_SegNode          = "seg_node"
	SnapshotAttr_BlockMaxRow    = "block_max_row"
	SnapshotAttr_ObjectMaxBlock = "Object_max_block"
	SnapshotAttr_SchemaExtra    = "schema_extra"
	AccountIDDbNameTblName      = "account_id_db_name_tbl_name"
	AccountIDDbName             = "account_id_db_name"
	ObjectAttr_ObjectStats      = "object_stats"
	ObjectAttr_State            = "state"
	ObjectAttr_Sorted           = "sorted"
	EntryNode_CreateAt          = "create_at"
	EntryNode_DeleteAt          = "delete_at"
)

type DataFactory interface {
	MakeTableFactory() TableDataFactory
	MakeObjectFactory() ObjectDataFactory
}

type Catalog struct {
	*IDAllocator
	*sync.RWMutex

	usageMemo any
	entries   map[uint64]*common.GenericDLNode[*DBEntry]
	nameNodes map[string]*nodeList[*DBEntry]
	link      *common.GenericSortedDList[*DBEntry]
	nodesMu   sync.RWMutex
	gcTS      types.TS
}

func MockCatalog() *Catalog {
	catalog := &Catalog{
		RWMutex:     new(sync.RWMutex),
		IDAllocator: NewIDAllocator(),
		entries:     make(map[uint64]*common.GenericDLNode[*DBEntry]),
		nameNodes:   make(map[string]*nodeList[*DBEntry]),
		link:        common.NewGenericSortedDList((*DBEntry).Less),
	}
	catalog.InitSystemDB()
	return catalog
}

func OpenCatalog(usageMemo any) (*Catalog, error) {
	catalog := &Catalog{
		RWMutex:     new(sync.RWMutex),
		IDAllocator: NewIDAllocator(),
		entries:     make(map[uint64]*common.GenericDLNode[*DBEntry]),
		nameNodes:   make(map[string]*nodeList[*DBEntry]),
		link:        common.NewGenericSortedDList((*DBEntry).Less),
		usageMemo:   usageMemo,
	}
	catalog.InitSystemDB()
	return catalog, nil
}

//#region Catalog Manipulation

func genDBFullName(tenantID uint32, name string) string {
	if name == pkgcatalog.MO_CATALOG {
		tenantID = 0
	}
	return fmt.Sprintf("%d-%s", tenantID, name)
}

func (catalog *Catalog) SetUsageMemo(memo any) {
	catalog.usageMemo = memo
}

func (catalog *Catalog) GetUsageMemo() any {
	return catalog.usageMemo
}

func (catalog *Catalog) InitSystemDB() {
	sysDB := NewSystemDBEntry(catalog)
	dbTables := NewSystemTableEntry(sysDB, pkgcatalog.MO_DATABASE_ID, SystemDBSchema)
	tableTables := NewSystemTableEntry(sysDB, pkgcatalog.MO_TABLES_ID, SystemTableSchema)
	columnTables := NewSystemTableEntry(sysDB, pkgcatalog.MO_COLUMNS_ID, SystemColumnSchema)
	err := sysDB.AddEntryLocked(dbTables, nil, false)
	if err != nil {
		panic(err)
	}
	if err = sysDB.AddEntryLocked(tableTables, nil, false); err != nil {
		panic(err)
	}
	if err = sysDB.AddEntryLocked(columnTables, nil, false); err != nil {
		panic(err)
	}
	if err = catalog.AddEntryLocked(sysDB, nil, false); err != nil {
		panic(err)
	}
}

func (catalog *Catalog) GCByTS(ctx context.Context, ts types.TS) {
	logutil.Infof("GC Catalog %v", ts.ToString())
	processor := LoopProcessor{}
	processor.DatabaseFn = func(d *DBEntry) error {
		needGC := d.DeleteBefore(ts)
		if needGC {
			catalog.RemoveDBEntry(d)
		}
		return nil
	}
	processor.TableFn = func(te *TableEntry) error {
		needGC := te.DeleteBefore(ts)
		if needGC {
			db := te.db
			db.RemoveEntry(te)
		}
		return nil
	}
	processor.ObjectFn = func(se *ObjectEntry) error {
		needGC := se.DeleteBefore(ts)
		if needGC {
			tbl := se.table
			tbl.RemoveEntry(se)
		}
		return nil
	}
<<<<<<< HEAD
	processor.TombstoneFn = func(obj *ObjectEntry) error {
		needGC := obj.DeleteBefore(ts)
=======
	processor.TombstoneFn = func(t data.Tombstone) error {
		obj := t.GetObject().(*ObjectEntry).GetLatestNode()
		var needGC bool
		if obj == nil {
			needGC = true
			obj = t.GetObject().(*ObjectEntry)
		} else {
			needGC = obj.DeleteBefore(ts) && !obj.InMemoryDeletesExistedLocked()
			needGC = needGC && obj.IsDeletesFlushedBefore(ts)
		}
>>>>>>> c1751aa2
		if needGC {
			tbl := obj.table
			tbl.RemoveEntry(obj)
		}
		return nil
	}
	err := catalog.RecurLoop(&processor)
	if err != nil {
		panic(err)
	}
	catalog.gcTS = ts
}
func (catalog *Catalog) Close() error {
	return nil
}

func (catalog *Catalog) GetItemNodeByIDLocked(id uint64) *common.GenericDLNode[*DBEntry] {
	return catalog.entries[id]
}

func (catalog *Catalog) GetDatabaseByID(id uint64) (db *DBEntry, err error) {
	catalog.RLock()
	defer catalog.RUnlock()
	node := catalog.entries[id]
	if node == nil {
		err = moerr.GetOkExpectedEOB()
		return
	}
	db = node.GetPayload()
	return
}

func (catalog *Catalog) AddEntryLocked(database *DBEntry, txn txnif.TxnReader, skipDedup bool) error {
	nn := catalog.nameNodes[database.GetFullName()]
	if nn == nil {
		n := catalog.link.Insert(database)
		catalog.entries[database.ID] = n

		nn := newNodeList(catalog.GetItemNodeByIDLocked,
			dbVisibilityFn[*DBEntry],
			&catalog.nodesMu,
			database.name)
		catalog.nameNodes[database.GetFullName()] = nn

		nn.CreateNode(database.ID)
	} else {
		node := nn.GetNode()
		if !skipDedup {
			record := node.GetPayload()
			err := record.PrepareAdd(txn)
			if err != nil {
				return err
			}
		}
		n := catalog.link.Insert(database)
		catalog.entries[database.ID] = n
		nn.CreateNode(database.ID)
	}
	return nil
}

func (catalog *Catalog) TxnGetDBEntryByName(name string, txn txnif.AsyncTxn) (*DBEntry, error) {
	catalog.RLock()
	defer catalog.RUnlock()
	fullName := genDBFullName(txn.GetTenantID(), name)
	node := catalog.nameNodes[fullName]
	if node == nil {
		return nil, moerr.NewBadDBNoCtx(name)
	}
	n, err := node.TxnGetNodeLocked(txn, "")
	if err != nil {
		return nil, err
	}
	return n.GetPayload(), nil
}

func (catalog *Catalog) TxnGetDBEntryByID(id uint64, txn txnif.AsyncTxn) (*DBEntry, error) {
	dbEntry, err := catalog.GetDatabaseByID(id)
	if err != nil {
		return nil, err
	}
	visiable, dropped := dbEntry.GetVisibility(txn)
	if !visiable || dropped {
		return nil, moerr.GetOkExpectedEOB()
	}
	return dbEntry, nil
}

// RemoveDBEntry removes a database entry from the catalog physically, triggered by GC Task
func (catalog *Catalog) RemoveDBEntry(database *DBEntry) error {
	if database.IsSystemDB() {
		logutil.Warnf("system db cannot be removed")
		return moerr.NewTAEErrorNoCtx("not permitted")
	}
	logutil.Info("[Catalog]", common.OperationField("remove"),
		common.OperandField(database.String()))
	catalog.Lock()
	defer catalog.Unlock()
	if n, ok := catalog.entries[database.ID]; !ok {
		return moerr.NewBadDBNoCtx(database.GetName())
	} else {
		nn := catalog.nameNodes[database.GetFullName()]
		nn.DeleteNode(database.ID)
		catalog.link.Delete(n)
		if nn.Length() == 0 {
			delete(catalog.nameNodes, database.GetFullName())
		}
		delete(catalog.entries, database.ID)
	}
	return nil
}

// DropDBEntry attach a drop mvvc node the entry.
func (catalog *Catalog) DropDBEntry(entry *DBEntry, txn txnif.AsyncTxn) (isNewMVCCNode bool, err error) {
	if entry.IsSystemDB() {
		return false, moerr.NewTAEErrorNoCtx("not permitted")
	}
	entry.Lock()
	defer entry.Unlock()
	isNewMVCCNode, err = entry.DropEntryLocked(txn)
	return
}

func (catalog *Catalog) DropDBEntryByName(
	name string,
	txn txnif.AsyncTxn) (isNewMVCCNode bool, deleted *DBEntry, err error) {
	deleted, err = catalog.TxnGetDBEntryByName(name, txn)
	if err != nil {
		return
	}
	isNewMVCCNode, err = catalog.DropDBEntry(deleted, txn)
	return
}

func (catalog *Catalog) DropDBEntryByID(id uint64, txn txnif.AsyncTxn) (isNewMVCCNode bool, deleted *DBEntry, err error) {
	deleted, err = catalog.TxnGetDBEntryByID(id, txn)
	if err != nil {
		return
	}
	isNewMVCCNode, err = catalog.DropDBEntry(deleted, txn)
	return
}

func (catalog *Catalog) CreateDBEntry(name, createSql, datTyp string, txn txnif.AsyncTxn) (*DBEntry, error) {
	id := catalog.NextDB()
	return catalog.CreateDBEntryWithID(name, createSql, datTyp, id, txn)
}

func (catalog *Catalog) CreateDBEntryWithID(name, createSql, datTyp string, id uint64, txn txnif.AsyncTxn) (*DBEntry, error) {
	var err error
	catalog.Lock()
	defer catalog.Unlock()
	if _, exist := catalog.entries[id]; exist {
		return nil, moerr.GetOkExpectedDup()
	}
	entry := NewDBEntryWithID(catalog, name, createSql, datTyp, id, txn)
	err = catalog.AddEntryLocked(entry, txn, false)

	return entry, err
}

//#endregion

//#region - Utils for Catalog

func (catalog *Catalog) MakeDBIt(reverse bool) *common.GenericSortedDListIt[*DBEntry] {
	catalog.RLock()
	defer catalog.RUnlock()
	return common.NewGenericSortedDListIt(catalog.RWMutex, catalog.link, reverse)
}

func (catalog *Catalog) SimplePPString(level common.PPLevel) string {
	return catalog.PPString(level, 0, "")
}

func (catalog *Catalog) PPString(level common.PPLevel, depth int, prefix string) string {
	var w bytes.Buffer
	cnt := 0
	it := catalog.MakeDBIt(true)
	for ; it.Valid(); it.Next() {
		cnt++
		entry := it.Get().GetPayload()
		_ = w.WriteByte('\n')
		_, _ = w.WriteString(entry.PPString(level, depth+1, ""))
	}

	var w2 bytes.Buffer
	_, _ = w2.WriteString(fmt.Sprintf("CATALOG[CNT=%d]", cnt))
	_, _ = w2.WriteString(w.String())
	return w2.String()
}

func (catalog *Catalog) RecurLoop(processor Processor) (err error) {
	dbIt := catalog.MakeDBIt(true)
	for ; dbIt.Valid(); dbIt.Next() {
		dbEntry := dbIt.Get().GetPayload()
		if err = processor.OnDatabase(dbEntry); err != nil {
			if moerr.IsMoErrCode(err, moerr.OkStopCurrRecur) {
				err = nil
				continue
			}
			break
		}
		if err = dbEntry.RecurLoop(processor); err != nil {
			return
		}
		if err = processor.OnPostDatabase(dbEntry); err != nil {
			break
		}
	}
	if moerr.IsMoErrCode(err, moerr.OkStopCurrRecur) {
		err = nil
	}
	return err
}

//#endregion<|MERGE_RESOLUTION|>--- conflicted
+++ resolved
@@ -156,21 +156,8 @@
 		}
 		return nil
 	}
-<<<<<<< HEAD
 	processor.TombstoneFn = func(obj *ObjectEntry) error {
 		needGC := obj.DeleteBefore(ts)
-=======
-	processor.TombstoneFn = func(t data.Tombstone) error {
-		obj := t.GetObject().(*ObjectEntry).GetLatestNode()
-		var needGC bool
-		if obj == nil {
-			needGC = true
-			obj = t.GetObject().(*ObjectEntry)
-		} else {
-			needGC = obj.DeleteBefore(ts) && !obj.InMemoryDeletesExistedLocked()
-			needGC = needGC && obj.IsDeletesFlushedBefore(ts)
-		}
->>>>>>> c1751aa2
 		if needGC {
 			tbl := obj.table
 			tbl.RemoveEntry(obj)
