// Copyright 2021 Matrix Origin
//
// Licensed under the Apache License, Version 2.0 (the "License");
// you may not use this file except in compliance with the License.
// You may obtain a copy of the License at
//
//	http://www.apache.org/licenses/LICENSE-2.0
//
// Unless required by applicable law or agreed to in writing, software
// distributed under the License is distributed on an "AS IS" BASIS,
// WITHOUT WARRANTIES OR CONDITIONS OF ANY KIND, either express or implied.
// See the License for the specific language governing permissions and
// limitations under the License.
package catalog

import (
	"context"
	"fmt"
	"time"

	pkgcatalog "github.com/matrixorigin/matrixone/pkg/catalog"
	"github.com/matrixorigin/matrixone/pkg/common/moerr"
	"github.com/matrixorigin/matrixone/pkg/container/types"
	"github.com/matrixorigin/matrixone/pkg/container/vector"
	"github.com/matrixorigin/matrixone/pkg/logutil"
	"github.com/matrixorigin/matrixone/pkg/util/fault"
	"github.com/matrixorigin/matrixone/pkg/vm/engine/tae/common"
	"github.com/matrixorigin/matrixone/pkg/vm/engine/tae/containers"
	"github.com/matrixorigin/matrixone/pkg/vm/engine/tae/iface/txnif"
	"github.com/matrixorigin/matrixone/pkg/vm/engine/tae/txn/txnbase"
	"github.com/matrixorigin/matrixone/pkg/vm/engine/tae/wal"
)

const (
	Backup_Object_Offset uint16 = 1000
)

type ObjectListReplayer interface {
	Submit(uint64, func())
}

//#region Replay WAL related

func (catalog *Catalog) ReplayCmd(
	txncmd txnif.TxnCmd,
	dataFactory DataFactory,
	observer wal.ReplayObserver) {
	switch txncmd.GetType() {
	case txnbase.IOET_WALTxnCommand_Composed:
		cmds := txncmd.(*txnbase.ComposedCmd)
		for _, cmds := range cmds.Cmds {
			catalog.ReplayCmd(cmds, dataFactory, observer)
		}
	case IOET_WALTxnCommand_Database:
		cmd := txncmd.(*EntryCommand[*EmptyMVCCNode, *DBNode])
		catalog.onReplayUpdateDatabase(cmd, observer)
	case IOET_WALTxnCommand_Table:
		cmd := txncmd.(*EntryCommand[*TableMVCCNode, *TableNode])
		catalog.onReplayUpdateTable(cmd, dataFactory, observer)
	case IOET_WALTxnCommand_Object:
		cmd := txncmd.(*EntryCommand[*ObjectMVCCNode, *ObjectNode])
		catalog.onReplayUpdateObject(cmd, dataFactory, observer)
	// case IOET_WALTxnCommand_Block:
	// 	cmd := txncmd.(*EntryCommand[*MetadataMVCCNode, *BlockNode])
	// 	catalog.onReplayUpdateBlock(cmd, dataFactory, observer)
	// case IOET_WALTxnCommand_Segment:
	// 	// segment is deprecated
	// 	return
	default:
		panic("unsupport")
	}
}

func (catalog *Catalog) onReplayUpdateDatabase(cmd *EntryCommand[*EmptyMVCCNode, *DBNode], _ wal.ReplayObserver) {
	catalog.OnReplayDBID(cmd.ID.DbID)
	var err error
	un := cmd.mvccNode

	db, err := catalog.GetDatabaseByID(cmd.ID.DbID)
	if err != nil {
		db = NewReplayDBEntry()
		db.ID = cmd.ID.DbID
		db.catalog = catalog
		db.DBNode = cmd.node
		db.InsertLocked(un)
		// After replaying checkpoint, all entries' commit-ts were forced to be endts of the last checkpoint,
		// so the start-ts of a txn from WAL can be smaller than the committs of the last checkpoint.
		// To prevent AddEntryLocked from issusing a w-w conflict error, set the skipDedup arg true
		err = catalog.AddEntryLocked(db, un.GetTxn(), true)
		if err != nil {
			panic(err)
		}
		return
	}

	dbun := db.SearchNodeLocked(un)
	if dbun == nil {
		db.InsertLocked(un)
	} else {
		return
		// panic(fmt.Sprintf("logic err: duplicate node %v and %v", dbun.String(), un.String()))
	}
}

func (catalog *Catalog) onReplayUpdateTable(cmd *EntryCommand[*TableMVCCNode, *TableNode], dataFactory DataFactory, _ wal.ReplayObserver) {
	catalog.OnReplayTableID(cmd.ID.TableID)
	// prepareTS := cmd.GetTs()
	// if prepareTS.LessEq(catalog.GetCheckpointed().MaxTS) {
	// 	if observer != nil {
	// 		observer.OnStaleIndex(idx)
	// 	}
	// 	return
	// }
	db, err := catalog.GetDatabaseByID(cmd.ID.DbID)
	if err != nil {
		panic(err)
	}
	tbl, err := db.GetTableEntryByID(cmd.ID.TableID)

	un := cmd.mvccNode
	if err != nil {
		tbl = NewReplayTableEntry()
		tbl.ID = cmd.ID.TableID
		tbl.db = db
		tbl.tableData = dataFactory.MakeTableFactory()(tbl)
		tbl.TableNode = cmd.node
		tbl.TableNode.schema.Store(un.BaseNode.Schema)
		tbl.InsertLocked(un)
		err = db.AddEntryLocked(tbl, un.GetTxn(), true)
		if err != nil {
			logutil.Warn(catalog.SimplePPString(common.PPL3))
			panic(err)
		}
		return
	}
	tblun := tbl.SearchNodeLocked(un)
	if tblun == nil {
		tbl.InsertLocked(un) //TODO isvalid
		if tbl.isColumnChangedInSchema() {
			tbl.FreezeAppend()
		}
		schema := un.BaseNode.Schema
		tbl.TableNode.schema.Store(schema)
		// alter table rename
		if schema.Extra.OldName != "" && un.DeletedAt.IsEmpty() {
			err := tbl.db.RenameTableInTxn(schema.Extra.OldName, schema.Name, tbl.ID, schema.AcInfo.TenantID, un.GetTxn(), true)
			if err != nil {
				logutil.Warn(schema.String())
				panic(err)
			}
		}
	}
}

func (catalog *Catalog) onReplayUpdateObject(
	cmd *EntryCommand[*ObjectMVCCNode, *ObjectNode],
	dataFactory DataFactory,
	_ wal.ReplayObserver) {
	catalog.OnReplayObjectID(cmd.node.SortHint)

	db, err := catalog.GetDatabaseByID(cmd.ID.DbID)
	if err != nil {
		// a db is dropped before checkpoint end
		// and its tables are flushed after the checkpoint end,
		// it is normal to for WAL to miss the db
		if moerr.IsMoErrCode(err, moerr.OkExpectedEOB) {
			return
		}
		panic(err)
	}
	rel, err := db.GetTableEntryByID(cmd.ID.TableID)
	if err != nil {
		if moerr.IsMoErrCode(err, moerr.OkExpectedEOB) {
			return
		}
		panic(err)
	}
	var obj *ObjectEntry
	if cmd.mvccNode.CreatedAt.Equal(&txnif.UncommitTS) {
		obj = NewReplayObjectEntry()
		obj.table = rel
		obj.ObjectNode = *cmd.node
		obj.SortHint = catalog.NextObject()
		obj.EntryMVCCNode = *cmd.mvccNode.EntryMVCCNode
		obj.CreateNode = *cmd.mvccNode.TxnMVCCNode
		cmd.mvccNode.TxnMVCCNode = &obj.CreateNode
		cmd.mvccNode.EntryMVCCNode = &obj.EntryMVCCNode
		obj.ObjectMVCCNode = *cmd.mvccNode.BaseNode
		obj.ObjectState = ObjectState_Create_ApplyCommit
		rel.AddEntryLocked(obj)
	}
	if cmd.mvccNode.DeletedAt.Equal(&txnif.UncommitTS) {
		obj, err = rel.GetObjectByID(cmd.ID.ObjectID(), cmd.node.IsTombstone)
		if err != nil {
			panic(fmt.Sprintf("obj %v not existed, table:\n%v", cmd.ID.String(), rel.StringWithLevel(3)))
		}
		obj.EntryMVCCNode = *cmd.mvccNode.EntryMVCCNode
		obj.DeleteNode = *cmd.mvccNode.TxnMVCCNode
		obj.ObjectMVCCNode = *cmd.mvccNode.BaseNode
		cmd.mvccNode.TxnMVCCNode = &obj.DeleteNode
		cmd.mvccNode.EntryMVCCNode = &obj.EntryMVCCNode
		obj.ObjectState = ObjectState_Delete_ApplyCommit
	}

	if obj.objData == nil {
		obj.objData = dataFactory.MakeObjectFactory()(obj)
	} else {
		deleteAt := obj.GetDeleteAt()
		if !obj.IsAppendable() || (obj.IsAppendable() && !deleteAt.IsEmpty()) {
			obj.objData.TryUpgrade()
		}
	}
}

//#endregion

//#region Replay Checkpoint related

func (catalog *Catalog) RelayFromSysTableObjects(
	ctx context.Context,
	readTxn txnif.AsyncTxn,
	dataFactory DataFactory,
	readFunc func(context.Context, *TableEntry, txnif.AsyncTxn) *containers.Batch,
	sortFunc func([]containers.Vector, int) error,
	replayer ObjectListReplayer,
) (closeCB []func()) {
	closeCB = make([]func(), 0)
	db, err := catalog.GetDatabaseByID(pkgcatalog.MO_CATALOG_ID)
	if err != nil {
		panic(err)
	}
	dbTbl, err := db.GetTableEntryByID(pkgcatalog.MO_DATABASE_ID)
	if err != nil {
		panic(err)
	}
	tableTbl, err := db.GetTableEntryByID(pkgcatalog.MO_TABLES_ID)
	if err != nil {
		panic(err)
	}
	columnTbl, err := db.GetTableEntryByID(pkgcatalog.MO_COLUMNS_ID)
	if err != nil {
		panic(err)
	}

	////  Note: do not use ckp-end as txnNode
	// Running
	// ------+------+---------+----+-----------+-> time
	//       |      |         |    |           |
	//  create-db-s |         |  ckp-end     drop-db-c
	//         create-db-c  drop-db-s
	//
	// Replay
	// -----------------------+----+-----------+-> time
	//                        |    |           |
	//                  drop-db-s  |          drop-db-c
	//                             ckp-end
	//                             create-db-s
	//                             create-db-c
	// create-db entry was replayed from checkpoint and drop-db entry was replayed from WAL
	// If ckp-end was used, the create-db and drop-db are disordered, leading to ExpectedDup error

	panguEpoch := types.BuildTS(42424242, 0)
	txnNode := &txnbase.TxnMVCCNode{
		Start:   panguEpoch,
		Prepare: panguEpoch,
		End:     panguEpoch,
	}

	// replay database catalog
	var readD, replayD time.Duration
	tRead := time.Now()
	if dbBatch := readFunc(ctx, dbTbl, readTxn); dbBatch != nil {
		readD += time.Since(tRead)
		tReplay := time.Now()
		closeCB = append(closeCB, dbBatch.Close)
<<<<<<< HEAD
		readD += time.Since(tReplay)
		catalog.ReplayMODatabase(ctx, txnNode, dbBatch, replayer)
=======
		catalog.ReplayMODatabase(ctx, txnNode, dbBatch)
>>>>>>> 825e1b35
	}

	// replay table catalog
	tRead = time.Now()
	if tableBatch := readFunc(ctx, tableTbl, readTxn); tableBatch != nil {
		readD += time.Since(tRead)
		if err := sortFunc(tableBatch.Vecs, pkgcatalog.MO_TABLES_REL_ID_IDX); err != nil {
			panic(err)
		}
		tRead = time.Now()
		closeCB = append(closeCB, tableBatch.Close)
		columnBatch := readFunc(ctx, columnTbl, readTxn)
		readD += time.Since(tRead)
		if err := sortFunc(columnBatch.Vecs, pkgcatalog.MO_COLUMNS_ATT_RELNAME_ID_IDX); err != nil {
			panic(err)
		}
		tReplay := time.Now()
		replayD += time.Since(tReplay)
		closeCB = append(closeCB, columnBatch.Close)
		catalog.ReplayMOTables(ctx, txnNode, dataFactory, tableBatch, columnBatch, replayer)
	}
	logutil.Infof("open-tae, read cost %v, replay cost %v", readD, replayD)
	// logutil.Info(catalog.SimplePPString(common.PPL3))
	return
}

func (catalog *Catalog) ReplayMODatabase(ctx context.Context, txnNode *txnbase.TxnMVCCNode, bat *containers.Batch) {
	dbids := vector.MustFixedColNoTypeCheck[uint64](bat.GetVectorByName(pkgcatalog.SystemDBAttr_ID).GetDownstreamVector())
	tenantIDs := vector.MustFixedColNoTypeCheck[uint32](bat.GetVectorByName(pkgcatalog.SystemDBAttr_AccID).GetDownstreamVector())
	userIDs := vector.MustFixedColNoTypeCheck[uint32](bat.GetVectorByName(pkgcatalog.SystemDBAttr_Creator).GetDownstreamVector())
	roleIDs := vector.MustFixedColNoTypeCheck[uint32](bat.GetVectorByName(pkgcatalog.SystemDBAttr_Owner).GetDownstreamVector())
	createAts := vector.MustFixedColNoTypeCheck[types.Timestamp](bat.GetVectorByName(pkgcatalog.SystemDBAttr_CreateAt).GetDownstreamVector())
	for i := 0; i < bat.Length(); i++ {
		dbid := dbids[i]
		name := string(bat.GetVectorByName(pkgcatalog.SystemDBAttr_Name).Get(i).([]byte))
		tenantID := tenantIDs[i]
		userID := userIDs[i]
		roleID := roleIDs[i]
		createAt := createAts[i]
		createSql := string(bat.GetVectorByName(pkgcatalog.SystemDBAttr_CreateSQL).Get(i).([]byte))
		datType := string(bat.GetVectorByName(pkgcatalog.SystemDBAttr_Type).Get(i).([]byte))
		catalog.onReplayCreateDB(dbid, name, txnNode, tenantID, userID, roleID, createAt, createSql, datType)
	}
}

func (catalog *Catalog) onReplayCreateDB(
	dbid uint64, name string, txnNode *txnbase.TxnMVCCNode,
	tenantID, userID, roleID uint32, createAt types.Timestamp, createSql, datType string) {
	catalog.OnReplayDBID(dbid)
	db, _ := catalog.GetDatabaseByID(dbid)
	if db != nil {
		dbCreatedAt := db.GetCreatedAtLocked()
		if !dbCreatedAt.Equal(&txnNode.End) {
			panic(moerr.NewInternalErrorNoCtxf("logic err expect %s, get %s",
				txnNode.End.ToString(), dbCreatedAt.ToString()))
		}
		return
	}
	db = NewReplayDBEntry()
	db.catalog = catalog
	db.ID = dbid
	db.DBNode = &DBNode{
		acInfo: accessInfo{
			TenantID: tenantID,
			UserID:   userID,
			RoleID:   roleID,
			CreateAt: createAt,
		},
		createSql: createSql,
		datType:   datType,
		name:      name,
	}
	_ = catalog.AddEntryLocked(db, nil, true)
	un := &MVCCNode[*EmptyMVCCNode]{
		EntryMVCCNode: &EntryMVCCNode{
			CreatedAt: txnNode.End,
		},
		TxnMVCCNode: txnNode,
	}
	db.InsertLocked(un)
}

func (catalog *Catalog) ReplayMOTables(ctx context.Context, txnNode *txnbase.TxnMVCCNode, dataF DataFactory, tblBat, colBat *containers.Batch, replayer ObjectListReplayer) {
	tids := vector.MustFixedColNoTypeCheck[uint64](tblBat.GetVectorByName(pkgcatalog.SystemRelAttr_ID).GetDownstreamVector())
	dbids := vector.MustFixedColNoTypeCheck[uint64](tblBat.GetVectorByName(pkgcatalog.SystemRelAttr_DBID).GetDownstreamVector())
	versions := vector.MustFixedColNoTypeCheck[uint32](tblBat.GetVectorByName(pkgcatalog.SystemRelAttr_Version).GetDownstreamVector())
	catalogVersions := vector.MustFixedColNoTypeCheck[uint32](tblBat.GetVectorByName(pkgcatalog.SystemRelAttr_CatalogVersion).GetDownstreamVector())
	partitioneds := vector.MustFixedColNoTypeCheck[int8](tblBat.GetVectorByName(pkgcatalog.SystemRelAttr_Partitioned).GetDownstreamVector())
	roleIDs := vector.MustFixedColNoTypeCheck[uint32](tblBat.GetVectorByName(pkgcatalog.SystemRelAttr_Owner).GetDownstreamVector())
	userIDs := vector.MustFixedColNoTypeCheck[uint32](tblBat.GetVectorByName(pkgcatalog.SystemRelAttr_Creator).GetDownstreamVector())
	createAts := vector.MustFixedColNoTypeCheck[types.Timestamp](tblBat.GetVectorByName(pkgcatalog.SystemRelAttr_CreateAt).GetDownstreamVector())
	tenantIDs := vector.MustFixedColNoTypeCheck[uint32](tblBat.GetVectorByName(pkgcatalog.SystemRelAttr_AccID).GetDownstreamVector())

	colTids := vector.MustFixedColNoTypeCheck[uint64](colBat.GetVectorByName(pkgcatalog.SystemColAttr_RelID).GetDownstreamVector())
	nullables := vector.MustFixedColNoTypeCheck[int8](colBat.GetVectorByName(pkgcatalog.SystemColAttr_NullAbility).GetDownstreamVector())
	isHiddens := vector.MustFixedColNoTypeCheck[int8](colBat.GetVectorByName(pkgcatalog.SystemColAttr_IsHidden).GetDownstreamVector())
	clusterbys := vector.MustFixedColNoTypeCheck[int8](colBat.GetVectorByName(pkgcatalog.SystemColAttr_IsClusterBy).GetDownstreamVector())
	autoIncrements := vector.MustFixedColNoTypeCheck[int8](colBat.GetVectorByName(pkgcatalog.SystemColAttr_IsAutoIncrement).GetDownstreamVector())
	idxes := vector.MustFixedColNoTypeCheck[int32](colBat.GetVectorByName(pkgcatalog.SystemColAttr_Num).GetDownstreamVector())
	seqNums := vector.MustFixedColNoTypeCheck[uint16](colBat.GetVectorByName(pkgcatalog.SystemColAttr_Seqnum).GetDownstreamVector())

	schemaOffset := 0
	for i := 0; i < tblBat.Length(); i++ {
		replayFn := func() {
			tid := tids[i]
			dbid := dbids[i]
			name := string(tblBat.GetVectorByName(pkgcatalog.SystemRelAttr_Name).Get(i).([]byte))
			schema := NewEmptySchema(name)
			schemaOffset = schema.ReadFromBatch(
				colBat, colTids, nullables, isHiddens, clusterbys, autoIncrements, idxes, seqNums, schemaOffset, tid)
			schema.Comment = string(tblBat.GetVectorByName(pkgcatalog.SystemRelAttr_Comment).Get(i).([]byte))
			schema.Version = versions[i]
			schema.CatalogVersion = catalogVersions[i]
			schema.Partitioned = partitioneds[i]
			schema.Partition = string(tblBat.GetVectorByName(pkgcatalog.SystemRelAttr_Partition).Get(i).([]byte))
			schema.Relkind = string(tblBat.GetVectorByName(pkgcatalog.SystemRelAttr_Kind).Get(i).([]byte))
			schema.Createsql = string(tblBat.GetVectorByName(pkgcatalog.SystemRelAttr_CreateSQL).Get(i).([]byte))
			schema.View = string(tblBat.GetVectorByName(pkgcatalog.SystemRelAttr_ViewDef).Get(i).([]byte))
			schema.Constraint = tblBat.GetVectorByName(pkgcatalog.SystemRelAttr_Constraint).Get(i).([]byte)
			schema.AcInfo = accessInfo{}
			schema.AcInfo.RoleID = roleIDs[i]
			schema.AcInfo.UserID = userIDs[i]
			schema.AcInfo.CreateAt = createAts[i]
			schema.AcInfo.TenantID = tenantIDs[i]
			extra := tblBat.GetVectorByName(pkgcatalog.SystemRelAttr_ExtraInfo).Get(i).([]byte)
			schema.MustRestoreExtra(extra)
			if err := schema.Finalize(true); err != nil {
				panic(err)
			}
			catalog.onReplayCreateTable(dbid, tid, schema, txnNode, dataF)
		}
		replayer.Submit(dbids[i], replayFn)
	}
}

func (catalog *Catalog) onReplayCreateTable(dbid, tid uint64, schema *Schema, txnNode *txnbase.TxnMVCCNode, dataFactory DataFactory) {
	catalog.OnReplayTableID(tid)
	db, err := catalog.GetDatabaseByID(dbid)
	if err != nil {
		panic(err)
	}
	tbl, _ := db.GetTableEntryByID(tid)
	if tbl != nil {
		tblCreatedAt := tbl.GetCreatedAtLocked()
		if tblCreatedAt.GT(&txnNode.End) {
			panic(moerr.NewInternalErrorNoCtxf("logic err expect %s, get %s", txnNode.End.ToString(), tblCreatedAt.ToString()))
		}
		// alter table
		un := &MVCCNode[*TableMVCCNode]{
			EntryMVCCNode: &EntryMVCCNode{
				CreatedAt: tblCreatedAt,
			},
			TxnMVCCNode: txnNode,
			BaseNode: &TableMVCCNode{
				Schema:          schema,
				TombstoneSchema: GetTombstoneSchema(schema),
			},
		}
		tbl.InsertLocked(un)
		if tbl.isColumnChangedInSchema() {
			tbl.FreezeAppend()
		}
		tbl.TableNode.schema.Store(schema)
		if schema.Extra.OldName != "" {
			logutil.Infof("replay rename %v from %v -> %v", tid, schema.Extra.OldName, schema.Name)
			err := tbl.db.RenameTableInTxn(schema.Extra.OldName, schema.Name, tbl.ID, schema.AcInfo.TenantID, un.GetTxn(), true)
			if err != nil {
				logutil.Warn(schema.String())
				panic(err)
			}
		}

		return
	}
	tbl = NewReplayTableEntry()
	tbl.TableNode = &TableNode{}
	tbl.TableNode.schema.Store(schema)
	tbl.db = db
	tbl.ID = tid
	tbl.tableData = dataFactory.MakeTableFactory()(tbl)
	_ = db.AddEntryLocked(tbl, nil, true)
	un := &MVCCNode[*TableMVCCNode]{
		EntryMVCCNode: &EntryMVCCNode{
			CreatedAt: txnNode.End,
		},
		TxnMVCCNode: txnNode,
		BaseNode: &TableMVCCNode{
			Schema:          schema,
			TombstoneSchema: GetTombstoneSchema(schema),
		},
	}
	tbl.InsertLocked(un)
}

func (catalog *Catalog) OnReplayObjectBatch(replayer ObjectListReplayer, objectInfo *containers.Batch, isTombstone bool, dataFactory DataFactory, forSys bool) {
	tids := vector.MustFixedColNoTypeCheck[uint64](objectInfo.GetVectorByName(SnapshotAttr_TID).GetDownstreamVector())
	dbids := vector.MustFixedColNoTypeCheck[uint64](objectInfo.GetVectorByName(SnapshotAttr_DBID).GetDownstreamVector())
	commitTSs := vector.MustFixedColNoTypeCheck[types.TS](objectInfo.GetVectorByName(txnbase.SnapshotAttr_CommitTS).GetDownstreamVector())
	prepareTSs := vector.MustFixedColNoTypeCheck[types.TS](objectInfo.GetVectorByName(txnbase.SnapshotAttr_PrepareTS).GetDownstreamVector())
	startTSs := vector.MustFixedColNoTypeCheck[types.TS](objectInfo.GetVectorByName(txnbase.SnapshotAttr_StartTS).GetDownstreamVector())
	createTSs := vector.MustFixedColNoTypeCheck[types.TS](objectInfo.GetVectorByName(EntryNode_CreateAt).GetDownstreamVector())
	deleteTSs := vector.MustFixedColNoTypeCheck[types.TS](objectInfo.GetVectorByName(EntryNode_DeleteAt).GetDownstreamVector())
	for i, tid := range tids {
		if forSys != pkgcatalog.IsSystemTable(tid) {
			continue
		}
		replayFn := func() {
			dbid := dbids[i]
			objectNode := ReadObjectInfoTuple(objectInfo, i)
			sid := objectNode.ObjectName().ObjectId()
			catalog.onReplayCheckpointObject(
				dbid, tid, sid, createTSs[i], deleteTSs[i], startTSs[i], prepareTSs[i], commitTSs[i], objectNode, isTombstone, dataFactory)
		}
		replayer.Submit(tid, replayFn)
	}
}

func (catalog *Catalog) onReplayCheckpointObject(
	dbid, tbid uint64,
	objid *types.Objectid,
	createTS, deleteTS types.TS,
	start, prepare, end types.TS,
	objNode *ObjectMVCCNode,
	isTombstone bool,
	dataFactory DataFactory,
) {
	db, err := catalog.GetDatabaseByID(dbid)
	if err != nil {
		// As replaying only the catalog view at the end time of lastest checkpoint
		// it is normal fot deleted db or table to be missed
		if moerr.IsMoErrCode(err, moerr.OkExpectedEOB) {
			return
		}
		logutil.Info(catalog.SimplePPString(common.PPL3))
		panic(err)
	}
	rel, err := db.GetTableEntryByID(tbid)
	if err != nil {
		if moerr.IsMoErrCode(err, moerr.OkExpectedEOB) {
			return
		}
		logutil.Info(catalog.SimplePPString(common.PPL3))
		panic(err)
	}
	newObject := func() *ObjectEntry {
		object := NewReplayObjectEntry()
		object.table = rel
		object.ObjectNode = ObjectNode{
			SortHint:    catalog.NextObject(),
			IsTombstone: isTombstone,
		}
		object.EntryMVCCNode = EntryMVCCNode{
			CreatedAt: createTS,
			DeletedAt: deleteTS,
		}
		object.ObjectMVCCNode = *objNode
		object.CreateNode = txnbase.TxnMVCCNode{
			Start:   start,
			Prepare: prepare,
			End:     end,
		}
		object.ObjectState = ObjectState_Create_ApplyCommit
		object.forcePNode = true // any object replayed from checkpoint is forced to be created
		return object
	}
	var obj *ObjectEntry
	if createTS.Equal(&end) {
		obj = newObject()
		rel.AddEntryLocked(obj)
	}
	if deleteTS.Equal(&end) {
		obj, err = rel.GetObjectByID(objid, isTombstone)
		if err != nil {
			panic(fmt.Sprintf("obj %v(%v %v), [%v %v %v %v %v] not existed, table:\n%v", objid.String(),
				createTS.ToString(), deleteTS.ToString(), isTombstone, objNode.String(),
				start.ToString(), prepare.ToString(), end.ToString(), rel.StringWithLevel(3)))
		}
		obj.EntryMVCCNode = EntryMVCCNode{
			CreatedAt: createTS,
			DeletedAt: deleteTS,
		}
		obj.ObjectMVCCNode = *objNode
		obj.DeleteNode = txnbase.TxnMVCCNode{
			Start:   start,
			Prepare: prepare,
			End:     end,
		}
		obj.ObjectState = ObjectState_Delete_ApplyCommit
	}
	if !createTS.Equal(&end) && !deleteTS.Equal(&end) {
		// In back up, aobj is replaced with naobj and its DeleteAt is removed.
		// Before back up, txnNode.End equals DeleteAt of naobj.
		// After back up, DeleteAt is empty.
		if objid.Offset() == Backup_Object_Offset && deleteTS.IsEmpty() {
			obj = newObject()
			rel.AddEntryLocked(obj)
			_, sarg, _ := fault.TriggerFault("back up UT")
			if sarg == "" {
				obj.CreateNode = *txnbase.NewTxnMVCCNodeWithTS(obj.CreatedAt)
			}
			logutil.Warnf("obj %v, tbl %v-%d create %v, delete %v, end %v",
				objid.String(), rel.fullName, rel.ID, createTS.ToString(),
				deleteTS.ToString(), end.ToString())
		} else {
			if !deleteTS.IsEmpty() {
				logutil.Warnf("obj %v, tbl %v-%d create %v, delete %v, end %v",
					objid.String(), rel.fullName, rel.ID, createTS.ToString(),
					deleteTS.ToString(), end.ToString())
				obj, _ = rel.GetObjectByID(objid, isTombstone)
				if obj == nil {
					obj = newObject()
					rel.AddEntryLocked(obj)
				}
				obj.CreateNode = *txnbase.NewTxnMVCCNodeWithTS(createTS)
				obj.DeleteNode = *txnbase.NewTxnMVCCNodeWithTS(deleteTS)
			}
		}
	}
	if obj == nil {
		obj, err = rel.GetObjectByID(objid, isTombstone)
		if err != nil {
			panic(fmt.Sprintf("obj %v(%v %v), [%v %v %v %v %v] not existed, table:\n%v", objid.String(),
				createTS.ToString(), deleteTS.ToString(), isTombstone, objNode.String(),
				start.ToString(), prepare.ToString(), end.ToString(), rel.StringWithLevel(3)))
		}
	}
	if obj.objData == nil {
		obj.objData = dataFactory.MakeObjectFactory()(obj)
	} else {
		deleteAt := obj.GetDeleteAt()
		if !obj.IsAppendable() || (obj.IsAppendable() && !deleteAt.IsEmpty()) {
			obj.objData.TryUpgrade()
		}
	}
}

func (catalog *Catalog) ReplayTableRows() {
	rows := uint64(0)
	tableProcessor := new(LoopProcessor)
	tableProcessor.ObjectFn = func(be *ObjectEntry) error {
		if !be.IsActive() {
			return nil
		}
		rows += be.GetObjectData().GetRowsOnReplay()
		return nil
	}
	tableProcessor.TombstoneFn = func(be *ObjectEntry) error {
		if !be.IsActive() {
			return nil
		}
		rows -= be.GetObjectData().GetRowsOnReplay()
		return nil
	}
	processor := new(LoopProcessor)
	processor.TableFn = func(tbl *TableEntry) error {
		if tbl.db.name == pkgcatalog.MO_CATALOG {
			return nil
		}
		rows = 0
		err := tbl.RecurLoop(tableProcessor)
		if err != nil {
			panic(err)
		}
		tbl.rows.Store(rows)
		return nil
	}
	err := catalog.RecurLoop(processor)
	if err != nil {
		panic(err)
	}
}

//#endregion<|MERGE_RESOLUTION|>--- conflicted
+++ resolved
@@ -273,12 +273,8 @@
 		readD += time.Since(tRead)
 		tReplay := time.Now()
 		closeCB = append(closeCB, dbBatch.Close)
-<<<<<<< HEAD
 		readD += time.Since(tReplay)
-		catalog.ReplayMODatabase(ctx, txnNode, dbBatch, replayer)
-=======
 		catalog.ReplayMODatabase(ctx, txnNode, dbBatch)
->>>>>>> 825e1b35
 	}
 
 	// replay table catalog
