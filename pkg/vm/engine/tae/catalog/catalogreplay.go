--- conflicted
+++ resolved
@@ -270,16 +270,10 @@
 	var readD, replayD time.Duration
 	tRead := time.Now()
 	if dbBatch := readFunc(ctx, dbTbl, readTxn); dbBatch != nil {
-<<<<<<< HEAD
 		readD += time.Since(tRead)
-		defer dbBatch.Close()
 		tReplay := time.Now()
-		catalog.ReplayMODatabase(ctx, txnNode, dbBatch)
-		replayD += time.Since(tReplay)
-=======
 		closeCB = append(closeCB, dbBatch.Close)
 		catalog.ReplayMODatabase(ctx, txnNode, dbBatch, replayer)
->>>>>>> 9589dc62
 	}
 
 	// replay table catalog
@@ -289,26 +283,17 @@
 		if err := sortFunc(tableBatch.Vecs, pkgcatalog.MO_TABLES_REL_ID_IDX); err != nil {
 			panic(err)
 		}
-<<<<<<< HEAD
-		defer tableBatch.Close()
 		tRead = time.Now()
-=======
 		closeCB = append(closeCB, tableBatch.Close)
->>>>>>> 9589dc62
 		columnBatch := readFunc(ctx, columnTbl, readTxn)
 		readD += time.Since(tRead)
 		if err := sortFunc(columnBatch.Vecs, pkgcatalog.MO_COLUMNS_ATT_RELNAME_ID_IDX); err != nil {
 			panic(err)
 		}
-<<<<<<< HEAD
-		defer columnBatch.Close()
 		tReplay := time.Now()
-		catalog.ReplayMOTables(ctx, txnNode, dataFactory, tableBatch, columnBatch)
 		replayD += time.Since(tReplay)
-=======
 		closeCB = append(closeCB, columnBatch.Close)
 		catalog.ReplayMOTables(ctx, txnNode, dataFactory, tableBatch, columnBatch, replayer)
->>>>>>> 9589dc62
 	}
 	logutil.Infof("open-tae, read cost %v, replay cost %v", readD, replayD)
 	// logutil.Info(catalog.SimplePPString(common.PPL3))
