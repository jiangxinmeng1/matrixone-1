--- conflicted
+++ resolved
@@ -30,54 +30,7 @@
 	catalog.RecurLoop(p)
 	logutil.Infof("[MetadataCheck] End")
 }
-<<<<<<< HEAD
 
-func (catalog *Catalog) checkObject(o *ObjectEntry) error {
-	o.RLock()
-	defer o.RUnlock()
-	if o.DepthLocked() > 2 {
-		logutil.Warnf("[MetadataCheck] object mvcc link is too long, depth %d, obj %v", o.DepthLocked(), o.PPStringLocked(3, 0, ""))
-	}
-	if o.IsAppendable() && o.HasDropCommittedLocked() {
-		if o.GetLatestNodeLocked().BaseNode.IsEmpty() {
-			logutil.Warnf("[MetadataCheck] object should have stats, obj %v", o.PPStringLocked(3, 0, ""))
-		}
-	}
-	if !o.IsAppendable() && !o.IsCreatingOrAbortedLocked() {
-		if o.GetLatestNodeLocked().BaseNode.IsEmpty() {
-			logutil.Warnf("[MetadataCheck] object should have stats, obj %v", o.PPStringLocked(3, 0, ""))
-		}
-	}
-	if !o.IsAppendable() && !o.IsCreatingOrAbortedLocked() {
-		if o.GetLatestNodeLocked().BaseNode.IsEmpty() {
-			logutil.Warnf("[MetadataCheck] object should have stats, obj %v", o.PPStringLocked(3, 0, ""))
-		}
-	}
-
-	lastNode := o.GetLatestNodeLocked()
-	if lastNode == nil {
-		logutil.Warnf("[MetadataCheck] object MVCC Chain is empty, obj %v", o.ID.String())
-	} else {
-		duration := time.Minute * 10
-		ts := types.BuildTS(time.Now().UTC().UnixNano()-duration.Nanoseconds(), 0)
-		if !lastNode.IsCommitted() {
-			if lastNode.Start.Less(&ts) {
-				logutil.Warnf("[MetadataCheck] object MVCC Node hasn't committed %v after it starts, obj %v",
-					duration,
-					o.PPStringLocked(3, 0, ""))
-=======
-func (catalog *Catalog) checkTombstone(t data.Tombstone) error {
-	obj := t.GetObject().(*ObjectEntry)
-	_, err := obj.GetTable().GetObjectByID(obj.ID())
-	if err != nil {
-		logutil.Warnf("[MetadataCheck] tombstone and object doesn't match, err %v, obj %v, tombstone %v",
-			err,
-			obj.PPString(3, 0, ""),
-			t.String(3, 0, ""))
-	}
-	t.CheckTombstone()
-	return nil
-}
 func (catalog *Catalog) checkObject(o *ObjectEntry) error {
 	switch o.ObjectState {
 	case ObjectState_Create_Active:
@@ -118,7 +71,6 @@
 		if o.IsAppendable() {
 			if !o.ObjectMVCCNode.IsEmpty() {
 				logutil.Warnf("[MetadataCheck] wrong object stats %v, obj %v", o.ObjectMVCCNode.String(), o.StringWithLevel(3))
->>>>>>> 5f4a341d
 			}
 		} else {
 			if o.ObjectMVCCNode.IsEmpty() {
