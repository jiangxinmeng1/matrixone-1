// Copyright 2022 Matrix Origin
//
// Licensed under the Apache License, Version 2.0 (the "License");
// you may not use this file except in compliance with the License.
// You may obtain a copy of the License at
//
// http://www.apache.org/licenses/LICENSE-2.0
//
// Unless required by applicable law or agreed to in writing, software
// distributed under the License is distributed on an "AS IS" BASIS,
// WITHOUT WARRANTIES OR CONDITIONS OF ANY KIND, either express or implied.
// See the License for the specific language governing permissions and
// limitations under the License.

package containers

import (
	"bytes"
<<<<<<< HEAD
	"github.com/matrixorigin/matrixone/pkg/common/moerr"
	"github.com/matrixorigin/matrixone/pkg/common/mpool"
	"github.com/matrixorigin/matrixone/pkg/container/batch"
	cnNulls "github.com/matrixorigin/matrixone/pkg/container/nulls"
	"github.com/matrixorigin/matrixone/pkg/vm/engine/tae/common"
	"github.com/matrixorigin/matrixone/pkg/vm/engine/tae/stl"
	"strconv"

	"github.com/matrixorigin/matrixone/pkg/container/types"
	movec "github.com/matrixorigin/matrixone/pkg/container/vector"
=======
	"strconv"

	"github.com/RoaringBitmap/roaring"
	"github.com/RoaringBitmap/roaring/roaring64"
	"github.com/matrixorigin/matrixone/pkg/common/moerr"
	"github.com/matrixorigin/matrixone/pkg/common/mpool"
	"github.com/matrixorigin/matrixone/pkg/container/batch"
	"github.com/matrixorigin/matrixone/pkg/container/nulls"
	"github.com/matrixorigin/matrixone/pkg/container/types"
	movec "github.com/matrixorigin/matrixone/pkg/container/vector"
	"github.com/matrixorigin/matrixone/pkg/pb/api"
	"github.com/matrixorigin/matrixone/pkg/vm/engine/tae/common"
	"github.com/matrixorigin/matrixone/pkg/vm/engine/tae/stl"
>>>>>>> 21b670f4
)

func FillBufferWithBytes(bs *Bytes, buffer *bytes.Buffer) *Bytes {
	buffer.Reset()
	size := bs.Size()
	if buffer.Cap() < size {
		buffer.Grow(size)
	}
	nbs := stl.NewBytesWithTypeSize(bs.TypeSize)
	buf := buffer.Bytes()[:size]
	copy(buf, bs.StorageBuf())
	copy(buf[bs.StorageSize():], bs.HeaderBuf())

	nbs.SetStorageBuf(buf[:bs.StorageSize()])
	nbs.SetHeaderBuf(buf[bs.StorageSize():bs.Size()])
	return nbs
}

func CloneWithBuffer(src Vector, buffer *bytes.Buffer, allocator ...*mpool.MPool) (cloned Vector) {
	opts := Options{}
	// XXX what does the following test mean?
	if len(allocator) > 0 {
		opts.Allocator = common.DefaultAllocator
	} else {
		opts.Allocator = src.GetAllocator()
	}
	cloned = MakeVector(src.GetType(), src.Nullable(), opts)
	bs := src.Bytes()
	var nulls *cnNulls.Nulls
	if src.Nullable() {
		nulls = src.NullMask().Clone()
	}
	nbs := FillBufferWithBytes(bs, buffer)
	cloned.ResetWithData(nbs, nulls)
	return
}

<<<<<<< HEAD
// No copy
func UnmarshalToMoVecs(vecs []Vector) []*movec.Vector {
	movecs := make([]*movec.Vector, len(vecs))
	for i := range movecs {
		movecs[i] = UnmarshalToMoVec(vecs[i])
	}
	return movecs
}

func UnmarshalToMoVec(vec Vector) (mov *movec.Vector) {
	return vec.GetDownstreamVector()
=======
func UnmarshalToMoVec(vec Vector) *movec.Vector {
	bs := vec.Bytes()

	mov, _ := movec.FromDNVector(vec.GetType(), bs.Header, bs.Storage)
	if vec.HasNull() {
		nulls.Add(mov.GetNulls(), vec.NullMask().ToArray()...)
	}
	//mov.SetOriginal(true)

	return mov
>>>>>>> 21b670f4
}

// Deep copy

func CopyToMoVec(vec Vector) (mov *movec.Vector) {
	//TODO: Improve the Copy part here
	bs := vec.Bytes()
	typ := vec.GetType()

	if vec.GetType().IsVarlen() {
		var header []types.Varlena
		if bs.AsWindow {
			header = make([]types.Varlena, bs.WinLength)
			copy(header, bs.Header[bs.WinOffset:bs.WinOffset+bs.WinLength])
		} else {
			header = make([]types.Varlena, len(bs.Header))
			copy(header, bs.Header)
		}
		storage := make([]byte, len(bs.Storage))
		if len(storage) > 0 {
			copy(storage, bs.Storage)
		}
		mov, _ = movec.FromDNVector(typ, header, storage)
		//} else if vec.GetType().IsTuple() {
		//	mov = movec.NewVector(vec.GetType())
		//	cnt := types.DecodeInt32(bs.Storage)
		//	if cnt != 0 {
		//		if err := types.Decode(bs.Storage, &mov.Col); err != nil {
		//			panic(any(err))
		//		}
		//	}
	} else {
		data := make([]byte, len(bs.Storage))
		if len(data) > 0 {
			copy(data, bs.Storage)
		}
<<<<<<< HEAD
		mov = movec.NewOriginalWithData(vec.GetType(), data, new(cnNulls.Nulls))
	}

	if vec.HasNull() {
		mov.Nsp = vec.NullMask().Clone()
=======
		mov, _ = movec.FromDNVector(typ, nil, data)
	}

	if vec.HasNull() {
		nulls.Add(mov.GetNulls(), vec.NullMask().ToArray()...)
		//mov.GetNulls().Np = vec.NullMask()
>>>>>>> 21b670f4
	}

	return mov
}

func CopyToMoVecs(vecs []Vector) []*movec.Vector {
	movecs := make([]*movec.Vector, len(vecs))
	for i := range movecs {
		movecs[i] = CopyToMoVec(vecs[i])
	}
	return movecs
}

func CopyToMoBatch(bat *Batch) *batch.Batch {
	ret := batch.New(true, bat.Attrs)
	for i := range bat.Vecs {
		ret.Vecs[i] = CopyToMoVec(bat.Vecs[i])
	}
	return ret
}

<<<<<<< HEAD
// Shared Memory
=======
func movecToBytes[T types.FixedSizeT](v *movec.Vector) *Bytes {
	bs := stl.NewFixedTypeBytes[T]()
	if v.Length() == 0 {
		bs.Storage = make([]byte, v.Length()*v.GetType().TypeSize())
	} else {
		bs.Storage = types.EncodeSlice(movec.MustFixedCol[T](v))
	}
	return bs
}

>>>>>>> 21b670f4
func NewNonNullBatchWithSharedMemory(b *batch.Batch) *Batch {
	bat := NewBatch()
	for i, attr := range b.Attrs {
		v := NewVectorWithSharedMemory(b.Vecs[i], false)
		bat.AddVector(attr, v)
	}
	return bat
}

func NewVectorWithSharedMemory(v *movec.Vector, nullable bool) Vector {
<<<<<<< HEAD
	vec := MakeVector(v.Typ, nullable)
	vec.SetDownstreamVector(v)
	return vec
}

// ToBytes
func movecToBytes[T types.FixedSizeT](v *movec.Vector) *Bytes {
	bs := stl.NewFixedTypeBytes[T]()
	if v.Col == nil || len(movec.MustTCols[T](v)) == 0 {
		bs.Storage = make([]byte, v.Length()*v.GetType().TypeSize())
	} else {
		bs.Storage = types.EncodeSlice(movec.MustTCols[T](v))
	}
	return bs
}
func MoVecToBytes(v *movec.Vector) *Bytes {
=======
	vec := MakeVector(*v.GetType(), nullable)
>>>>>>> 21b670f4
	var bs *Bytes

	switch v.GetType().Oid {
	case types.T_bool:
		bs = movecToBytes[bool](v)
	case types.T_int8:
		bs = movecToBytes[int8](v)
	case types.T_int16:
		bs = movecToBytes[int16](v)
	case types.T_int32:
		bs = movecToBytes[int32](v)
	case types.T_int64:
		bs = movecToBytes[int64](v)
	case types.T_uint8:
		bs = movecToBytes[uint8](v)
	case types.T_uint16:
		bs = movecToBytes[uint16](v)
	case types.T_uint32:
		bs = movecToBytes[uint32](v)
	case types.T_uint64:
		bs = movecToBytes[uint64](v)
	case types.T_float32:
		bs = movecToBytes[float32](v)
	case types.T_float64:
		bs = movecToBytes[float64](v)
	case types.T_date:
		bs = movecToBytes[types.Date](v)
	case types.T_time:
		bs = movecToBytes[types.Time](v)
	case types.T_datetime:
		bs = movecToBytes[types.Datetime](v)
	case types.T_timestamp:
		bs = movecToBytes[types.Timestamp](v)
	case types.T_decimal64:
		bs = movecToBytes[types.Decimal64](v)
	case types.T_decimal128:
		bs = movecToBytes[types.Decimal128](v)
	case types.T_uuid:
		bs = movecToBytes[types.Uuid](v)
	case types.T_TS:
		bs = movecToBytes[types.TS](v)
	case types.T_Rowid:
		bs = movecToBytes[types.Rowid](v)
	case types.T_char, types.T_varchar, types.T_json,
		types.T_binary, types.T_varbinary, types.T_blob, types.T_text:
		bs = stl.NewBytesWithTypeSize(-types.VarlenaSize)
		if v.Length() > 0 {
			bs.Header, bs.Storage = movec.MustVarlenaRawData(v)
		}
	default:
		panic(any(moerr.NewInternalErrorNoCtx("%s not supported", v.GetType().String())))
	}
<<<<<<< HEAD
	return bs
=======
	var np *roaring64.Bitmap
	if v.GetNulls().Np != nil {
		np = roaring64.New()
		np.AddMany(v.GetNulls().Np.ToArray())
	}
	vec.ResetWithData(bs, np)
	return vec
>>>>>>> 21b670f4
}

// Split
func SplitBatch(bat *batch.Batch, cnt int) []*batch.Batch {
	if cnt == 1 {
		return []*batch.Batch{bat}
	}
	length := bat.Vecs[0].Length()
	rows := length / cnt
	if length%cnt == 0 {
		bats := make([]*batch.Batch, 0, cnt)
		for i := 0; i < cnt; i++ {
			newBat := batch.New(true, bat.Attrs)
			for j := 0; j < len(bat.Vecs); j++ {
				window := movec.NewVec(*bat.Vecs[j].GetType())
				movec.Window(bat.Vecs[j], i*rows, (i+1)*rows, window)
				newBat.Vecs[j] = window
			}
			bats = append(bats, newBat)
		}
		return bats
	}
	rowArray := make([]int, 0)
	if length/cnt == 0 {
		for i := 0; i < length; i++ {
			rowArray = append(rowArray, 1)
		}
	} else {
		left := length
		for i := 0; i < cnt; i++ {
			if left >= rows && i < cnt-1 {
				rowArray = append(rowArray, rows)
			} else {
				rowArray = append(rowArray, left)
			}
			left -= rows
		}
	}
	start := 0
	bats := make([]*batch.Batch, 0, cnt)
	for _, row := range rowArray {
		newBat := batch.New(true, bat.Attrs)
		for j := 0; j < len(bat.Vecs); j++ {
			window := movec.NewVec(*bat.Vecs[j].GetType())
			movec.Window(bat.Vecs[j], start, start+row, window)
			newBat.Vecs[j] = window
		}
		start += row
		bats = append(bats, newBat)
	}
	return bats
}

func MockVec(typ types.Type, rows int, offset int) *movec.Vector {
	vec := movec.NewVec(typ)
	switch typ.Oid {
	case types.T_bool:
		data := make([]bool, 0)
		for i := 0; i < rows; i++ {
			if i%2 == 0 {
				data = append(data, true)
			} else {
				data = append(data, false)
			}
		}
		_ = movec.AppendFixedList(vec, data, nil, mockMp)
	case types.T_int8:
		data := make([]int8, 0)
		for i := 0; i < rows; i++ {
			data = append(data, int8(i+offset))
		}
		_ = movec.AppendFixedList(vec, data, nil, mockMp)
	case types.T_int16:
		data := make([]int16, 0)
		for i := 0; i < rows; i++ {
			data = append(data, int16(i+offset))
		}
		_ = movec.AppendFixedList(vec, data, nil, mockMp)
	case types.T_int32:
		data := make([]int32, 0)
		for i := 0; i < rows; i++ {
			data = append(data, int32(i+offset))
		}
		_ = movec.AppendFixedList(vec, data, nil, mockMp)
	case types.T_int64:
		data := make([]int64, 0)
		for i := 0; i < rows; i++ {
			data = append(data, int64(i+offset))
		}
		_ = movec.AppendFixedList(vec, data, nil, mockMp)
	case types.T_uint8:
		data := make([]uint8, 0)
		for i := 0; i < rows; i++ {
			data = append(data, uint8(i+offset))
		}
		_ = movec.AppendFixedList(vec, data, nil, mockMp)
	case types.T_uint16:
		data := make([]uint16, 0)
		for i := 0; i < rows; i++ {
			data = append(data, uint16(i+offset))
		}
		_ = movec.AppendFixedList(vec, data, nil, mockMp)
	case types.T_uint32:
		data := make([]uint32, 0)
		for i := 0; i < rows; i++ {
			data = append(data, uint32(i+offset))
		}
		_ = movec.AppendFixedList(vec, data, nil, mockMp)
	case types.T_uint64:
		data := make([]uint64, 0)
		for i := 0; i < rows; i++ {
			data = append(data, uint64(i+offset))
		}
		_ = movec.AppendFixedList(vec, data, nil, mockMp)
	case types.T_float32:
		data := make([]float32, 0)
		for i := 0; i < rows; i++ {
			data = append(data, float32(i+offset))
		}
		_ = movec.AppendFixedList(vec, data, nil, mockMp)
	case types.T_float64:
		data := make([]float64, 0)
		for i := 0; i < rows; i++ {
			data = append(data, float64(i+offset))
		}
		_ = movec.AppendFixedList(vec, data, nil, mockMp)
	case types.T_decimal64:
		data := make([]types.Decimal64, 0)
		for i := 0; i < rows; i++ {
			d, _ := types.InitDecimal64(int64(i+offset), 64, 0)
			data = append(data, d)
		}
		_ = movec.AppendFixedList(vec, data, nil, mockMp)
	case types.T_decimal128:
		data := make([]types.Decimal128, 0)
		for i := 0; i < rows; i++ {
			d, _ := types.InitDecimal128(int64(i+offset), 64, 0)
			data = append(data, d)
		}
		_ = movec.AppendFixedList(vec, data, nil, mockMp)
	case types.T_timestamp:
		data := make([]types.Timestamp, 0)
		for i := 0; i < rows; i++ {
			data = append(data, types.Timestamp(i+offset))
		}
		_ = movec.AppendFixedList(vec, data, nil, mockMp)
	case types.T_date:
		data := make([]types.Date, 0)
		for i := 0; i < rows; i++ {
			data = append(data, types.Date(i+offset))
		}
		_ = movec.AppendFixedList(vec, data, nil, mockMp)
	case types.T_time:
		data := make([]types.Time, 0)
		for i := 0; i < rows; i++ {
			data = append(data, types.Time(i+offset))
		}
		_ = movec.AppendFixedList(vec, data, nil, mockMp)
	case types.T_datetime:
		data := make([]types.Datetime, 0)
		for i := 0; i < rows; i++ {
			data = append(data, types.Datetime(i+offset))
		}
		_ = movec.AppendFixedList(vec, data, nil, mockMp)
	case types.T_char, types.T_varchar, types.T_binary, types.T_varbinary, types.T_blob, types.T_text:
		data := make([][]byte, 0)
		for i := 0; i < rows; i++ {
			data = append(data, []byte(strconv.Itoa(i+offset)))
		}
		_ = movec.AppendBytesList(vec, data, nil, mockMp)
	case types.T_TS:
		data := make([]types.TS, 0)
		for i := 0; i < rows; i++ {
			data = append(data, types.BuildTS(int64(i+1), uint32(i%16)))
		}
		_ = movec.AppendFixedList(vec, data, nil, mockMp)

	case types.T_Rowid:
		data := make([]types.Rowid, 0)
		for i := 0; i < rows; i++ {
			data = append(data, types.BuildRowid(int64(i+1), int64(i%16)))
		}
		_ = movec.AppendFixedList(vec, data, nil, mockMp)

	default:
		panic("not support")
	}
	return vec
}

<<<<<<< HEAD
=======
func GenericUpdateFixedValue[T types.FixedSizeT](vec *movec.Vector, row uint32, v any) {
	_, isNull := v.(types.Null)
	if isNull {
		nulls.Add(vec.GetNulls(), uint64(row))
	} else {
		movec.SetFixedAt(vec, int(row), v.(T))
		if vec.GetNulls().Np != nil && vec.GetNulls().Np.Contains(uint64(row)) {
			vec.GetNulls().Np.Remove(uint64(row))
		}
	}
}

func GenericUpdateBytes(vec *movec.Vector, row uint32, v any) {
	_, isNull := v.(types.Null)
	if isNull {
		nulls.Add(vec.GetNulls(), uint64(row))
	} else {
		movec.SetBytesAt(vec, int(row), v.([]byte), mockMp)
		if vec.GetNulls().Np != nil && vec.GetNulls().Np.Contains(uint64(row)) {
			vec.GetNulls().Np.Remove(uint64(row))
		}
	}
}

>>>>>>> 21b670f4
func AppendFixedValue[T types.FixedSizeT](vec *movec.Vector, v any) {
	_, isNull := v.(types.Null)
	if isNull {
		movec.AppendFixed(vec, 0, true, mockMp)
	} else {
		movec.AppendFixed(vec, v.(T), false, mockMp)
	}
}

func AppendBytes(vec *movec.Vector, v any) {
	_, isNull := v.(types.Null)
	if isNull {
		movec.AppendFixed(vec, 0, true, mockMp)
	} else {
		movec.AppendBytes(vec, v.([]byte), false, mockMp)
	}
}

func AppendValue(vec *movec.Vector, v any) {
	switch vec.GetType().Oid {
	case types.T_bool:
		AppendFixedValue[bool](vec, v)
	case types.T_int8:
		AppendFixedValue[int8](vec, v)
	case types.T_int16:
		AppendFixedValue[int16](vec, v)
	case types.T_int32:
		AppendFixedValue[int32](vec, v)
	case types.T_int64:
		AppendFixedValue[int64](vec, v)
	case types.T_uint8:
		AppendFixedValue[uint8](vec, v)
	case types.T_uint16:
		AppendFixedValue[uint16](vec, v)
	case types.T_uint32:
		AppendFixedValue[uint32](vec, v)
	case types.T_uint64:
		AppendFixedValue[uint64](vec, v)
	case types.T_decimal64:
		AppendFixedValue[types.Decimal64](vec, v)
	case types.T_decimal128:
		AppendFixedValue[types.Decimal128](vec, v)
	case types.T_float32:
		AppendFixedValue[float32](vec, v)
	case types.T_float64:
		AppendFixedValue[float64](vec, v)
	case types.T_date:
		AppendFixedValue[types.Date](vec, v)
	case types.T_time:
		AppendFixedValue[types.Time](vec, v)
	case types.T_timestamp:
		AppendFixedValue[types.Timestamp](vec, v)
	case types.T_datetime:
		AppendFixedValue[types.Datetime](vec, v)
	case types.T_uuid:
		AppendFixedValue[types.Uuid](vec, v)
	case types.T_TS:
		AppendFixedValue[types.TS](vec, v)
	case types.T_Rowid:
		AppendFixedValue[types.Rowid](vec, v)
	case types.T_char, types.T_varchar, types.T_json,
		types.T_binary, types.T_varbinary, types.T_blob, types.T_text:
		AppendBytes(vec, v)
	default:
		panic(any("not expected"))
	}
}

// Get
func GetValue(col *movec.Vector, row uint32) any {
<<<<<<< HEAD
	if col.Nsp != nil && col.Nsp.Np != nil && col.Nsp.Np.Contains(uint64(row)) {
		return types.Null{}
	}
	return GetNonNullValue(col, row)
}

func GetNonNullValue(col *movec.Vector, row uint32) any {
	switch col.Typ.Oid {
=======
	if col.GetNulls().Np != nil && col.GetNulls().Np.Contains(uint64(row)) {
		return types.Null{}
	}
	switch col.GetType().Oid {
>>>>>>> 21b670f4
	case types.T_bool:
		return movec.GetFixedAt[bool](col, int(row))
	case types.T_int8:
		return movec.GetFixedAt[int8](col, int(row))
	case types.T_int16:
		return movec.GetFixedAt[int16](col, int(row))
	case types.T_int32:
		return movec.GetFixedAt[int32](col, int(row))
	case types.T_int64:
		return movec.GetFixedAt[int64](col, int(row))
	case types.T_uint8:
		return movec.GetFixedAt[uint8](col, int(row))
	case types.T_uint16:
		return movec.GetFixedAt[uint16](col, int(row))
	case types.T_uint32:
		return movec.GetFixedAt[uint32](col, int(row))
	case types.T_uint64:
		return movec.GetFixedAt[uint64](col, int(row))
	case types.T_decimal64:
		return movec.GetFixedAt[types.Decimal64](col, int(row))
	case types.T_decimal128:
		return movec.GetFixedAt[types.Decimal128](col, int(row))
	case types.T_uuid:
		return movec.GetFixedAt[types.Uuid](col, int(row))
	case types.T_float32:
		return movec.GetFixedAt[float32](col, int(row))
	case types.T_float64:
		return movec.GetFixedAt[float64](col, int(row))
	case types.T_date:
		return movec.GetFixedAt[types.Date](col, int(row))
	case types.T_time:
		return movec.GetFixedAt[types.Time](col, int(row))
	case types.T_datetime:
		return movec.GetFixedAt[types.Datetime](col, int(row))
	case types.T_timestamp:
		return movec.GetFixedAt[types.Timestamp](col, int(row))
	case types.T_TS:
		return movec.GetFixedAt[types.TS](col, int(row))
	case types.T_Rowid:
		return movec.GetFixedAt[types.Rowid](col, int(row))
	case types.T_char, types.T_varchar, types.T_binary, types.T_varbinary, types.T_json, types.T_blob, types.T_text:
		return col.GetBytesAt(int(row))
	default:
		//return vector.ErrVecTypeNotSupport
		panic(any("No Support"))
	}
}

// Update
func GenericUpdateFixedValue[T types.FixedSizeT](vec *movec.Vector, row uint32, v any) {
	_, isNull := v.(types.Null)
	if isNull {
		cnNulls.Add(vec.Nsp, uint64(row))
	} else {
		movec.SetTAt(vec, int(row), v.(T))
		if vec.Nsp.Np != nil && vec.Nsp.Np.Contains(uint64(row)) {
			vec.Nsp.Np.Remove(uint64(row))
		}
	}
}

var mockMp = common.DefaultAllocator

func GenericUpdateBytes(vec *movec.Vector, row uint32, v any) {
	_, isNull := v.(types.Null)
	if isNull {
		cnNulls.Add(vec.Nsp, uint64(row))
	} else {
		movec.SetBytesAt(vec, int(row), v.([]byte), mockMp)
		if vec.Nsp.Np != nil && vec.Nsp.Np.Contains(uint64(row)) {
			vec.Nsp.Np.Remove(uint64(row))
		}
	}
}

func UpdateValue(col *movec.Vector, row uint32, val any) {
	switch col.GetType().Oid {
	case types.T_bool:
		GenericUpdateFixedValue[bool](col, row, val)
	case types.T_int8:
		GenericUpdateFixedValue[int8](col, row, val)
	case types.T_int16:
		GenericUpdateFixedValue[int16](col, row, val)
	case types.T_int32:
		GenericUpdateFixedValue[int32](col, row, val)
	case types.T_int64:
		GenericUpdateFixedValue[int64](col, row, val)
	case types.T_uint8:
		GenericUpdateFixedValue[uint8](col, row, val)
	case types.T_uint16:
		GenericUpdateFixedValue[uint16](col, row, val)
	case types.T_uint32:
		GenericUpdateFixedValue[uint32](col, row, val)
	case types.T_uint64:
		GenericUpdateFixedValue[uint64](col, row, val)
	case types.T_decimal64:
		GenericUpdateFixedValue[types.Decimal64](col, row, val)
	case types.T_decimal128:
		GenericUpdateFixedValue[types.Decimal128](col, row, val)
	case types.T_float32:
		GenericUpdateFixedValue[float32](col, row, val)
	case types.T_float64:
		GenericUpdateFixedValue[float64](col, row, val)
	case types.T_date:
		GenericUpdateFixedValue[types.Date](col, row, val)
	case types.T_time:
		GenericUpdateFixedValue[types.Time](col, row, val)
	case types.T_datetime:
		GenericUpdateFixedValue[types.Datetime](col, row, val)
	case types.T_timestamp:
		GenericUpdateFixedValue[types.Timestamp](col, row, val)
	case types.T_uuid:
		GenericUpdateFixedValue[types.Uuid](col, row, val)
	case types.T_TS:
		GenericUpdateFixedValue[types.TS](col, row, val)
	case types.T_Rowid:
		GenericUpdateFixedValue[types.Rowid](col, row, val)

	case types.T_varchar, types.T_char, types.T_json,
		types.T_binary, types.T_varbinary, types.T_blob, types.T_text:
		GenericUpdateBytes(col, row, val)
	default:
		panic(moerr.NewInternalErrorNoCtx("%v not supported", col.GetType()))
	}
<<<<<<< HEAD
=======
}

func ForEachValue(col *movec.Vector, reversed bool, op func(v any, row uint32) error) (err error) {
	if reversed {
		for i := col.Length() - 1; i >= 0; i-- {
			v := GetValue(col, uint32(i))
			if err = op(v, uint32(i)); err != nil {
				return
			}
		}
		return
	}
	for i := 0; i < col.Length(); i++ {
		v := GetValue(col, uint32(i))
		if err = op(v, uint32(i)); err != nil {
			return
		}
	}
	return
}

/*func ApplyDeleteToVector(vec *movec.Vector, deletes *roaring.Bitmap) *movec.Vector {
	if deletes == nil || deletes.IsEmpty() {
		return vec
	}
	deletesIterator := deletes.Iterator()

	np := bitmap.New(0)
	var nspIterator bitmap.Iterator
	if vec.GetNulls() != nil && vec.GetNulls().Np != nil {
		nspIterator = vec.GetNulls().Np.Iterator()
	}
	deleted := 0
	vec.Col = compute.InplaceDeleteRows(vec.Col, deletesIterator)
	deletesIterator = deletes.Iterator()
	for deletesIterator.HasNext() {
		row := deletesIterator.Next()
		if nspIterator != nil {
			var n uint64
			if nspIterator.HasNext() {
				for nspIterator.HasNext() {
					n = nspIterator.PeekNext()
					if uint32(n) < row {
						nspIterator.Next()
					} else {
						if uint32(n) == row {
							nspIterator.Next()
						}
						break
					}
					np.Add(n - uint64(deleted))
				}
			}
		}
		deleted++
	}
	if nspIterator != nil {
		for nspIterator.HasNext() {
			n := nspIterator.Next()
			np.Add(n - uint64(deleted))
		}
	}
	vec.GetNulls().Np = np
	return vec
}*/

func ApplyUpdateToVector(vec *movec.Vector, mask *roaring.Bitmap, vals map[uint32]any) *movec.Vector {
	if mask == nil || mask.IsEmpty() {
		return vec
	}
	iterator := mask.Iterator()
	for iterator.HasNext() {
		row := iterator.Next()
		UpdateValue(vec, row, vals[row])
	}
	return vec
}

func CopyToProtoBatch(bat *Batch) (*api.Batch, error) {
	rbat := new(api.Batch)
	rbat.Attrs = bat.Attrs
	for _, vec := range bat.Vecs {
		apiVec, err := CopyToProtoVector(vec)
		if err != nil {
			return nil, err
		}
		rbat.Vecs = append(rbat.Vecs, apiVec)
	}
	return rbat, nil
}

func CopyToProtoVector(vec Vector) (*api.Vector, error) {
	vecNsp := new(nulls.Nulls)
	if vec.HasNull() {
		nulls.Add(vecNsp, vec.NullMask().ToArray()...)
	}
	nsp, err := vecNsp.Show()
	if err != nil {
		return nil, err
	}
	bs := vec.Bytes()
	data := make([]byte, bs.StorageSize())
	copy(data, bs.StorageBuf())
	area := make([]byte, bs.HeaderSize())
	copy(area, bs.HeaderBuf())
	return &api.Vector{
		Nsp:      nsp,
		Nullable: true,
		Area:     area,
		Data:     data,
		IsConst:  false,
		Len:      uint32(vec.Length()),
		Type:     movec.TypeToProtoType(vec.GetType()),
	}, nil
>>>>>>> 21b670f4
}<|MERGE_RESOLUTION|>--- conflicted
+++ resolved
@@ -16,18 +16,6 @@
 
 import (
 	"bytes"
-<<<<<<< HEAD
-	"github.com/matrixorigin/matrixone/pkg/common/moerr"
-	"github.com/matrixorigin/matrixone/pkg/common/mpool"
-	"github.com/matrixorigin/matrixone/pkg/container/batch"
-	cnNulls "github.com/matrixorigin/matrixone/pkg/container/nulls"
-	"github.com/matrixorigin/matrixone/pkg/vm/engine/tae/common"
-	"github.com/matrixorigin/matrixone/pkg/vm/engine/tae/stl"
-	"strconv"
-
-	"github.com/matrixorigin/matrixone/pkg/container/types"
-	movec "github.com/matrixorigin/matrixone/pkg/container/vector"
-=======
 	"strconv"
 
 	"github.com/RoaringBitmap/roaring"
@@ -41,8 +29,15 @@
 	"github.com/matrixorigin/matrixone/pkg/pb/api"
 	"github.com/matrixorigin/matrixone/pkg/vm/engine/tae/common"
 	"github.com/matrixorigin/matrixone/pkg/vm/engine/tae/stl"
->>>>>>> 21b670f4
 )
+
+func ApplyUpdates(vec Vector, mask *roaring.Bitmap, vals map[uint32]any) {
+	it := mask.Iterator()
+	for it.HasNext() {
+		row := it.Next()
+		vec.Update(int(row), vals[row])
+	}
+}
 
 func FillBufferWithBytes(bs *Bytes, buffer *bytes.Buffer) *Bytes {
 	buffer.Reset()
@@ -70,8 +65,8 @@
 	}
 	cloned = MakeVector(src.GetType(), src.Nullable(), opts)
 	bs := src.Bytes()
-	var nulls *cnNulls.Nulls
-	if src.Nullable() {
+	var nulls *roaring64.Bitmap
+	if src.HasNull() {
 		nulls = src.NullMask().Clone()
 	}
 	nbs := FillBufferWithBytes(bs, buffer)
@@ -79,19 +74,6 @@
 	return
 }
 
-<<<<<<< HEAD
-// No copy
-func UnmarshalToMoVecs(vecs []Vector) []*movec.Vector {
-	movecs := make([]*movec.Vector, len(vecs))
-	for i := range movecs {
-		movecs[i] = UnmarshalToMoVec(vecs[i])
-	}
-	return movecs
-}
-
-func UnmarshalToMoVec(vec Vector) (mov *movec.Vector) {
-	return vec.GetDownstreamVector()
-=======
 func UnmarshalToMoVec(vec Vector) *movec.Vector {
 	bs := vec.Bytes()
 
@@ -102,13 +84,9 @@
 	//mov.SetOriginal(true)
 
 	return mov
->>>>>>> 21b670f4
-}
-
-// Deep copy
+}
 
 func CopyToMoVec(vec Vector) (mov *movec.Vector) {
-	//TODO: Improve the Copy part here
 	bs := vec.Bytes()
 	typ := vec.GetType()
 
@@ -139,25 +117,27 @@
 		if len(data) > 0 {
 			copy(data, bs.Storage)
 		}
-<<<<<<< HEAD
-		mov = movec.NewOriginalWithData(vec.GetType(), data, new(cnNulls.Nulls))
-	}
-
-	if vec.HasNull() {
-		mov.Nsp = vec.NullMask().Clone()
-=======
 		mov, _ = movec.FromDNVector(typ, nil, data)
 	}
 
 	if vec.HasNull() {
 		nulls.Add(mov.GetNulls(), vec.NullMask().ToArray()...)
 		//mov.GetNulls().Np = vec.NullMask()
->>>>>>> 21b670f4
 	}
 
 	return mov
 }
 
+// No copy
+func UnmarshalToMoVecs(vecs []Vector) []*movec.Vector {
+	movecs := make([]*movec.Vector, len(vecs))
+	for i := range movecs {
+		movecs[i] = UnmarshalToMoVec(vecs[i])
+	}
+	return movecs
+}
+
+// Deep copy
 func CopyToMoVecs(vecs []Vector) []*movec.Vector {
 	movecs := make([]*movec.Vector, len(vecs))
 	for i := range movecs {
@@ -174,9 +154,6 @@
 	return ret
 }
 
-<<<<<<< HEAD
-// Shared Memory
-=======
 func movecToBytes[T types.FixedSizeT](v *movec.Vector) *Bytes {
 	bs := stl.NewFixedTypeBytes[T]()
 	if v.Length() == 0 {
@@ -187,7 +164,6 @@
 	return bs
 }
 
->>>>>>> 21b670f4
 func NewNonNullBatchWithSharedMemory(b *batch.Batch) *Batch {
 	bat := NewBatch()
 	for i, attr := range b.Attrs {
@@ -198,26 +174,7 @@
 }
 
 func NewVectorWithSharedMemory(v *movec.Vector, nullable bool) Vector {
-<<<<<<< HEAD
-	vec := MakeVector(v.Typ, nullable)
-	vec.SetDownstreamVector(v)
-	return vec
-}
-
-// ToBytes
-func movecToBytes[T types.FixedSizeT](v *movec.Vector) *Bytes {
-	bs := stl.NewFixedTypeBytes[T]()
-	if v.Col == nil || len(movec.MustTCols[T](v)) == 0 {
-		bs.Storage = make([]byte, v.Length()*v.GetType().TypeSize())
-	} else {
-		bs.Storage = types.EncodeSlice(movec.MustTCols[T](v))
-	}
-	return bs
-}
-func MoVecToBytes(v *movec.Vector) *Bytes {
-=======
 	vec := MakeVector(*v.GetType(), nullable)
->>>>>>> 21b670f4
 	var bs *Bytes
 
 	switch v.GetType().Oid {
@@ -270,9 +227,6 @@
 	default:
 		panic(any(moerr.NewInternalErrorNoCtx("%s not supported", v.GetType().String())))
 	}
-<<<<<<< HEAD
-	return bs
-=======
 	var np *roaring64.Bitmap
 	if v.GetNulls().Np != nil {
 		np = roaring64.New()
@@ -280,10 +234,8 @@
 	}
 	vec.ResetWithData(bs, np)
 	return vec
->>>>>>> 21b670f4
-}
-
-// Split
+}
+
 func SplitBatch(bat *batch.Batch, cnt int) []*batch.Batch {
 	if cnt == 1 {
 		return []*batch.Batch{bat}
@@ -334,6 +286,8 @@
 	return bats
 }
 
+var mockMp = common.DefaultAllocator
+
 func MockVec(typ types.Type, rows int, offset int) *movec.Vector {
 	vec := movec.NewVec(typ)
 	switch typ.Oid {
@@ -471,8 +425,6 @@
 	return vec
 }
 
-<<<<<<< HEAD
-=======
 func GenericUpdateFixedValue[T types.FixedSizeT](vec *movec.Vector, row uint32, v any) {
 	_, isNull := v.(types.Null)
 	if isNull {
@@ -497,7 +449,6 @@
 	}
 }
 
->>>>>>> 21b670f4
 func AppendFixedValue[T types.FixedSizeT](vec *movec.Vector, v any) {
 	_, isNull := v.(types.Null)
 	if isNull {
@@ -566,23 +517,11 @@
 	}
 }
 
-// Get
 func GetValue(col *movec.Vector, row uint32) any {
-<<<<<<< HEAD
-	if col.Nsp != nil && col.Nsp.Np != nil && col.Nsp.Np.Contains(uint64(row)) {
-		return types.Null{}
-	}
-	return GetNonNullValue(col, row)
-}
-
-func GetNonNullValue(col *movec.Vector, row uint32) any {
-	switch col.Typ.Oid {
-=======
 	if col.GetNulls().Np != nil && col.GetNulls().Np.Contains(uint64(row)) {
 		return types.Null{}
 	}
 	switch col.GetType().Oid {
->>>>>>> 21b670f4
 	case types.T_bool:
 		return movec.GetFixedAt[bool](col, int(row))
 	case types.T_int8:
@@ -631,33 +570,6 @@
 	}
 }
 
-// Update
-func GenericUpdateFixedValue[T types.FixedSizeT](vec *movec.Vector, row uint32, v any) {
-	_, isNull := v.(types.Null)
-	if isNull {
-		cnNulls.Add(vec.Nsp, uint64(row))
-	} else {
-		movec.SetTAt(vec, int(row), v.(T))
-		if vec.Nsp.Np != nil && vec.Nsp.Np.Contains(uint64(row)) {
-			vec.Nsp.Np.Remove(uint64(row))
-		}
-	}
-}
-
-var mockMp = common.DefaultAllocator
-
-func GenericUpdateBytes(vec *movec.Vector, row uint32, v any) {
-	_, isNull := v.(types.Null)
-	if isNull {
-		cnNulls.Add(vec.Nsp, uint64(row))
-	} else {
-		movec.SetBytesAt(vec, int(row), v.([]byte), mockMp)
-		if vec.Nsp.Np != nil && vec.Nsp.Np.Contains(uint64(row)) {
-			vec.Nsp.Np.Remove(uint64(row))
-		}
-	}
-}
-
 func UpdateValue(col *movec.Vector, row uint32, val any) {
 	switch col.GetType().Oid {
 	case types.T_bool:
@@ -707,8 +619,6 @@
 	default:
 		panic(moerr.NewInternalErrorNoCtx("%v not supported", col.GetType()))
 	}
-<<<<<<< HEAD
-=======
 }
 
 func ForEachValue(col *movec.Vector, reversed bool, op func(v any, row uint32) error) (err error) {
@@ -823,5 +733,4 @@
 		Len:      uint32(vec.Length()),
 		Type:     movec.TypeToProtoType(vec.GetType()),
 	}, nil
->>>>>>> 21b670f4
 }