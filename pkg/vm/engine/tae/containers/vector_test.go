// Copyright 2022 Matrix Origin
//
// Licensed under the Apache License, Version 2.0 (the "License");
// you may not use this file except in compliance with the License.
// You may obtain a copy of the License at
//
// http://www.apache.org/licenses/LICENSE-2.0
//
// Unless required by applicable law or agreed to in writing, software
// distributed under the License is distributed on an "AS IS" BASIS,
// WITHOUT WARRANTIES OR CONDITIONS OF ANY KIND, either express or implied.
// See the License for the specific language governing permissions and
// limitations under the License.

package containers

import (
	"bytes"
	"testing"
	"time"

	"github.com/RoaringBitmap/roaring"
	"github.com/matrixorigin/matrixone/pkg/common/mpool"
	"github.com/matrixorigin/matrixone/pkg/container/types"
	"github.com/matrixorigin/matrixone/pkg/vm/engine/tae/testutils"
	"github.com/stretchr/testify/assert"
)

func withAllocator(opt Options) Options {
	opt.Allocator = mpool.MustNewZero()
	return opt
}

func TestVectorShallowForeach(t *testing.T) {
	defer testutils.AfterTest(t)()
	opt := withAllocator(Options{})
	for _, typ := range []types.Type{types.T_int32.ToType(), types.T_char.ToType()} {
		vec := MakeVector(typ, true, opt)
		for i := 0; i < 10; i++ {
			if i%2 == 0 {
				vec.Append(types.Null{})
			} else {
				switch typ.Oid {
				case types.T_int32:
					vec.Append(int32(i))
				case types.T_char:
					vec.Append([]byte("test null"))
				}
			}
		}
		vec.ForeachWindowShallow(0, 10, func(v any, isNull bool, row int) error {
			if row%2 == 0 {
				assert.True(t, isNull)
			}
			return nil
		}, nil)

		vec.ForeachShallow(func(v any, isNull bool, row int) error {
			if row%2 == 0 {
				assert.True(t, isNull)
			}
			return nil
		}, nil)
<<<<<<< HEAD
=======

		vec.GetView().ForeachShallow(func(v any, isNull bool, row int) error {
			if row%2 == 0 {
				assert.True(t, isNull)
			}
			return nil
		}, nil)
>>>>>>> 0b1c9988
	}
}

func TestVector1(t *testing.T) {
	defer testutils.AfterTest(t)()
	opt := withAllocator(Options{})
	vec := MakeVector(types.T_int32.ToType(), false, opt)
	vec.Append(int32(12))
	vec.Append(int32(32))
	assert.False(t, vec.Nullable())
	vec.AppendMany(int32(1), int32(100))
	assert.Equal(t, 4, vec.Length())
	assert.Equal(t, int32(12), vec.Get(0).(int32))
	assert.Equal(t, int32(32), vec.Get(1).(int32))
	assert.Equal(t, int32(1), vec.Get(2).(int32))
	assert.Equal(t, int32(100), vec.Get(3).(int32))
	vec2 := NewVector[int32](types.T_int32.ToType(), false)
	vec2.Extend(vec)
	assert.Equal(t, 4, vec2.Length())
	assert.Equal(t, int32(12), vec2.Get(0).(int32))
	assert.Equal(t, int32(32), vec2.Get(1).(int32))
	assert.Equal(t, int32(1), vec2.Get(2).(int32))
	assert.Equal(t, int32(100), vec2.Get(3).(int32))
	vec.Close()
	vec2.Close()
	// XXX MPOOL
	// alloc := vec.GetAllocator()
	// assert.Equal(t, 0, alloc.CurrNB())
}

func TestVector2(t *testing.T) {
	defer testutils.AfterTest(t)()
	opt := withAllocator(Options{})
	vec := MakeVector(types.T_int64.ToType(), true, opt)
	t.Log(vec.String())
	assert.True(t, vec.Nullable())
	now := time.Now()
	for i := 10; i > 0; i-- {
		vec.Append(int64(i))
	}
	t.Log(time.Since(now))
	assert.Equal(t, 10, vec.Length())
	assert.False(t, vec.HasNull())
	vec.Append(types.Null{})
	assert.Equal(t, 11, vec.Length())
	assert.True(t, vec.HasNull())
	assert.True(t, vec.IsNull(10))

	vec.Update(2, types.Null{})
	assert.Equal(t, 11, vec.Length())
	assert.True(t, vec.HasNull())
	assert.True(t, vec.IsNull(10))
	assert.True(t, vec.IsNull(2))

	vec.Update(2, int64(22))
	assert.True(t, vec.HasNull())
	assert.True(t, vec.IsNull(10))
	assert.False(t, vec.IsNull(2))
	assert.Equal(t, any(int64(22)), vec.Get(2))

	vec.Update(10, int64(100))
	assert.False(t, vec.HasNull())
	assert.False(t, vec.IsNull(10))
	assert.False(t, vec.IsNull(2))
	assert.Equal(t, any(int64(22)), vec.Get(2))
	assert.Equal(t, any(int64(100)), vec.Get(10))

	t.Log(vec.String())

	vec.Close()
	assert.Zero(t, opt.Allocator.CurrNB())

	// vec2 := compute.MockVec(vec.GetType(), 0, 0)
	// now = time.Now()
	// for i := 1000000; i > 0; i-- {
	// 	compute.AppendValue(vec2, int64(i))
	// }
	// t.Log(time.Since(now))

	// vec3 := container.NewVector[int64](opt)
	// now = time.Now()
	// for i := 1000000; i > 0; i-- {
	// 	vec3.Append(int64(i))
	// }
	// t.Log(time.Since(now))
}

func TestVector3(t *testing.T) {
	defer testutils.AfterTest(t)()
	opts := withAllocator(Options{})
	vec1 := MakeVector(types.T_int32.ToType(), false, opts)
	for i := 0; i < 100; i++ {
		vec1.Append(int32(i))
	}

	w := new(bytes.Buffer)
	_, err := vec1.WriteTo(w)
	assert.NoError(t, err)

	r := bytes.NewBuffer(w.Bytes())

	vec2 := MakeVector(types.T_int32.ToType(), false, opts)
	_, err = vec2.ReadFrom(r)
	assert.NoError(t, err)

	assert.True(t, vec1.Equals(vec2))

	// t.Log(vec1.String())
	// t.Log(vec2.String())
	vec1.Close()
	vec2.Close()
	assert.Zero(t, opts.Allocator.CurrNB())
}

func TestVector5(t *testing.T) {
	defer testutils.AfterTest(t)()
	vecTypes := types.MockColTypes(17)
	sels := roaring.BitmapOf(2, 6)
	for _, vecType := range vecTypes {
		vec := MockVector(vecType, 10, false, true, nil)
		rows := make([]int, 0)
		op := func(v any, _ bool, row int) (err error) {
			rows = append(rows, row)
			assert.Equal(t, vec.Get(row), v)
			return
		}
		_ = vec.Foreach(op, nil)
		assert.Equal(t, 10, len(rows))
		for i, e := range rows {
			assert.Equal(t, i, e)
		}

		rows = rows[:0]
		_ = vec.Foreach(op, sels)
		assert.Equal(t, 2, len(rows))
		assert.Equal(t, 2, rows[0])
		assert.Equal(t, 6, rows[1])

		rows = rows[:0]
		_ = vec.ForeachWindow(2, 6, op, nil)
		assert.Equal(t, []int{2, 3, 4, 5, 6, 7}, rows)
		rows = rows[:0]
		_ = vec.ForeachWindow(2, 6, op, sels)
		assert.Equal(t, []int{2, 6}, rows)
		rows = rows[:0]
		_ = vec.ForeachWindow(3, 6, op, sels)
		assert.Equal(t, []int{6}, rows)
		rows = rows[:0]
		_ = vec.ForeachWindow(3, 3, op, sels)
		assert.Equal(t, []int{}, rows)

		vec.Close()
	}
}

func TestVector6(t *testing.T) {
	defer testutils.AfterTest(t)()
	vecTypes := types.MockColTypes(17)
	sels := roaring.BitmapOf(2, 6)
	f := func(vecType types.Type, nullable bool) {
		vec := MockVector(vecType, 10, false, nullable, nil)
		if nullable {
			vec.Update(4, types.Null{})
		}
		bias := 0
		win := vec.Window(bias, 8)
		assert.Equal(t, 8, win.Length())
		rows := make([]int, 0)
		op := func(v any, _ bool, row int) (err error) {
			rows = append(rows, row)
			assert.Equal(t, vec.Get(row+bias), v)
			return
		}
		_ = win.Foreach(op, nil)
		assert.Equal(t, 8, len(rows))
		assert.Equal(t, []int{0, 1, 2, 3, 4, 5, 6, 7}, rows)
		rows = rows[:0]
		_ = win.ForeachWindow(2, 3, op, nil)
		assert.Equal(t, 3, len(rows))
		assert.Equal(t, []int{2, 3, 4}, rows)

		rows = rows[:0]
		_ = win.Foreach(op, sels)
		assert.Equal(t, 2, len(rows))
		assert.Equal(t, 2, rows[0])
		assert.Equal(t, 6, rows[1])

		rows = rows[:0]
		_ = win.ForeachWindow(2, 6, op, sels)
		assert.Equal(t, []int{2, 6}, rows)
		rows = rows[:0]
		_ = win.ForeachWindow(3, 4, op, sels)
		assert.Equal(t, []int{6}, rows)
		rows = rows[:0]
		_ = win.ForeachWindow(3, 3, op, sels)
		assert.Equal(t, []int{}, rows)

		bias = 1
		win = vec.Window(bias, 8)

		op2 := func(v any, _ bool, row int) (err error) {
			rows = append(rows, row)
			// t.Logf("row=%d,v=%v", row, v)
			// t.Logf("row=%d, winv=%v", row, win.Get(row))
			// t.Logf("row+bias=%d, rawv=%v", row+bias, vec.Get(row+bias))
			assert.Equal(t, vec.Get(row+bias), v)
			assert.Equal(t, win.Get(row), v)
			return
		}
		rows = rows[:0]
		_ = win.Foreach(op2, nil)
		assert.Equal(t, 8, len(rows))
		assert.Equal(t, []int{0, 1, 2, 3, 4, 5, 6, 7}, rows)
		rows = rows[:0]
		_ = win.ForeachWindow(2, 3, op, nil)
		assert.Equal(t, 3, len(rows))
		assert.Equal(t, []int{2, 3, 4}, rows)
		rows = rows[:0]
		_ = win.Foreach(op, sels)
		assert.Equal(t, 2, len(rows))
		assert.Equal(t, 2, rows[0])
		assert.Equal(t, 6, rows[1])

		rows = rows[:0]
		_ = win.ForeachWindow(2, 6, op, sels)
		assert.Equal(t, []int{2, 6}, rows)
		rows = rows[:0]
		_ = win.ForeachWindow(3, 4, op, sels)
		assert.Equal(t, []int{6}, rows)
		rows = rows[:0]
		_ = win.ForeachWindow(3, 3, op, sels)
		assert.Equal(t, []int{}, rows)

		vec.Close()
	}
	for _, vecType := range vecTypes {
		f(vecType, false)
		f(vecType, true)
	}
}

func TestVector7(t *testing.T) {
	defer testutils.AfterTest(t)()
	vecTypes := types.MockColTypes(17)
	testF := func(typ types.Type, nullable bool) {
		vec := MockVector(typ, 10, false, nullable, nil)
		if nullable {
			vec.Append(types.Null{})
		}
		vec2 := MockVector(typ, 10, false, nullable, nil)
		vec3 := MakeVector(typ, nullable)
		vec3.Extend(vec)
		assert.Equal(t, vec.Length(), vec3.Length())
		vec3.Extend(vec2)
		assert.Equal(t, vec.Length()+vec2.Length(), vec3.Length())
		for i := 0; i < vec3.Length(); i++ {
			if i >= vec.Length() {
				assert.Equal(t, vec2.Get(i-vec.Length()), vec3.Get(i))
			} else {
				assert.Equal(t, vec.Get(i), vec3.Get(i))
			}
		}

		vec4 := MakeVector(typ, nullable)
		cnt := 5
		if nullable {
			cnt = 6
		}
		vec4.ExtendWithOffset(vec, 5, cnt)
		assert.Equal(t, cnt, vec4.Length())
		// t.Log(vec4.String())
		// t.Log(vec.String())
		for i := 0; i < cnt; i++ {
			assert.Equal(t, vec.Get(i+5), vec4.Get(i))
		}

		vec.Close()
		vec2.Close()
		vec3.Close()
	}
	for _, typ := range vecTypes {
		testF(typ, true)
		testF(typ, false)
	}
}

func TestVector8(t *testing.T) {
	defer testutils.AfterTest(t)()
	vec := MakeVector(types.T_int32.ToType(), true)
	defer vec.Close()
	vec.Append(int32(0))
	vec.Append(int32(1))
	vec.Append(int32(2))
	vec.Append(types.Null{})
	vec.Append(int32(4))
	vec.Append(int32(5))
	assert.True(t, types.IsNull(vec.Get(3)))
	vec.Delete(1)
	assert.True(t, types.IsNull(vec.Get(2)))
	vec.Delete(3)
	assert.True(t, types.IsNull(vec.Get(2)))
	vec.Update(1, types.Null{})
	assert.True(t, types.IsNull(vec.Get(1)))
	assert.True(t, types.IsNull(vec.Get(2)))
	vec.Append(types.Null{})
	assert.True(t, types.IsNull(vec.Get(1)))
	assert.True(t, types.IsNull(vec.Get(2)))
	assert.True(t, types.IsNull(vec.Get(4)))
	vec.Compact(roaring.BitmapOf(0, 2))
	assert.Equal(t, 3, vec.Length())
	assert.True(t, types.IsNull(vec.Get(0)))
	assert.True(t, types.IsNull(vec.Get(2)))
	t.Log(vec.String())
}

func TestVector9(t *testing.T) {
	defer testutils.AfterTest(t)()
	opts := withAllocator(Options{})
	vec := MakeVector(types.T_varchar.ToType(), true, opts)
	vec.Append([]byte("h1"))
	vec.Append([]byte("h22"))
	vec.Append([]byte("h333"))
	vec.Append(types.Null{})
	vec.Append([]byte("h4444"))

	cloned := vec.CloneWindow(2, 2)
	assert.Equal(t, 2, cloned.Length())
	assert.Equal(t, vec.Get(2), cloned.Get(0))
	assert.Equal(t, vec.Get(3), cloned.Get(1))
	cloned.Close()
	vec.Close()
	assert.Zero(t, opts.Allocator.CurrNB())
}

func TestCompact(t *testing.T) {
	defer testutils.AfterTest(t)()
	opts := withAllocator(Options{})
	vec := MakeVector(types.T_varchar.ToType(), true, opts)

	vec.Append(types.Null{})
	t.Log(vec.String())
	deletes := roaring.BitmapOf(0)
	//{null}
	vec.Compact(deletes)
	//{}
	assert.Equal(t, 0, vec.Length())

	vec.Append(types.Null{})
	vec.Append(types.Null{})
	vec.Append(types.Null{})
	deletes = roaring.BitmapOf(0, 1)
	//{n,n,n}
	vec.Compact(deletes)
	//{n}
	assert.Equal(t, 1, vec.Length())
	assert.True(t, types.IsNull(vec.Get(0)))

	vec.Append([]byte("var"))
	vec.Append(types.Null{})
	vec.Append([]byte("var"))
	vec.Append(types.Null{})
	//{null,var,null,var,null}
	deletes = roaring.BitmapOf(1, 3)
	vec.Compact(deletes)
	//{null,null,null}
	assert.Equal(t, 3, vec.Length())
	assert.True(t, types.IsNull(vec.Get(0)))
	assert.True(t, types.IsNull(vec.Get(1)))
	assert.True(t, types.IsNull(vec.Get(2)))
	vec.Close()
}

func BenchmarkVectorExtend(t *testing.B) {
	vec1 := MockVector(types.T_int32.ToType(), 0, true, false, nil)
	vec2 := MockVector(types.T_int32.ToType(), 1, true, false, nil)
	defer vec1.Close()
	defer vec2.Close()

	t.ResetTimer()
	for i := 0; i < t.N; i++ {
		vec1.Extend(vec2)
	}
}<|MERGE_RESOLUTION|>--- conflicted
+++ resolved
@@ -21,8 +21,10 @@
 
 	"github.com/RoaringBitmap/roaring"
 	"github.com/matrixorigin/matrixone/pkg/common/mpool"
+	"github.com/matrixorigin/matrixone/pkg/compress"
 	"github.com/matrixorigin/matrixone/pkg/container/types"
 	"github.com/matrixorigin/matrixone/pkg/vm/engine/tae/testutils"
+	"github.com/pierrec/lz4/v4"
 	"github.com/stretchr/testify/assert"
 )
 
@@ -30,6 +32,22 @@
 	opt.Allocator = mpool.MustNewZero()
 	return opt
 }
+
+// func checkFullyEqualVector(t *testing.T, v1, v2 Vector) {
+// 	checkEqualVector(t, v1, v2)
+// 	assert.Equal(t, v1.Capacity(), v2.Capacity())
+// 	assert.Equal(t, v1.Allocated(), v2.Allocated())
+// }
+
+// func checkEqualVector(t *testing.T, v1, v2 Vector) {
+// 	assert.Equal(t, v1.GetType(), v2.GetType())
+// 	assert.Equal(t, v1.Length(), v2.Length())
+// 	assert.Equal(t, v1.HasNull(), v2.HasNull())
+// 	assert.Equal(t, v1.Nullable(), v2.Nullable())
+// 	for i := 0; i < v1.Length(); i++ {
+// 		assert.Equal(t, v1.Get(i), v2.Get(i))
+// 	}
+// }
 
 func TestVectorShallowForeach(t *testing.T) {
 	defer testutils.AfterTest(t)()
@@ -61,8 +79,6 @@
 			}
 			return nil
 		}, nil)
-<<<<<<< HEAD
-=======
 
 		vec.GetView().ForeachShallow(func(v any, isNull bool, row int) error {
 			if row%2 == 0 {
@@ -70,7 +86,6 @@
 			}
 			return nil
 		}, nil)
->>>>>>> 0b1c9988
 	}
 }
 
@@ -185,6 +200,52 @@
 	assert.Zero(t, opts.Allocator.CurrNB())
 }
 
+func TestVector4(t *testing.T) {
+	defer testutils.AfterTest(t)()
+	vecTypes := types.MockColTypes(17)
+	for _, vecType := range vecTypes {
+		vec := MockVector(vecType, 1000, false, true, nil)
+		assert.Equal(t, 1000, vec.Length())
+		vec.Append(types.Null{})
+		w := new(bytes.Buffer)
+		_, err := vec.WriteTo(w)
+		assert.NoError(t, err)
+		srcBuf := w.Bytes()
+		srcSize := len(srcBuf)
+		destBuf := make([]byte, lz4.CompressBlockBound(srcSize))
+		destBuf, err = compress.Compress(srcBuf, destBuf, compress.Lz4)
+		assert.NoError(t, err)
+		f := MockCompressedFile(destBuf, srcSize, compress.Lz4)
+		vec2 := MakeVector(vecType, true)
+		err = vec2.ReadFromFile(f, nil)
+		assert.NoError(t, err)
+		assert.True(t, vec.Equals(vec2))
+		vec.Close()
+		vec2.Close()
+	}
+	buffer := new(bytes.Buffer)
+	for _, vecType := range vecTypes {
+		vec := MockVector(vecType, 1000, false, true, nil)
+		assert.Equal(t, 1000, vec.Length())
+		vec.Append(types.Null{})
+		w := new(bytes.Buffer)
+		_, err := vec.WriteTo(w)
+		assert.NoError(t, err)
+		srcBuf := w.Bytes()
+		srcSize := len(srcBuf)
+		destBuf := make([]byte, lz4.CompressBlockBound(srcSize))
+		destBuf, err = compress.Compress(srcBuf, destBuf, compress.Lz4)
+		assert.NoError(t, err)
+		f := MockCompressedFile(destBuf, srcSize, compress.Lz4)
+		vec2 := MakeVector(vecType, true)
+		err = vec2.ReadFromFile(f, buffer)
+		assert.NoError(t, err)
+		assert.True(t, vec.Equals(vec2))
+		vec.Close()
+		vec2.Close()
+	}
+}
+
 func TestVector5(t *testing.T) {
 	defer testutils.AfterTest(t)()
 	vecTypes := types.MockColTypes(17)
@@ -238,6 +299,7 @@
 		bias := 0
 		win := vec.Window(bias, 8)
 		assert.Equal(t, 8, win.Length())
+		assert.Equal(t, 8, win.Capacity())
 		rows := make([]int, 0)
 		op := func(v any, _ bool, row int) (err error) {
 			rows = append(rows, row)
