// Copyright 2021 Matrix Origin
//
// Licensed under the Apache License, Version 2.0 (the "License");
// you may not use this file except in compliance with the License.
// You may obtain a copy of the License at
//
//      http://www.apache.org/licenses/LICENSE-2.0
//
// Unless required by applicable law or agreed to in writing, software
// distributed under the License is distributed on an "AS IS" BASIS,
// WITHOUT WARRANTIES OR CONDITIONS OF ANY KIND, either express or implied.
// See the License for the specific language governing permissions and
// limitations under the License.

package blockio

import (
	"context"
	"github.com/matrixorigin/matrixone/pkg/common/bitmap"
	"github.com/matrixorigin/matrixone/pkg/container/vector"
	"time"

	pkgcatalog "github.com/matrixorigin/matrixone/pkg/catalog"
	"github.com/matrixorigin/matrixone/pkg/common/mpool"
	"github.com/matrixorigin/matrixone/pkg/container/batch"
	"github.com/matrixorigin/matrixone/pkg/container/types"
	"github.com/matrixorigin/matrixone/pkg/fileservice"
	"github.com/matrixorigin/matrixone/pkg/logutil"
	"github.com/matrixorigin/matrixone/pkg/objectio"
	"github.com/matrixorigin/matrixone/pkg/pb/timestamp"
	"github.com/matrixorigin/matrixone/pkg/vm/engine/tae/containers"
	"github.com/matrixorigin/matrixone/pkg/vm/engine/tae/model"
)

// BlockRead read block data from storage and apply deletes according given timestamp. Caller make sure metaloc is not empty
func BlockRead(
	ctx context.Context,
	info *pkgcatalog.BlockInfo,
	colIdxes []uint16,
	colTypes []types.Type,
	ts timestamp.Timestamp,
	fs fileservice.FileService,
	pool *mpool.MPool) (*batch.Batch, error) {

	// read
	columnBatch, err := BlockReadInner(
		ctx, info, colIdxes, colTypes,
		types.TimestampToTS(ts), fs, pool,
	)
	if err != nil {
		return nil, err
	}

<<<<<<< HEAD
	bat := batch.NewWithSize(len(colIdxes))
	for i, vec := range columnBatch.Vecs {
		if columnBatch.Deletes != nil {
			// already copied in BlockReadInner
			bat.Vecs[i] = containers.UnmarshalToMoVec(vec)
		} else {
			// FIXME: CN may modify the vector, so it must be copied here now
			bat.Vecs[i] = containers.CopyToMoVec(vec)

			//TODO: Added for on passing BVT. Will remove it after the proper fix is merge to master.
			vec.Close()
		}
		//vec.Close()
	}
	bat.SetZs(bat.Vecs[0].Length(), pool)
=======
	columnBatch.SetZs(columnBatch.Vecs[0].Length(), pool)
>>>>>>> dbcbe4ac

	return columnBatch, nil
}

func BlockReadInner(
	ctx context.Context,
	info *pkgcatalog.BlockInfo,
	colIdxes []uint16,
	colTypes []types.Type,
	ts types.TS,
	fs fileservice.FileService,
	pool *mpool.MPool) (*batch.Batch, error) {
	var deleteRows []int64
	columnBatch, deleteRows, err := readBlockData(ctx, colIdxes, colTypes, info, ts,
		fs, pool)
	if err != nil {
		return nil, err
	}
	if info.DeltaLoc != "" {
		deleteBatch, err := readBlockDelete(ctx, info.DeltaLoc, fs)
		if err != nil {
			return nil, err
		}
		deleteRows = recordDeletes(deleteBatch, ts)
		logutil.Infof(
			"blockread %d read delete %d: base %s filter out %v\n",
			info.BlockID, deleteBatch.Length(), ts.ToString(), len(deleteRows))
	}
	// remove rows from columns
	for i, col := range columnBatch.Vecs {
		columnBatch.Vecs[i], err = col.Dup(pool)
		if err != nil {
			return nil, err
		}
		if len(deleteRows) > 0 {
			columnBatch.Vecs[i].Shrink(deleteRows, true)
		}
	}
	return columnBatch, nil
}

func getRowsIdIndex(colIndexes []uint16, colTypes []types.Type) (bool, uint16, []uint16) {
	found := false
	idx := 0
	for i, typ := range colTypes {
		if typ.Oid == types.T_Rowid {
			idx = i
			found = true
			break
		}
	}
	if !found {
		return found, uint16(idx), colIndexes
	}
	idxes := make([]uint16, 0)
	for i := range colIndexes {
		if i == idx {
			continue
		}
		idxes = append(idxes, colIndexes[i])
	}
	return found, uint16(idx), idxes
}

func readBlockData(ctx context.Context, colIndexes []uint16,
	colTypes []types.Type, info *pkgcatalog.BlockInfo, ts types.TS,
	fs fileservice.FileService, m *mpool.MPool) (*batch.Batch, []int64, error) {
	deleteRows := make([]int64, 0)
	ok, _, idxes := getRowsIdIndex(colIndexes, colTypes)
	_, id, extent, rows, err := DecodeLocation(info.MetaLoc)
	if err != nil {
		return nil, deleteRows, err
	}
	reader, err := NewObjectReader(fs, info.MetaLoc)
	if err != nil {
		return nil, deleteRows, err
	}
	var rowIdVec containers.Vector
	var bat *batch.Batch
	if ok {
		// generate rowIdVec
		prefix := model.EncodeBlockKeyPrefix(info.SegmentID, info.BlockID)
		rowIdVec, err = model.PreparePhyAddrDataWithPool(
			types.T_Rowid.ToType(),
			prefix,
			0,
			rows,
			m,
		)
		if err != nil {
			return nil, deleteRows, err
		}
		defer func() {
			if err != nil {
				rowIdVec.Close()
			}
		}()
	}

	loadBlock := func(idxes []uint16) ([]*batch.Batch, error) {
		if len(idxes) == 0 && ok {
			// only read rowid column on non appendable block, return early
			bat = batch.NewWithSize(0)
			bat.Vecs = append(bat.Vecs, containers.UnmarshalToMoVec(rowIdVec))
			return nil, nil
		}
		bats, err := reader.LoadColumns(ctx, idxes, []uint32{id}, nil)
		if err != nil {
			return nil, err
		}
		entry := bats[0].Vecs
		bat = batch.NewWithSize(0)
		for _, typ := range colTypes {
			if typ.Oid == types.T_Rowid {
				bat.Vecs = append(bat.Vecs, containers.UnmarshalToMoVec(rowIdVec))
				continue
			}
			bat.Vecs = append(bat.Vecs, entry[0])
			entry = entry[1:]
		}
		return bats, nil
	}

	loadAppendBlock := func() error {
		// appendable block should be filtered by committs
		blocks, err := reader.(*BlockReader).reader.ReadMeta(ctx, []objectio.Extent{extent}, m, LoadZoneMapFunc)
		if err != nil {
			return err
		}

		colCount := blocks[0].GetColumnCount()
		idxes = append(idxes, colCount-2) // committs
		idxes = append(idxes, colCount-1) // aborted
		bats, err := loadBlock(idxes)
		if err != nil {
			return err
		}
		lenVecs := len(bats[0].Vecs)
		t0 := time.Now()
		commits := bats[0].Vecs[lenVecs-2]
		abort := bats[0].Vecs[lenVecs-1]
		for i := 0; i < commits.Length(); i++ {
			if vector.GetFixedAt[bool](abort, i) || vector.GetFixedAt[types.TS](commits, i).Greater(ts) {
				deleteRows = append(deleteRows, int64(i))
			}
		}
		logutil.Infof(
			"blockread %d scan filter cost %v: base %s filter out %v\n ",
			info.BlockID, time.Since(t0), ts.ToString(), len(deleteRows))
		return nil
	}

	if info.EntryState {
		err = loadAppendBlock()
	} else {
		_, err = loadBlock(idxes)
	}

	if err != nil {
		return nil, deleteRows, err
	}

	return bat, deleteRows, nil
}

func readBlockDelete(ctx context.Context, deltaloc string, fs fileservice.FileService) (*batch.Batch, error) {
	_, id, _, _, err := DecodeLocation(deltaloc)
	if err != nil {
		return nil, err
	}
	reader, err := NewObjectReader(fs, deltaloc)
	if err != nil {
		return nil, err
	}

	bat, err := reader.LoadColumns(ctx, []uint16{0, 1, 2}, []uint32{id}, nil)
	if err != nil {
		return nil, err
	}
	return bat[0], nil
}

func recordDeletes(deleteBatch *batch.Batch, ts types.TS) []int64 {
	if deleteBatch == nil {
		return nil
	}
	// record visible delete rows
	deleteRows := bitmap.New(0)
	for i := 0; i < deleteBatch.Vecs[0].Length(); i++ {
		if vector.GetFixedAt[bool](deleteBatch.Vecs[2], i) {
			continue
		}
		if vector.GetFixedAt[types.TS](deleteBatch.Vecs[1], i).Greater(ts) {
			continue
		}
		rowid := vector.GetFixedAt[types.Rowid](deleteBatch.Vecs[0], i)
		_, _, row := model.DecodePhyAddrKey(rowid)
		deleteRows.Add(uint64(row))
	}
	var rows []int64
	itr := deleteRows.Iterator()
	for itr.HasNext() {
		r := itr.Next()
		rows = append(rows, int64(r))
	}
	return rows
}<|MERGE_RESOLUTION|>--- conflicted
+++ resolved
@@ -51,25 +51,7 @@
 		return nil, err
 	}
 
-<<<<<<< HEAD
-	bat := batch.NewWithSize(len(colIdxes))
-	for i, vec := range columnBatch.Vecs {
-		if columnBatch.Deletes != nil {
-			// already copied in BlockReadInner
-			bat.Vecs[i] = containers.UnmarshalToMoVec(vec)
-		} else {
-			// FIXME: CN may modify the vector, so it must be copied here now
-			bat.Vecs[i] = containers.CopyToMoVec(vec)
-
-			//TODO: Added for on passing BVT. Will remove it after the proper fix is merge to master.
-			vec.Close()
-		}
-		//vec.Close()
-	}
-	bat.SetZs(bat.Vecs[0].Length(), pool)
-=======
 	columnBatch.SetZs(columnBatch.Vecs[0].Length(), pool)
->>>>>>> dbcbe4ac
 
 	return columnBatch, nil
 }
