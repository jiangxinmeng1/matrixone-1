--- conflicted
+++ resolved
@@ -397,106 +397,59 @@
 
 func (e *CheckpointEntry) Prefetch(
 	ctx context.Context,
-<<<<<<< HEAD
-	fs *objectio.ObjectFS,
+	fs fileservice.FileService,
 	replayer *logtail.CheckpointReplayer,
 ) (err error) {
 	if e.version <= logtail.CheckpointVersion12 {
-		replayer.PrefetchData(ctx, e.sid, fs.Service)
+		replayer.PrefetchData(ctx, e.sid, fs)
 	} else {
 		if err = logtail.PrefetchCheckpoint(
-			ctx, e.sid, e.GetTNLocation(), common.CheckpointAllocator, fs.Service,
+			ctx, e.sid, e.GetTNLocation(), common.CheckpointAllocator, fs,
 		); err != nil {
 			return
 		}
-=======
-	fs fileservice.FileService,
-	data *logtail.CheckpointData,
-) (err error) {
-	if err = data.PrefetchFrom(fs); err != nil {
-		return
->>>>>>> b8581fea
 	}
 	return
 }
 
 func (e *CheckpointEntry) Read(
 	ctx context.Context,
-<<<<<<< HEAD
-	fs *objectio.ObjectFS,
+	fs fileservice.FileService,
 	replayer *logtail.CheckpointReplayer,
 ) (err error) {
 	// for version greater than 12, read data when replay ckp
 	if e.version <= logtail.CheckpointVersion12 {
-		if err = replayer.ReadDataForV12(ctx, fs.Service); err != nil {
-			return
-		}
-=======
-	fs fileservice.FileService,
-	data *logtail.CheckpointData,
-) (err error) {
-	reader, err := ioutil.NewObjectReader(fs, e.tnLocation)
-	if err != nil {
-		return
-	}
-
-	if err = data.ReadFrom(
-		ctx,
-		e.version,
-		e.tnLocation,
-		reader,
-		fs,
-	); err != nil {
-		return
->>>>>>> b8581fea
+		if err = replayer.ReadDataForV12(ctx, fs); err != nil {
+			return
+		}
 	}
 	return
 }
 
 func (e *CheckpointEntry) PrefetchMetaIdx(
 	ctx context.Context,
-<<<<<<< HEAD
-	fs *objectio.ObjectFS,
+	fs fileservice.FileService,
 ) (replayer *logtail.CheckpointReplayer, err error) {
 	// replayer is for compatibility
 	if e.version <= logtail.CheckpointVersion12 {
 		replayer = logtail.NewCheckpointReplayer(e.GetTNLocation(), common.CheckpointAllocator)
-=======
-	fs fileservice.FileService,
-) (data *logtail.CheckpointData, err error) {
-	data = logtail.NewCheckpointData(e.sid, common.CheckpointAllocator)
-	if err = data.PrefetchMeta(
-		fs,
-		e.tnLocation,
-	); err != nil {
-		return
->>>>>>> b8581fea
-	}
-	ioutil.Prefetch(e.sid, fs.Service, e.GetTNLocation())
+	}
+	ioutil.Prefetch(e.sid, fs, e.GetTNLocation())
 	return
 }
 
 func (e *CheckpointEntry) ReadMetaIdx(
 	ctx context.Context,
-<<<<<<< HEAD
-	fs *objectio.ObjectFS,
+	fs fileservice.FileService,
 	replayer *logtail.CheckpointReplayer,
 ) (err error) {
 	// for ckp version greater than 12, read meta when prefetch ckp data
 	if e.version <= logtail.CheckpointVersion12 {
 		if err = replayer.ReadMetaForV12(
-			ctx, fs.Service,
+			ctx, fs,
 		); err != nil {
 			return
 		}
-=======
-	fs fileservice.FileService,
-	data *logtail.CheckpointData,
-) (err error) {
-	reader, err := ioutil.NewObjectReader(fs, e.tnLocation)
-	if err != nil {
-		return
->>>>>>> b8581fea
 	}
 	return
 }
