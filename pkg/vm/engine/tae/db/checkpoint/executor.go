// Copyright 2021 Matrix Origin
//
// Licensed under the Apache License, Version 2.0 (the "License");
// you may not use this file except in compliance with the License.
// You may obtain a copy of the License at
//
//      http://www.apache.org/licenses/LICENSE-2.0
//
// Unless required by applicable law or agreed to in writing, software
// distributed under the License is distributed on an "AS IS" BASIS,
// WITHOUT WARRANTIES OR CONDITIONS OF ANY KIND, either express or implied.
// See the License for the specific language governing permissions and
// limitations under the License.

package checkpoint

import (
	"context"
	"sync/atomic"
	"time"

	"github.com/matrixorigin/matrixone/pkg/common/moerr"
	"github.com/matrixorigin/matrixone/pkg/container/types"
	"github.com/matrixorigin/matrixone/pkg/logutil"
	"github.com/matrixorigin/matrixone/pkg/objectio"
	"github.com/matrixorigin/matrixone/pkg/perfcounter"
	v2 "github.com/matrixorigin/matrixone/pkg/util/metric/v2"
	"github.com/matrixorigin/matrixone/pkg/vm/engine/tae/logstore/sm"
	"github.com/matrixorigin/matrixone/pkg/vm/engine/tae/logstore/store"
	"github.com/matrixorigin/matrixone/pkg/vm/engine/tae/logtail"
	"github.com/matrixorigin/matrixone/pkg/vm/engine/tae/wal"
	"go.uber.org/zap"
)

type checkpointJob struct {
	doneCh   chan struct{}
	executor *checkpointExecutor

	runICKPFunc func(context.Context, *runner) error

	gckpCtx     *gckpContext
	runGCKPFunc func(context.Context, *gckpContext, *runner) error

	err error
}

func (job *checkpointJob) RunGCKP(ctx context.Context) (err error) {
	if job.runGCKPFunc != nil {
		return job.runGCKPFunc(ctx, job.gckpCtx, job.executor.runner)
	}

	// two for chaos test
	// one to ensure it has entered `RunGCKP`
	objectio.WaitInjected(objectio.FJ_GCKPWait1)
	// two to block the execution till being notified
	objectio.WaitInjected(objectio.FJ_GCKPWait1)

	_, err = job.doGlobalCheckpoint(
		job.gckpCtx.end,
		job.gckpCtx.ckpLSN,
		job.gckpCtx.truncateLSN,
		job.gckpCtx.histroyRetention,
	)

	return
}

func (job *checkpointJob) doGlobalCheckpoint(
	end types.TS, ckpLSN, truncateLSN uint64, interval time.Duration,
) (entry *CheckpointEntry, err error) {
	var (
		errPhase string
		fields   []zap.Field
		now      = time.Now()
		runner   = job.executor.runner
	)

	entry = NewCheckpointEntry(
		runner.rt.SID(),
		types.TS{},
		end.Next(),
		ET_Global,
	)
	entry.ckpLSN = ckpLSN
	entry.truncateLSN = truncateLSN

	logutil.Info(
		"GCKP-Execute-Start",
		zap.String("entry", entry.String()),
	)

	defer func() {
		if err != nil {
			logutil.Error(
				"GCKP-Execute-Error",
				zap.String("entry", entry.String()),
				zap.String("phase", errPhase),
				zap.Error(err),
				zap.Duration("cost", time.Since(now)),
			)
		} else {
			fields = append(fields, zap.Duration("cost", time.Since(now)))
			fields = append(fields, zap.String("entry", entry.String()))
			logutil.Info(
				"GCKP-Execute-End",
				fields...,
			)
		}
	}()

	if ok := runner.store.AddGCKPIntent(entry); !ok {
		err = ErrBadIntent
		return
	}

	var data *logtail.CheckpointData_V2
	factory := logtail.GlobalCheckpointDataFactory(entry.end, interval, runner.rt.Fs.Service)

	if data, err = factory(runner.catalog); err != nil {
		runner.store.RemoveGCKPIntent()
		errPhase = "collect"
		return
	}
	defer data.Close()

	fields = data.ExportStats("")

	cnLocation, tnLocation, files, err := data.WriteTo(
<<<<<<< HEAD
		job.executor.ctx, runner.rt.Fs.Service,
=======
		job.executor.ctx, job.executor.cfg.BlockMaxRowsHint, job.executor.cfg.SizeHint, runner.rt.Fs,
>>>>>>> b8581fea
	)
	if err != nil {
		runner.store.RemoveGCKPIntent()
		errPhase = "flush"
		return
	}

	entry.SetLocation(cnLocation, tnLocation)

	files = append(files, cnLocation.Name().String())
	var name string
	if name, err = runner.saveCheckpoint(entry.start, entry.end); err != nil {
		runner.store.RemoveGCKPIntent()
		errPhase = "save"
		return
	}
	defer func() {
		entry.SetState(ST_Finished)
	}()

	files = append(files, name)

	fileEntry, err := store.BuildFilesEntry(files)
	if err != nil {
		return
	}
	_, err = runner.wal.AppendEntry(store.GroupFiles, fileEntry)
	if err != nil {
		return
	}
	perfcounter.Update(job.executor.ctx, func(counter *perfcounter.CounterSet) {
		counter.TAE.CheckPoint.DoGlobalCheckPoint.Add(1)
	})
	return
}

func (job *checkpointJob) RunICKP(ctx context.Context) (err error) {
	if job.runICKPFunc != nil {
		return job.runICKPFunc(ctx, job.executor.runner)
	}
	select {
	case <-ctx.Done():
		return context.Cause(ctx)
	default:
	}

	runner := job.executor.runner

	entry, rollback := runner.store.TakeICKPIntent()
	if entry == nil {
		return
	}

	var (
		errPhase      string
		lsnToTruncate uint64
		lsn           uint64
		fatal         bool
		fields        []zap.Field
		now           = time.Now()
	)

	logutil.Info(
		"ICKP-Execute-Start",
		zap.String("entry", entry.String()),
	)

	defer func() {
		if err != nil {
			var logger func(msg string, fields ...zap.Field)
			if fatal {
				logger = logutil.Fatal
			} else {
				logger = logutil.Error
			}
			logger(
				"ICKP-Execute-Error",
				zap.String("entry", entry.String()),
				zap.Error(err),
				zap.String("phase", errPhase),
				zap.Duration("cost", time.Since(now)),
			)
		} else {
			fields = append(fields, zap.Duration("cost", time.Since(now)))
			fields = append(fields, zap.Uint64("truncate", lsnToTruncate))
			fields = append(fields, zap.Uint64("lsn", lsn))
			fields = append(fields, zap.Uint64("reserve", job.executor.cfg.IncrementalReservedWALCount))
			fields = append(fields, zap.String("entry", entry.String()))
			fields = append(fields, zap.Duration("age", entry.Age()))
			logutil.Info(
				"ICKP-Execute-End",
				fields...,
			)
		}
	}()

	var files []string
	var file string
	if fields, files, err = job.executor.doIncrementalCheckpoint(entry); err != nil {
		errPhase = "do-ckp"
		rollback()
		return
	}

	lsn = runner.source.GetMaxLSN(entry.start, entry.end)
	if lsn > job.executor.cfg.IncrementalReservedWALCount {
		lsnToTruncate = lsn - job.executor.cfg.IncrementalReservedWALCount
	}
	entry.SetLSN(lsn, lsnToTruncate)

	if prepared := runner.store.PrepareCommitICKPIntent(entry); !prepared {
		errPhase = "prepare"
		rollback()
		err = moerr.NewInternalErrorNoCtxf("cannot prepare ickp")
		return
	}

	if file, err = runner.saveCheckpoint(
		entry.start, entry.end,
	); err != nil {
		errPhase = "save-ckp"
		runner.store.RollbackICKPIntent(entry)
		rollback()
		return
	}

	defer func() {
		runner.store.CommitICKPIntent(entry)
		runner.postCheckpointQueue.Enqueue(entry)
		runner.TryTriggerExecuteGCKP(&gckpContext{
			end:              entry.end,
			histroyRetention: job.executor.cfg.GlobalHistoryDuration,
			ckpLSN:           lsn,
			truncateLSN:      lsnToTruncate,
		})
	}()

	v2.TaskCkpEntryPendingDurationHistogram.Observe(entry.Age().Seconds())

	files = append(files, file)

	// PXU TODO: if crash here, the checkpoint log entry will be lost
	var logEntry wal.LogEntry
	if logEntry, err = runner.wal.RangeCheckpoint(1, lsnToTruncate, files...); err != nil {
		errPhase = "wal-ckp"
		fatal = true
		return
	}
	if err = logEntry.WaitDone(); err != nil {
		errPhase = "wait-wal-ckp-done"
		fatal = true
		return
	}

	return nil
}

func (job *checkpointJob) WaitC() <-chan struct{} {
	return job.doneCh
}

// should be called after WaitC
func (job *checkpointJob) Err() error {
	return job.err
}

func (job *checkpointJob) Done(err error) {
	job.err = err
	close(job.doneCh)
}

type checkpointExecutor struct {
	cfg CheckpointCfg

	// checkpoint policy
	incrementalPolicy *timeBasedPolicy
	globalPolicy      *countBasedPolicy

	ctx         context.Context
	cancel      context.CancelCauseFunc
	active      atomic.Bool
	runningICKP atomic.Pointer[checkpointJob]
	runningGCKP atomic.Pointer[checkpointJob]

	runner      *runner
	runICKPFunc func(context.Context, *runner) error
	runGCKPFunc func(context.Context, *gckpContext, *runner) error

	ickpQueue sm.Queue
	gckpQueue sm.Queue
}

func newCheckpointExecutor(
	runner *runner,
	cfg *CheckpointCfg,
) *checkpointExecutor {
	ctx := context.Background()
	if runner != nil {
		ctx = runner.ctx
	}
	if cfg == nil {
		cfg = new(CheckpointCfg)
	}
	ctx, cancel := context.WithCancelCause(ctx)
	e := &checkpointExecutor{
		runner: runner,
		ctx:    ctx,
		cancel: cancel,
		cfg:    *cfg,
	}
	e.fillDefaults()

	e.incrementalPolicy = &timeBasedPolicy{interval: e.cfg.IncrementalInterval}
	e.globalPolicy = &countBasedPolicy{minCount: int(e.cfg.GlobalMinCount)}

	e.ickpQueue = sm.NewSafeQueue(1000, 100, e.onICKPEntries)
	e.gckpQueue = sm.NewSafeQueue(1000, 100, e.onGCKPEntries)
	e.ickpQueue.Start()
	e.gckpQueue.Start()

	e.active.Store(true)
	logutil.Info(
		"CKP-Executor-Started",
		zap.String("cfg", e.cfg.String()),
	)
	return e
}

func (executor *checkpointExecutor) GetCfg() *CheckpointCfg {
	return &executor.cfg
}

func (executor *checkpointExecutor) fillDefaults() {
	executor.cfg.FillDefaults()
}

func (executor *checkpointExecutor) RunningCKPJob(gckp bool) *checkpointJob {
	if gckp {
		return executor.runningGCKP.Load()
	}
	return executor.runningICKP.Load()
}

func (executor *checkpointExecutor) StopWithCause(cause error) {
	if updated := executor.active.CompareAndSwap(true, false); !updated {
		return
	}
	if cause == nil {
		cause = ErrCheckpointDisabled
	}
	executor.cancel(cause)
	job := executor.runningGCKP.Load()
	if job != nil {
		<-job.WaitC()
	}
	executor.runningGCKP.Store(nil)
	job = executor.runningICKP.Load()
	if job != nil {
		<-job.WaitC()
	}
	executor.runningICKP.Store(nil)
	executor.ickpQueue.Stop()
	executor.gckpQueue.Stop()
	logutil.Info(
		"CKP-Executor-Stopped",
		zap.Error(cause),
		zap.String("cfg", executor.cfg.String()),
	)
}<|MERGE_RESOLUTION|>--- conflicted
+++ resolved
@@ -126,11 +126,7 @@
 	fields = data.ExportStats("")
 
 	cnLocation, tnLocation, files, err := data.WriteTo(
-<<<<<<< HEAD
-		job.executor.ctx, runner.rt.Fs.Service,
-=======
-		job.executor.ctx, job.executor.cfg.BlockMaxRowsHint, job.executor.cfg.SizeHint, runner.rt.Fs,
->>>>>>> b8581fea
+		job.executor.ctx, runner.rt.Fs,
 	)
 	if err != nil {
 		runner.store.RemoveGCKPIntent()
