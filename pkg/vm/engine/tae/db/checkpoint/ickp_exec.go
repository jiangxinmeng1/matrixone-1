--- conflicted
+++ resolved
@@ -242,13 +242,7 @@
 	var cnLocation, tnLocation objectio.Location
 	cnLocation, tnLocation, files, err = data.WriteTo(
 		executor.ctx,
-<<<<<<< HEAD
-		executor.runner.rt.Fs.Service,
-=======
-		executor.cfg.BlockMaxRowsHint,
-		executor.cfg.SizeHint,
 		executor.runner.rt.Fs,
->>>>>>> b8581fea
 	)
 	if err != nil {
 		return
