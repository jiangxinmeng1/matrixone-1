// Copyright 2021 Matrix Origin
//
// Licensed under the Apache License, Version 2.0 (the "License");
// you may not use this file except in compliance with the License.
// You may obtain a copy of the License at
//
//      http://www.apache.org/licenses/LICENSE-2.0
//
// Unless required by applicable law or agreed to in writing, software
// distributed under the License is distributed on an "AS IS" BASIS,
// WITHOUT WARRANTIES OR CONDITIONS OF ANY KIND, either express or implied.
// See the License for the specific language governing permissions and
// limitations under the License.

package checkpoint

import (
	"context"
	"sort"

	"github.com/matrixorigin/matrixone/pkg/container/types"
	"github.com/matrixorigin/matrixone/pkg/container/vector"
	"github.com/matrixorigin/matrixone/pkg/objectio"
	"github.com/matrixorigin/matrixone/pkg/vm/engine/tae/catalog"
	"github.com/matrixorigin/matrixone/pkg/vm/engine/tae/common"
	"github.com/matrixorigin/matrixone/pkg/vm/engine/tae/containers"
	"github.com/matrixorigin/matrixone/pkg/vm/engine/tae/dataio/blockio"
)

type metaFile struct {
	index int
	start types.TS
	end   types.TS
}

func (r *runner) Replay(dataFactory catalog.DataFactory) (err error) {
	dirs, err := r.fs.ListDir(CheckpointDir)
	if err != nil {
		return
	}
	if len(dirs) == 0 {
		return
	}
	metaFiles := make([]*metaFile, 0)
	for i, dir := range dirs {
		start, end := blockio.DecodeCheckpointMetadataFileName(dir.Name)
		metaFiles = append(metaFiles, &metaFile{
			start: start,
			end:   end,
			index: i,
		})
	}
	sort.Slice(metaFiles, func(i, j int) bool {
		return metaFiles[i].end.Less(metaFiles[j].end)
	})
	targetIdx := metaFiles[len(metaFiles)-1].index
	dir := dirs[targetIdx]
	reader, err := objectio.NewObjectReader(CheckpointDir+dir.Name, r.fs.Service)
	if err != nil {
		return
	}
	bs, err := reader.ReadAllMeta(context.Background(), dir.Size, common.DefaultAllocator)
	if err != nil {
		return
	}
	bat := containers.NewBatch()
	defer bat.Close()
	colNames := CheckpointSchema.Attrs()
	colTypes := CheckpointSchema.Types()
	nullables := CheckpointSchema.Nullables()
	for i := range colNames {
		if bs[0].GetExtent().End() == 0 {
			continue
		}
		col, err2 := bs[0].GetColumn(uint16(i))
		if err2 != nil {
			return err2
		}
<<<<<<< HEAD
		data, err2 := col.GetData(nil)
		if err2 != nil {
			return err2
=======
		data, err := col.GetData(context.Background(), nil)
		if err != nil {
			panic(err)
>>>>>>> eff64a34
		}
		pkgVec := vector.New(colTypes[i])
		if err = pkgVec.Read(data.Entries[0].Data); err != nil {
			return
		}
		var vec containers.Vector
		if pkgVec.Length() == 0 {
			vec = containers.MakeVector(colTypes[i], nullables[i])
		} else {
			vec = containers.NewVectorWithSharedMemory(pkgVec, nullables[i])
		}
		bat.AddVector(colNames[i], vec)
	}
	maxTs := types.TS{}
	for i := 0; i < bat.Length(); i++ {
		start := bat.GetVectorByName(CheckpointAttr_StartTS).Get(i).(types.TS)
		end := bat.GetVectorByName(CheckpointAttr_EndTS).Get(i).(types.TS)
		metaloc := string(bat.GetVectorByName(CheckpointAttr_MetaLocation).Get(i).([]byte))
		checkpointEntry := &CheckpointEntry{
			start:    start,
			end:      end,
			location: metaloc,
			state:    ST_Finished,
		}
		r.storage.entries.Set(checkpointEntry)
		if err = checkpointEntry.Replay(r.catalog, r.fs, dataFactory); err != nil {
			return
		}
		if maxTs.Less(checkpointEntry.end) {
			maxTs = checkpointEntry.end
		}
	}
	r.source.Init(maxTs)
	return
}<|MERGE_RESOLUTION|>--- conflicted
+++ resolved
@@ -76,15 +76,9 @@
 		if err2 != nil {
 			return err2
 		}
-<<<<<<< HEAD
-		data, err2 := col.GetData(nil)
+		data, err2 := col.GetData(context.Background(),nil)
 		if err2 != nil {
 			return err2
-=======
-		data, err := col.GetData(context.Background(), nil)
-		if err != nil {
-			panic(err)
->>>>>>> eff64a34
 		}
 		pkgVec := vector.New(colTypes[i])
 		if err = pkgVec.Read(data.Entries[0].Data); err != nil {
