// Copyright 2021 Matrix Origin
//
// Licensed under the Apache License, Version 2.0 (the "License");
// you may not use this file except in compliance with the License.
// You may obtain a copy of the License at
//
//      http://www.apache.org/licenses/LICENSE-2.0
//
// Unless required by applicable law or agreed to in writing, software
// distributed under the License is distributed on an "AS IS" BASIS,
// WITHOUT WARRANTIES OR CONDITIONS OF ANY KIND, either express or implied.
// See the License for the specific language governing permissions and
// limitations under the License.

package checkpoint

import (
	"bytes"
	"context"
	"fmt"
	"math/rand"
	"strconv"
	"strings"
	"sync"
	"sync/atomic"
	"time"

	v2 "github.com/matrixorigin/matrixone/pkg/util/metric/v2"

	"github.com/matrixorigin/matrixone/pkg/util/fault"

	"github.com/matrixorigin/matrixone/pkg/perfcounter"

	"github.com/matrixorigin/matrixone/pkg/vm/engine/tae/containers"
	"github.com/matrixorigin/matrixone/pkg/vm/engine/tae/db/dbutils"
	"github.com/matrixorigin/matrixone/pkg/vm/engine/tae/model"
	"github.com/matrixorigin/matrixone/pkg/vm/engine/tae/tables/jobs"
	"github.com/matrixorigin/matrixone/pkg/vm/engine/tae/tasks"

	"github.com/matrixorigin/matrixone/pkg/common/moerr"
	"github.com/matrixorigin/matrixone/pkg/common/stopper"
	"github.com/matrixorigin/matrixone/pkg/container/types"
	"github.com/matrixorigin/matrixone/pkg/logutil"
	"github.com/matrixorigin/matrixone/pkg/objectio"
	"github.com/matrixorigin/matrixone/pkg/vm/engine/tae/blockio"
	"github.com/matrixorigin/matrixone/pkg/vm/engine/tae/catalog"
	"github.com/matrixorigin/matrixone/pkg/vm/engine/tae/common"
	"github.com/matrixorigin/matrixone/pkg/vm/engine/tae/logstore/sm"
	"github.com/matrixorigin/matrixone/pkg/vm/engine/tae/logtail"
	w "github.com/matrixorigin/matrixone/pkg/vm/engine/tae/tasks/worker"
	"github.com/matrixorigin/matrixone/pkg/vm/engine/tae/wal"
	"github.com/tidwall/btree"
)

type timeBasedPolicy struct {
	interval time.Duration
}

func (p *timeBasedPolicy) Check(last types.TS) bool {
	physical := last.Physical()
	return physical <= time.Now().UTC().UnixNano()-p.interval.Nanoseconds()
}

type countBasedPolicy struct {
	minCount int
}

func (p *countBasedPolicy) Check(current int) bool {
	return current >= p.minCount
}

type globalCheckpointContext struct {
	force       bool
	end         types.TS
	interval    time.Duration
	truncateLSN uint64
	ckpLSN      uint64
}

// Q: What does runner do?
// A: A checkpoint runner organizes and manages	all checkpoint-related behaviors. It roughly
//    does the following things:
//    - Manage the life cycle of all checkpoints and provide some query interfaces.
//    - A cron job periodically collects and analyzes dirty blocks, and flushes eligibl dirty
//      blocks to the remote storage
//    - The cron job peridically test whether a new checkpoint can be created. If it is not
//      satisfied, it will wait for next trigger. Otherwise, it will start the process of
//      creating a checkpoint.

// Q: How to collect dirty blocks?
// A: There is a logtail manager maintains all transaction information that occurred over a
//    period of time. When a checkpoint is generated, we clean up the data before the
//    checkpoint timestamp in logtail.
//
//         |----to prune----|                                           Time
//    -----+----------------+-------------------------------------+----------->
//         t1         checkpoint-t10                             t100
//
//    For each transaction, it maintains a dirty block list.
//
//    [t1]: TB1-[1]
//    [t2]: TB2-[2]
//    [t3]: TB1-[1],TB2-[3]
//    [t4]: []
//    [t5]: TB2[3,4]
//    .....
//    .....
//    When collecting the dirty blocks in [t1, t5], it will get 2 block list, which is represented
//    with `common.Tree`
//                  [t1,t5] - - - - - - - - - <DirtyTreeEntry>
//                  /     \
//               [TB1]   [TB2]
//                 |       |
//                [1]   [2,3,4] - - - - - - - leaf nodes are all dirty blocks
//    We store the dirty tree entries into the internal storage. Over time, we'll see something like
//    this inside the storage:
//    - Entry[t1,  t5]
//    - Entry[t6, t12]
//    - Entry[t13,t29]
//    - Entry[t30,t47]
//    .....
//    .....
//    When collecting the dirty blocks in [t1, t20], it will get 3 dirty trees from [t1,t5],[t6,t12],
//    [t13,t29] and merge the three trees into a tree with all the leaf nodes being dirty blocks.
//
//    In order to reduce the workload of scan, we have always been incremental scan. And also we will
//    continue to clean up the entries in the storage.

// Q: How to test whether a block need to be flushed?
// A: It is an open question. There are a lot of options, just chose a simple strategy for now.
//    Must:
//    - The born transaction of the block was committed
//    - No uncommitted transaction on the block
//    Factors:
//    - Max rows reached
//    - Delete ratio
//    - Max flush timeout

// Q: How to do incremental checkpoint?
// A: 1. Decide a checkpoint timestamp
//    2. Wait all transactions before timestamp were committed
//    3. Wait all dirty blocks before the timestamp were flushed
//    4. Prepare checkpoint data
//    5. Persist the checkpoint data
//    6. Persist the checkpoint meta data
//    7. Notify checkpoint events to all the observers
//    8. Schedule to remove stale checkpoint meta objects

// Q: How to boot from the checkpoints?
// A: When a meta version is created, it contains all information of the previouse version. So we always
//
//	delete the stale versions when a new version is created. Over time, the number of objects under
//	`ckp/` is small.
//	1. List all meta objects under `ckp/`. Get the latest meta object and read all checkpoint informations
//	   from the meta object.
//	2. Apply the latest global checkpoint
//	3. Apply the incremental checkpoint start from the version right after the global checkpoint to the
//	   latest version.
type runner struct {
	options struct {
		// checkpoint scanner interval duration
		collectInterval time.Duration

		// maximum dirty block flush interval duration
		maxFlushInterval time.Duration

		// minimum incremental checkpoint interval duration
		minIncrementalInterval time.Duration

		// minimum global checkpoint interval duration
		globalMinCount            int
		forceUpdateGlobalInterval bool
		globalVersionInterval     time.Duration

		// minimum count of uncheckpointed transactions allowed before the next checkpoint
		minCount int

		forceFlushTimeout       time.Duration
		forceFlushCheckInterval time.Duration

		dirtyEntryQueueSize int
		waitQueueSize       int
		checkpointQueueSize int

		checkpointBlockRows int
		checkpointSize      int

		reservedWALEntryCount uint64
	}

	ctx context.Context

	// logtail sourcer
	source    logtail.Collector
	catalog   *catalog.Catalog
	rt        *dbutils.Runtime
	observers *observers
	wal       wal.Driver
	disabled  atomic.Bool

	stopper *stopper.Stopper

	// memory storage of the checkpoint entries
	storage struct {
		sync.RWMutex
		entries *btree.BTreeG[*CheckpointEntry]
		globals *btree.BTreeG[*CheckpointEntry]
	}

	gcTS atomic.Value

	// checkpoint policy
	incrementalPolicy *timeBasedPolicy
	globalPolicy      *countBasedPolicy

	dirtyEntryQueue            sm.Queue
	waitQueue                  sm.Queue
	incrementalCheckpointQueue sm.Queue
	globalCheckpointQueue      sm.Queue
	postCheckpointQueue        sm.Queue
	gcCheckpointQueue          sm.Queue

	onceStart sync.Once
	onceStop  sync.Once
}

func NewRunner(
	ctx context.Context,
	rt *dbutils.Runtime,
	catalog *catalog.Catalog,
	source logtail.Collector,
	wal wal.Driver,
	opts ...Option) *runner {
	r := &runner{
		ctx:       ctx,
		rt:        rt,
		catalog:   catalog,
		source:    source,
		observers: new(observers),
		wal:       wal,
	}
	r.storage.entries = btree.NewBTreeGOptions(func(a, b *CheckpointEntry) bool {
		return a.end.Less(b.end)
	}, btree.Options{
		NoLocks: true,
	})
	r.storage.globals = btree.NewBTreeGOptions(func(a, b *CheckpointEntry) bool {
		return a.end.Less(b.end)
	}, btree.Options{
		NoLocks: true,
	})
	for _, opt := range opts {
		opt(r)
	}
	r.fillDefaults()

	r.incrementalPolicy = &timeBasedPolicy{interval: r.options.minIncrementalInterval}
	r.globalPolicy = &countBasedPolicy{minCount: r.options.globalMinCount}
	r.stopper = stopper.NewStopper("CheckpointRunner")
	r.dirtyEntryQueue = sm.NewSafeQueue(r.options.dirtyEntryQueueSize, 100, r.onDirtyEntries)
	r.waitQueue = sm.NewSafeQueue(r.options.waitQueueSize, 100, r.onWaitWaitableItems)
	r.incrementalCheckpointQueue = sm.NewSafeQueue(r.options.checkpointQueueSize, 100, r.onIncrementalCheckpointEntries)
	r.globalCheckpointQueue = sm.NewSafeQueue(r.options.checkpointQueueSize, 100, r.onGlobalCheckpointEntries)
	r.gcCheckpointQueue = sm.NewSafeQueue(100, 100, r.onGCCheckpointEntries)
	r.postCheckpointQueue = sm.NewSafeQueue(1000, 1, r.onPostCheckpointEntries)
	return r
}

func (r *runner) String() string {
	var buf bytes.Buffer
	_, _ = fmt.Fprintf(&buf, "CheckpointRunner<")
	_, _ = fmt.Fprintf(&buf, "collectInterval=%v, ", r.options.collectInterval)
	_, _ = fmt.Fprintf(&buf, "maxFlushInterval=%v, ", r.options.maxFlushInterval)
	_, _ = fmt.Fprintf(&buf, "minIncrementalInterval=%v, ", r.options.minIncrementalInterval)
	_, _ = fmt.Fprintf(&buf, "globalMinCount=%v, ", r.options.globalMinCount)
	_, _ = fmt.Fprintf(&buf, "globalVersionInterval=%v, ", r.options.globalVersionInterval)
	_, _ = fmt.Fprintf(&buf, "minCount=%v, ", r.options.minCount)
	_, _ = fmt.Fprintf(&buf, "forceFlushTimeout=%v, ", r.options.forceFlushTimeout)
	_, _ = fmt.Fprintf(&buf, "forceFlushCheckInterval=%v, ", r.options.forceFlushCheckInterval)
	_, _ = fmt.Fprintf(&buf, "dirtyEntryQueueSize=%v, ", r.options.dirtyEntryQueueSize)
	_, _ = fmt.Fprintf(&buf, "waitQueueSize=%v, ", r.options.waitQueueSize)
	_, _ = fmt.Fprintf(&buf, "checkpointQueueSize=%v, ", r.options.checkpointQueueSize)
	_, _ = fmt.Fprintf(&buf, "checkpointBlockRows=%v, ", r.options.checkpointBlockRows)
	_, _ = fmt.Fprintf(&buf, "checkpointSize=%v, ", r.options.checkpointSize)
	_, _ = fmt.Fprintf(&buf, ">")
	return buf.String()
}

// Only used in UT
func (r *runner) DebugUpdateOptions(opts ...Option) {
	for _, opt := range opts {
		opt(r)
	}
}

func (r *runner) onGlobalCheckpointEntries(items ...any) {
	for _, item := range items {
		ctx := item.(*globalCheckpointContext)
		doCheckpoint := false
		if ctx.force {
			doCheckpoint = true
		} else {
			entriesCount := r.GetPenddingIncrementalCount()
			if r.globalPolicy.Check(entriesCount) {
				doCheckpoint = true
			}
		}
		if doCheckpoint {
			now := time.Now()
			entry, err := r.doGlobalCheckpoint(ctx.end, ctx.ckpLSN, ctx.truncateLSN, ctx.interval)
			if err != nil {
				logutil.Errorf("Global checkpoint %v failed: %v", entry, err)
				continue
			}
			if err := r.saveCheckpoint(entry.start, entry.end, 0, 0); err != nil {
				logutil.Errorf("Global checkpoint %v failed: %v", entry, err)
				continue
			}
			logutil.Infof("%s is done, takes %s", entry.String(), time.Since(now))
		}
	}
}

func (r *runner) onGCCheckpointEntries(items ...any) {
	gcTS, needGC := r.getTSTOGC()
	if !needGC {
		return
	}
	r.gcCheckpointEntries(gcTS)
}

func (r *runner) getTSTOGC() (ts types.TS, needGC bool) {
	ts = r.getGCTS()
	if ts.IsEmpty() {
		return
	}
	tsTOGC := r.getTSToGC()
	if tsTOGC.Less(ts) {
		ts = tsTOGC
	}
	gcedTS := r.getGCedTS()
	if gcedTS.GreaterEq(ts) {
		return
	}
	needGC = true
	return
}

func (r *runner) gcCheckpointEntries(ts types.TS) {
	if ts.IsEmpty() {
		return
	}
	incrementals := r.GetAllIncrementalCheckpoints()
	for _, incremental := range incrementals {
		if incremental.LessEq(ts) {
			err := incremental.GCEntry(r.rt.Fs)
			if err != nil && !moerr.IsMoErrCode(err, moerr.ErrFileNotFound) {
				logutil.Warnf("gc %v failed: %v", incremental.String(), err)
				panic(err)
			}
			err = incremental.GCMetadata(r.rt.Fs)
			if err != nil && !moerr.IsMoErrCode(err, moerr.ErrFileNotFound) {
				panic(err)
			}
			r.DeleteIncrementalEntry(incremental)
		}
	}
	globals := r.GetAllGlobalCheckpoints()
	for _, global := range globals {
		if global.LessEq(ts) {
			err := global.GCEntry(r.rt.Fs)
			if err != nil && !moerr.IsMoErrCode(err, moerr.ErrFileNotFound) {
				panic(err)
			}
			err = global.GCMetadata(r.rt.Fs)
			if err != nil && !moerr.IsMoErrCode(err, moerr.ErrFileNotFound) {
				panic(err)
			}
			r.DeleteGlobalEntry(global)
		}
	}
}

func (r *runner) onIncrementalCheckpointEntries(items ...any) {
	now := time.Now()
	entry := r.MaxCheckpoint()
	// In some unit tests, ckp is managed manually, and ckp deletiton (CleanPenddingCheckpoint)
	// can be called when the queue still has unexecuted task.
	// Add `entry == nil` here as protective codes
	if entry == nil || entry.GetState() != ST_Running {
		return
	}
	err := r.doIncrementalCheckpoint(entry)
	if err != nil {
		logutil.Errorf("Do checkpoint %s: %v", entry.String(), err)
		return
	}
	lsn := r.source.GetMaxLSN(entry.start, entry.end)
	lsnToTruncate := uint64(0)
	if lsn > r.options.reservedWALEntryCount {
		lsnToTruncate = lsn - r.options.reservedWALEntryCount
	}
	entry.SetLSN(lsn, lsnToTruncate)
	entry.SetState(ST_Finished)
	if err = r.saveCheckpoint(entry.start, entry.end, lsn, lsnToTruncate); err != nil {
		logutil.Errorf("Save checkpoint %s: %v", entry.String(), err)
		return
	}

	e, err := r.wal.RangeCheckpoint(1, lsnToTruncate)
	if err != nil {
		panic(err)
	}
	if err = e.WaitDone(); err != nil {
		panic(err)
	}

	logutil.Infof("%s is done, takes %s, truncate %d, checkpoint %d, reserve %d",
		entry.String(), time.Since(now), lsnToTruncate, lsn, r.options.reservedWALEntryCount)

	r.postCheckpointQueue.Enqueue(entry)
	r.globalCheckpointQueue.Enqueue(&globalCheckpointContext{
		end:         entry.end,
		interval:    r.options.globalVersionInterval,
		ckpLSN:      lsn,
		truncateLSN: lsnToTruncate,
	})
}

func (r *runner) DeleteIncrementalEntry(entry *CheckpointEntry) {
	r.storage.Lock()
	defer r.storage.Unlock()
	r.storage.entries.Delete(entry)
	perfcounter.Update(r.ctx, func(counter *perfcounter.CounterSet) {
		counter.TAE.CheckPoint.DeleteIncrementalEntry.Add(1)
	})
}
func (r *runner) DeleteGlobalEntry(entry *CheckpointEntry) {
	r.storage.Lock()
	defer r.storage.Unlock()
	r.storage.globals.Delete(entry)
	perfcounter.Update(r.ctx, func(counter *perfcounter.CounterSet) {
		counter.TAE.CheckPoint.DeleteGlobalEntry.Add(1)
	})
}
func (r *runner) FlushTable(ctx context.Context, dbID, tableID uint64, ts types.TS) (err error) {
	iarg, sarg, flush := fault.TriggerFault("flush_table_error")
	if flush && (iarg == 0 || rand.Int63n(iarg) == 0) {
		return moerr.NewInternalError(ctx, sarg)
	}
	makeCtx := func() *DirtyCtx {
		tree := r.source.ScanInRangePruned(types.TS{}, ts)
		tree.GetTree().Compact()
		tableTree := tree.GetTree().GetTable(tableID)
		if tableTree == nil {
			return nil
		}
		nTree := model.NewTree()
		nTree.Tables[tableID] = tableTree
		entry := logtail.NewDirtyTreeEntry(types.TS{}, ts, nTree)
		dirtyCtx := new(DirtyCtx)
		dirtyCtx.tree = entry
		dirtyCtx.force = true
		return dirtyCtx
	}

	op := func() (ok bool, err error) {
		dirtyCtx := makeCtx()
		if dirtyCtx == nil {
			return true, nil
		}
		if _, err = r.dirtyEntryQueue.Enqueue(dirtyCtx); err != nil {
			return true, nil
		}
		return false, nil
	}

	err = common.RetryWithIntervalAndTimeout(
		op,
		r.options.forceFlushTimeout,
		r.options.forceFlushCheckInterval, true)
	if moerr.IsMoErrCode(err, moerr.ErrInternal) || moerr.IsMoErrCode(err, moerr.OkExpectedEOB) {
		logutil.Warnf("Flush %d-%d :%v", dbID, tableID, err)
		return nil
	}
	return
}

func (r *runner) saveCheckpoint(start, end types.TS, ckpLSN, truncateLSN uint64) (err error) {
	bat := r.collectCheckpointMetadata(start, end, ckpLSN, truncateLSN)
	defer bat.Close()
	name := blockio.EncodeCheckpointMetadataFileName(CheckpointDir, PrefixMetadata, start, end)
	writer, err := objectio.NewObjectWriterSpecial(objectio.WriterCheckpoint, name, r.rt.Fs.Service)
	if err != nil {
		return err
	}
	if _, err = writer.Write(containers.ToCNBatch(bat)); err != nil {
		return
	}

	// TODO: checkpoint entry should maintain the location
	_, err = writer.WriteEnd(r.ctx)
	return
}

func (r *runner) doIncrementalCheckpoint(entry *CheckpointEntry) (err error) {
	factory := logtail.IncrementalCheckpointDataFactory(entry.start, entry.end, r.rt.Fs.Service, true)
	data, err := factory(r.catalog)
	if err != nil {
		return
	}
	defer data.Close()
	cnLocation, tnLocation, _, err := data.WriteTo(r.rt.Fs.Service, r.options.checkpointBlockRows, r.options.checkpointSize)
	if err != nil {
		return
	}
	entry.SetLocation(cnLocation, tnLocation)

	perfcounter.Update(r.ctx, func(counter *perfcounter.CounterSet) {
		counter.TAE.CheckPoint.DoIncrementalCheckpoint.Add(1)
	})
	return
}

func checkpointMetaInfoFactory(entries []*CheckpointEntry) []*logtail.CkpLocVers {
	ret := make([]*logtail.CkpLocVers, 0)
	for idx := range entries {
		ret = append(ret, &logtail.CkpLocVers{
			Location: entries[idx].GetLocation(),
			Version:  entries[idx].GetVersion(),
		})
	}
	return ret
}

func (r *runner) doCheckpointForBackup(entry *CheckpointEntry) (location string, err error) {
	factory := logtail.BackupCheckpointDataFactory(entry.start, entry.end)
	data, err := factory(r.catalog)
	if err != nil {
		return
	}
	defer data.Close()
	cnLocation, tnLocation, _, err := data.WriteTo(r.rt.Fs.Service, r.options.checkpointBlockRows, r.options.checkpointSize)
	if err != nil {
		return
	}
	entry.SetLocation(cnLocation, tnLocation)
	location = fmt.Sprintf("%s:%d:%s:%s:%s", cnLocation.String(), entry.GetVersion(), entry.end.ToString(), tnLocation.String(), entry.start.ToString())
	perfcounter.Update(r.ctx, func(counter *perfcounter.CounterSet) {
		counter.TAE.CheckPoint.DoIncrementalCheckpoint.Add(1)
	})
	return
}

func (r *runner) doGlobalCheckpoint(end types.TS, ckpLSN, truncateLSN uint64, interval time.Duration) (entry *CheckpointEntry, err error) {
	entry = NewCheckpointEntry(types.TS{}, end.Next(), ET_Global)
	entry.ckpLSN = ckpLSN
	entry.truncateLSN = truncateLSN
	factory := logtail.GlobalCheckpointDataFactory(entry.end, interval,
		r.rt.Fs.Service, checkpointMetaInfoFactory(r.GetAllCheckpoints()))
	data, err := factory(r.catalog)
	if err != nil {
		return
	}
	defer data.Close()

	cnLocation, tnLocation, _, err := data.WriteTo(r.rt.Fs.Service, r.options.checkpointBlockRows, r.options.checkpointSize)
	if err != nil {
		return
	}
	entry.SetLocation(cnLocation, tnLocation)
	r.tryAddNewGlobalCheckpointEntry(entry)
	entry.SetState(ST_Finished)

	perfcounter.Update(r.ctx, func(counter *perfcounter.CounterSet) {
		counter.TAE.CheckPoint.DoGlobalCheckPoint.Add(1)
	})
	return
}

func (r *runner) onPostCheckpointEntries(entries ...any) {
	for _, e := range entries {
		entry := e.(*CheckpointEntry)

		// 1. broadcast event
		r.observers.OnNewCheckpoint(entry.GetEnd())

		// TODO:
		// 2. remove previous checkpoint

		logutil.Debugf("Post %s", entry.String())
	}
}

func (r *runner) tryAddNewGlobalCheckpointEntry(entry *CheckpointEntry) (success bool) {
	r.storage.Lock()
	defer r.storage.Unlock()
	r.storage.globals.Set(entry)
	return true
}

func (r *runner) tryAddNewIncrementalCheckpointEntry(entry *CheckpointEntry) (success bool) {
	r.storage.Lock()
	defer r.storage.Unlock()
	maxEntry, _ := r.storage.entries.Max()

	// if it's the first entry, add it
	if maxEntry == nil {
		r.storage.entries.Set(entry)
		success = true
		return
	}

	// if it is not the right candidate, skip this request
	// [startTs, endTs] --> [endTs+1, ?]
	if !maxEntry.GetEnd().Next().Equal(entry.GetStart()) {
		success = false
		return
	}

	// if the max entry is not finished, skip this request
	if !maxEntry.IsFinished() {
		success = false
		return
	}

	r.storage.entries.Set(entry)

	success = true
	return
}

// Since there is no wal after recovery, the checkpoint lsn before backup must be set to 0.
func (r *runner) tryAddNewBackupCheckpointEntry(entry *CheckpointEntry) (success bool) {
	entry.entryType = ET_Incremental
	success = r.tryAddNewIncrementalCheckpointEntry(entry)
	if !success {
		return
	}
	r.storage.Lock()
	defer r.storage.Unlock()
	it := r.storage.entries.Iter()
	for it.Next() {
		e := it.Item()
		e.ckpLSN = 0
		e.truncateLSN = 0
	}
	return
}

func (r *runner) tryScheduleIncrementalCheckpoint(start, end types.TS) {
	// ts := types.BuildTS(time.Now().UTC().UnixNano(), 0)
	_, count := r.source.ScanInRange(start, end)
	if count < r.options.minCount {
		return
	}
	entry := NewCheckpointEntry(start, end, ET_Incremental)
	r.tryAddNewIncrementalCheckpointEntry(entry)
}

func (r *runner) tryScheduleCheckpoint(endts types.TS) {
	if r.disabled.Load() {
		return
	}
	entry := r.MaxCheckpoint()
	global := r.MaxGlobalCheckpoint()

	// no prev checkpoint found. try schedule the first
	// checkpoint
	if entry == nil {
		if global == nil {
			r.tryScheduleIncrementalCheckpoint(types.TS{}, endts)
			return
		} else {
			maxTS := global.end.Prev()
			if r.incrementalPolicy.Check(maxTS) {
				r.tryScheduleIncrementalCheckpoint(maxTS.Next(), endts)
			}
			return
		}
	}

	if entry.IsPendding() {
		check := func() (done bool) {
			if !r.source.IsCommitted(entry.GetStart(), entry.GetEnd()) {
				return false
			}
			tree := r.source.ScanInRangePruned(entry.GetStart(), entry.GetEnd())
			tree.GetTree().Compact()
			if !tree.IsEmpty() && entry.CheckPrintTime() {
				logutil.Infof("waiting for dirty tree %s", tree.String())
				entry.IncrWaterLine()
			}
			return tree.IsEmpty()
		}

		if !check() {
			logutil.Debugf("%s is waiting", entry.String())
			return
		}
		entry.SetState(ST_Running)
		v2.TaskCkpEntryPendingDurationHistogram.Observe(time.Since(entry.lastPrint).Seconds())
		r.incrementalCheckpointQueue.Enqueue(struct{}{})
		return
	}

	if entry.IsRunning() {
		r.incrementalCheckpointQueue.Enqueue(struct{}{})
		return
	}

	if r.incrementalPolicy.Check(entry.end) {
		r.tryScheduleIncrementalCheckpoint(entry.end.Next(), endts)
	}
}

func (r *runner) fillDefaults() {
	if r.options.forceFlushTimeout <= 0 {
		r.options.forceFlushTimeout = time.Second * 90
	}
	if r.options.forceFlushCheckInterval <= 0 {
		r.options.forceFlushCheckInterval = time.Millisecond * 400
	}
	if r.options.collectInterval <= 0 {
		// TODO: define default value
		r.options.collectInterval = time.Second * 5
	}
	if r.options.dirtyEntryQueueSize <= 0 {
		r.options.dirtyEntryQueueSize = 10000
	}
	if r.options.waitQueueSize <= 1000 {
		r.options.waitQueueSize = 1000
	}
	if r.options.checkpointQueueSize <= 1000 {
		r.options.checkpointQueueSize = 1000
	}
	if r.options.minIncrementalInterval <= 0 {
		r.options.minIncrementalInterval = time.Minute
	}
	if r.options.globalMinCount <= 0 {
		r.options.globalMinCount = 10
	}
	if r.options.minCount <= 0 {
		r.options.minCount = 10000
	}
	if r.options.checkpointBlockRows <= 0 {
		r.options.checkpointBlockRows = logtail.DefaultCheckpointBlockRows
	}
	if r.options.checkpointSize <= 0 {
		r.options.checkpointSize = logtail.DefaultCheckpointSize
	}
}

<<<<<<< HEAD
func (r *runner) tryCompactBlock(dbID, tableID uint64, id *objectio.Blockid, force bool) (err error) {
	if !r.rt.Throttle.CanCompact() {
		return
	}
	db, err := r.catalog.GetDatabaseByID(dbID)
	if err != nil {
		panic(err)
	}
	table, err := db.GetTableEntryByID(tableID)
	if err != nil {
		panic(err)
	}
	sid := id.Object()
	segment, err := table.GetSegmentByID(sid)
	if err != nil {
		panic(err)
	}
	blk, err := segment.GetBlockEntryByID(id)
	if err != nil {
		panic(err)
	}
	blkData := blk.GetBlockData()
	score := blkData.EstimateScore(r.options.maxFlushInterval, force)
	logutil.Debugf("%s [SCORE=%d]", blk.String(), score)
	if score < 100 {
		return
	}

	factory, taskType, scopes, err := blkData.BuildCompactionTaskFactory()
	if err != nil || factory == nil {
		logutil.Warnf("%s: %v", blkData.MutationInfo(), err)
		return nil
	}

	if _, err = r.rt.Scheduler.ScheduleMultiScopedTxnTask(nil, taskType, scopes, factory); err != nil {
		logutil.Warnf("%s: %v", blkData.MutationInfo(), err)
	}

	// always return nil
	return nil
}

=======
>>>>>>> 448ae7d0
func (r *runner) onWaitWaitableItems(items ...any) {
	// TODO: change for more waitable items
	start := time.Now()
	for _, item := range items {
		ckpEntry := item.(wal.LogEntry)
		err := ckpEntry.WaitDone()
		if err != nil {
			panic(err)
		}
		ckpEntry.Free()
	}
	logutil.Debugf("Total [%d] WAL Checkpointed | [%s]", len(items), time.Since(start))
}

func (r *runner) fireFlushTabletail(table *catalog.TableEntry, tree *model.TableTree, endTs types.TS) error {
	metas := make([]*catalog.BlockEntry, 0, 10)
	for _, seg := range tree.Segs {
		segment, err := table.GetSegmentByID(seg.ID)
		if err != nil {
			panic(err)
		}
		for blk := range seg.Blks {
			bid := objectio.NewBlockidWithObjectID(seg.ID, blk)
			block, err := segment.GetBlockEntryByID(bid)
			if err != nil {
				panic(err)
			}
			metas = append(metas, block)
		}
	}

	// freeze all append
	scopes := make([]common.ID, 0, len(metas))
	for _, meta := range metas {
		if !meta.GetBlockData().PrepareCompact() {
			logutil.Infof("[FlushTabletail] %d-%s / %s false prepareCompact ", table.ID, table.GetLastestSchema().Name, meta.ID.String())
			return moerr.GetOkExpectedEOB()
		}
		scopes = append(scopes, *meta.AsCommonID())
	}

	factory := jobs.FlushTableTailTaskFactory(metas, r.rt, endTs)
	if _, err := r.rt.Scheduler.ScheduleMultiScopedTxnTask(nil, tasks.DataCompactionTask, scopes, factory); err != nil {
		if err != tasks.ErrScheduleScopeConflict {
			logutil.Infof("[FlushTabletail] %d-%s %v", table.ID, table.GetLastestSchema().Name, err)
		}
		return moerr.GetOkExpectedEOB()
	}
	return nil
}

func (r *runner) EstimateTableMemSize(table *catalog.TableEntry, tree *model.TableTree) (asize int, dsize int) {
	for _, seg := range tree.Segs {
		segment, err := table.GetSegmentByID(seg.ID)
		if err != nil {
			panic(err)
		}
		for blk := range seg.Blks {
			bid := objectio.NewBlockidWithObjectID(seg.ID, blk)
			block, err := segment.GetBlockEntryByID(bid)
			if err != nil {
				panic(err)
			}
			a, d := block.GetBlockData().EstimateMemSize()
			asize += a
			dsize += d
		}
	}
	return
}

func (r *runner) tryCompactTree(entry *logtail.DirtyTreeEntry, force bool) {
	if entry.IsEmpty() {
		return
	}
	logutil.Debugf(entry.String())
	visitor := new(model.BaseTreeVisitor)

	visitor.TableFn = func(dbID, tableID uint64) error {
		db, err := r.catalog.GetDatabaseByID(dbID)
		if err != nil {
			panic(err)
		}
		table, err := db.GetTableEntryByID(tableID)
		if err != nil {
			panic(err)
		}

		if !table.Stats.Inited {
			table.Stats.Lock()
			table.Stats.InitWithLock(r.options.maxFlushInterval)
			table.Stats.Unlock()
		}

		dirtyTree := entry.GetTree().GetTable(tableID)
		_, endTs := entry.GetTimeRange()

		asize, dsize := r.EstimateTableMemSize(table, dirtyTree)

		stats := &table.Stats
		stats.Lock()
		defer stats.Unlock()

		// debug log, delete later
		if !stats.LastFlush.IsEmpty() && asize+dsize > 2*1000*1024 {
			logutil.Infof("[flushtabletail] %v(%v) %v dels  FlushCountDown %v",
				table.GetLastestSchema().Name,
				common.HumanReadableBytes(asize+dsize),
				common.HumanReadableBytes(dsize),
				time.Until(stats.FlushDeadline))
		}

		if force {
			logutil.Infof("[flushtabletail] force flush %s", table.GetLastestSchema().Name)
			if err := r.fireFlushTabletail(table, dirtyTree, endTs); err == nil {
				stats.ResetDeadlineWithLock()
			}
			return moerr.GetOkStopCurrRecur()
		}

		if stats.LastFlush.IsEmpty() {
			// first boot, just bail out, and never enter this branch again
			stats.LastFlush = stats.LastFlush.Next()
			stats.ResetDeadlineWithLock()
			return moerr.GetOkStopCurrRecur()
		}

		flushReady := func() bool {
			if stats.FlushDeadline.Before(time.Now()) {
				return true
			}
			if asize+dsize > stats.FlushMemCapacity {
				return true
			}
			if asize < common.Const1MBytes && dsize > 2*common.Const1MBytes+common.Const1MBytes/2 {
				return true
			}
			return false
		}

		if flushReady() {
			if err := r.fireFlushTabletail(table, dirtyTree, endTs); err == nil {
				stats.ResetDeadlineWithLock()
			}
		}

		return moerr.GetOkStopCurrRecur()
	}
<<<<<<< HEAD
	visitor.BlockFn = func(force bool) func(uint64, uint64, *objectio.ObjectId, uint16) error {
		return func(dbID, tableID uint64, segmentID *objectio.ObjectId, seq uint16) (err error) {
			id := objectio.NewBlockidWithObjectID(segmentID, seq)
			return r.tryCompactBlock(dbID, tableID, id, force)
		}
	}(force)

=======
>>>>>>> 448ae7d0
	if err := entry.GetTree().Visit(visitor); err != nil {
		panic(err)
	}
}

func (r *runner) onDirtyEntries(entries ...any) {
	normal := logtail.NewEmptyDirtyTreeEntry()
	force := logtail.NewEmptyDirtyTreeEntry()
	for _, entry := range entries {
		e := entry.(*DirtyCtx)
		if e.force {
			force.Merge(e.tree)
		} else {
			normal.Merge(e.tree)
		}
	}
	if !force.IsEmpty() {
		r.tryCompactTree(force, true)
	}

	if !normal.IsEmpty() {
		r.tryCompactTree(normal, false)
	}
}

func (r *runner) crontask(ctx context.Context) {
	hb := w.NewHeartBeaterWithFunc(r.options.collectInterval, func() {
		r.source.Run()
		entry := r.source.GetAndRefreshMerged()
		_, endts := entry.GetTimeRange()
		if entry.IsEmpty() {
			logutil.Debugf("[flushtabletail]No dirty block found")
		} else {
			e := new(DirtyCtx)
			e.tree = entry
			r.dirtyEntryQueue.Enqueue(e)
		}
		r.tryScheduleCheckpoint(endts)
	}, nil)
	hb.Start()
	<-ctx.Done()
	hb.Stop()
}

func (r *runner) EnqueueWait(item any) (err error) {
	_, err = r.waitQueue.Enqueue(item)
	return
}

func (r *runner) Start() {
	r.onceStart.Do(func() {
		r.postCheckpointQueue.Start()
		r.incrementalCheckpointQueue.Start()
		r.globalCheckpointQueue.Start()
		r.gcCheckpointQueue.Start()
		r.dirtyEntryQueue.Start()
		r.waitQueue.Start()
		if err := r.stopper.RunNamedTask("dirty-collector-job", r.crontask); err != nil {
			panic(err)
		}
	})
}

func (r *runner) Stop() {
	r.onceStop.Do(func() {
		r.stopper.Stop()
		r.dirtyEntryQueue.Stop()
		r.incrementalCheckpointQueue.Stop()
		r.globalCheckpointQueue.Stop()
		r.gcCheckpointQueue.Stop()
		r.postCheckpointQueue.Stop()
		r.waitQueue.Stop()
	})
}

func (r *runner) GetDirtyCollector() logtail.Collector {
	return r.source
}

func (r *runner) CollectCheckpointsInRange(ctx context.Context, start, end types.TS) (locations string, checkpointed types.TS, err error) {
	if r.IsTSStale(end) {
		return "", types.TS{}, moerr.NewInternalError(ctx, "ts %v is staled", end.ToString())
	}
	r.storage.Lock()
	tree := r.storage.entries.Copy()
	global, _ := r.storage.globals.Max()
	r.storage.Unlock()
	locs := make([]string, 0)
	newStart := start
	if global != nil && global.HasOverlap(start, end) {
		locs = append(locs, global.GetLocation().String())
		locs = append(locs, strconv.Itoa(int(global.version)))
		newStart = global.end.Next()
		checkpointed = global.GetEnd()
	}
	pivot := NewCheckpointEntry(newStart, newStart, ET_Incremental)

	// For debug
	// checkpoints := make([]*CheckpointEntry, 0)
	// defer func() {
	// 	items := tree.Items()
	// 	logutil.Infof("CollectCheckpointsInRange: Pivot: %s", pivot.String())
	// 	for i, item := range items {
	// 		logutil.Infof("CollectCheckpointsInRange: Source[%d]: %s", i, item.String())
	// 	}
	// 	for i, ckp := range checkpoints {
	// 		logutil.Infof("CollectCheckpointsInRange: Found[%d]:%s", i, ckp.String())
	// 	}
	// 	logutil.Infof("CollectCheckpointsInRange: Checkpointed=%s", checkpointed.ToString())
	// }()

	iter := tree.Iter()
	defer iter.Release()

	if ok := iter.Seek(pivot); ok {
		if ok = iter.Prev(); ok {
			e := iter.Item()
			if !e.IsCommitted() {
				if len(locs) == 0 {
					return
				}
				locations = strings.Join(locs, ";")
				return
			}
			if e.HasOverlap(newStart, end) {
				locs = append(locs, e.GetLocation().String())
				locs = append(locs, strconv.Itoa(int(e.version)))
				checkpointed = e.GetEnd()
				// checkpoints = append(checkpoints, e)
			}
			iter.Next()
		}
		for {
			e := iter.Item()
			if !e.IsCommitted() || !e.HasOverlap(newStart, end) {
				break
			}
			locs = append(locs, e.GetLocation().String())
			locs = append(locs, strconv.Itoa(int(e.version)))
			checkpointed = e.GetEnd()
			// checkpoints = append(checkpoints, e)
			if ok = iter.Next(); !ok {
				break
			}
		}
	} else {
		// if it is empty, quick quit
		if ok = iter.Last(); !ok {
			if len(locs) == 0 {
				return
			}
			locations = strings.Join(locs, ";")
			return
		}
		// get last entry
		e := iter.Item()
		// if it is committed and visible, quick quit
		if !e.IsCommitted() || !e.HasOverlap(newStart, end) {
			if len(locs) == 0 {
				return
			}
			locations = strings.Join(locs, ";")
			return
		}
		locs = append(locs, e.GetLocation().String())
		locs = append(locs, strconv.Itoa(int(e.version)))
		checkpointed = e.GetEnd()
		// checkpoints = append(checkpoints, e)
	}

	if len(locs) == 0 {
		return
	}
	locations = strings.Join(locs, ";")
	return
}<|MERGE_RESOLUTION|>--- conflicted
+++ resolved
@@ -751,51 +751,6 @@
 	}
 }
 
-<<<<<<< HEAD
-func (r *runner) tryCompactBlock(dbID, tableID uint64, id *objectio.Blockid, force bool) (err error) {
-	if !r.rt.Throttle.CanCompact() {
-		return
-	}
-	db, err := r.catalog.GetDatabaseByID(dbID)
-	if err != nil {
-		panic(err)
-	}
-	table, err := db.GetTableEntryByID(tableID)
-	if err != nil {
-		panic(err)
-	}
-	sid := id.Object()
-	segment, err := table.GetSegmentByID(sid)
-	if err != nil {
-		panic(err)
-	}
-	blk, err := segment.GetBlockEntryByID(id)
-	if err != nil {
-		panic(err)
-	}
-	blkData := blk.GetBlockData()
-	score := blkData.EstimateScore(r.options.maxFlushInterval, force)
-	logutil.Debugf("%s [SCORE=%d]", blk.String(), score)
-	if score < 100 {
-		return
-	}
-
-	factory, taskType, scopes, err := blkData.BuildCompactionTaskFactory()
-	if err != nil || factory == nil {
-		logutil.Warnf("%s: %v", blkData.MutationInfo(), err)
-		return nil
-	}
-
-	if _, err = r.rt.Scheduler.ScheduleMultiScopedTxnTask(nil, taskType, scopes, factory); err != nil {
-		logutil.Warnf("%s: %v", blkData.MutationInfo(), err)
-	}
-
-	// always return nil
-	return nil
-}
-
-=======
->>>>>>> 448ae7d0
 func (r *runner) onWaitWaitableItems(items ...any) {
 	// TODO: change for more waitable items
 	start := time.Now()
@@ -944,16 +899,6 @@
 
 		return moerr.GetOkStopCurrRecur()
 	}
-<<<<<<< HEAD
-	visitor.BlockFn = func(force bool) func(uint64, uint64, *objectio.ObjectId, uint16) error {
-		return func(dbID, tableID uint64, segmentID *objectio.ObjectId, seq uint16) (err error) {
-			id := objectio.NewBlockidWithObjectID(segmentID, seq)
-			return r.tryCompactBlock(dbID, tableID, id, force)
-		}
-	}(force)
-
-=======
->>>>>>> 448ae7d0
 	if err := entry.GetTree().Visit(visitor); err != nil {
 		panic(err)
 	}
