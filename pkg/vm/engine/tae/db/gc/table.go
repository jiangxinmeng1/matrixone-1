// Copyright 2021 Matrix Origin
//
// Licensed under the Apache License, Version 2.0 (the "License");
// you may not use this file except in compliance with the License.
// You may obtain a copy of the License at
//
//      http://www.apache.org/licenses/LICENSE-2.0
//
// Unless required by applicable law or agreed to in writing, software
// distributed under the License is distributed on an "AS IS" BASIS,
// WITHOUT WARRANTIES OR CONDITIONS OF ANY KIND, either express or implied.
// See the License for the specific language governing permissions and
// limitations under the License.

package gc

import (
	"bytes"
	"context"
	"fmt"
	"sync"

	"github.com/matrixorigin/matrixone/pkg/container/types"
	"github.com/matrixorigin/matrixone/pkg/objectio"
	"github.com/matrixorigin/matrixone/pkg/vm/engine/tae/blockio"
	"github.com/matrixorigin/matrixone/pkg/vm/engine/tae/catalog"
	"github.com/matrixorigin/matrixone/pkg/vm/engine/tae/common"
	"github.com/matrixorigin/matrixone/pkg/vm/engine/tae/containers"
	"github.com/matrixorigin/matrixone/pkg/vm/engine/tae/logtail"
)

// GCTable is a data structure in memory after consuming checkpoint
type GCTable struct {
	sync.Mutex
	dbs map[uint64]*dropDB
}

func NewGCTable() *GCTable {
	table := GCTable{
		dbs: make(map[uint64]*dropDB),
	}
	return &table
}

func (t *GCTable) addBlock(id common.ID, name string) {
	t.Lock()
	defer t.Unlock()
	db := t.dbs[id.DbID]
	if db == nil {
		db = NewDropDB(id.DbID)
	}
	db.addBlock(id, name)
	t.dbs[id.DbID] = db
}

func (t *GCTable) deleteBlock(id common.ID, name string) {
	t.Lock()
	defer t.Unlock()
	db := t.dbs[id.DbID]
	if db == nil {
		db = NewDropDB(id.DbID)
	}
	db.deleteBlock(id, name)
	t.dbs[id.DbID] = db
}

// Merge can merge two GCTables
func (t *GCTable) Merge(GCTable *GCTable) {
	for did, entry := range GCTable.dbs {
		db := t.dbs[did]
		if db == nil {
			db = NewDropDB(did)
		}
		db.merge(entry)
		if !db.drop {
			db.drop = entry.drop
		}
		t.dbs[did] = db
	}
}

// SoftGC is to remove objectentry that can be deleted from GCTable
func (t *GCTable) SoftGC() []string {
	gc := make([]string, 0)
	for id, db := range t.dbs {
		if t.dbs[id] == nil {
			panic(any("error"))
		}
		objects := db.softGC()
		gc = append(gc, objects...)
	}
	return gc
}

func (t *GCTable) dropDB(id common.ID) {
	t.Lock()
	defer t.Unlock()
	db := t.dbs[id.DbID]
	if db == nil {
		db = NewDropDB(id.DbID)
	}
	db.drop = true
	t.dbs[id.DbID] = db
}

func (t *GCTable) dropTable(id common.ID) {
	t.Lock()
	defer t.Unlock()
	db := t.dbs[id.DbID]
	if db == nil {
		db = NewDropDB(id.DbID)
	}
	db.DropTable(id)
	t.dbs[id.DbID] = db
}

<<<<<<< HEAD
func (t *GCTable) UpdateTable(data *logtail.CheckpointData) {
	obj := data.GetObjectBatchs()
	for i := 0; i < obj.Length(); i++ {
		dbid := obj.GetVectorByName(catalog.SnapshotAttr_DBID).Get(i).(uint64)
		tid := obj.GetVectorByName(catalog.SnapshotAttr_TID).Get(i).(uint64)
		buf := obj.GetVectorByName(catalog.ObjectAttr_ObjectStats).Get(i).([]byte)
		stats := (objectio.ObjectStats)(buf)
		objName := stats.ObjectName()
		objID := objName.ObjectId()
		deleteAt := obj.GetVectorByName(catalog.EntryNode_DeleteAt).Get(i).(types.TS)
=======
func (t *GCTable) UpdateTable2(data *logtail.CheckpointData) {
	ins, insTxn, del, delTxn := data.GetBlkBatchs()
	for i := 0; i < ins.Length(); i++ {
		dbid := insTxn.GetVectorByName(catalog.SnapshotAttr_DBID).Get(i).(uint64)
		tid := insTxn.GetVectorByName(catalog.SnapshotAttr_TID).Get(i).(uint64)
		blkID := ins.GetVectorByName(pkgcatalog.BlockMeta_ID).Get(i).(types.Blockid)
		metaLoc := objectio.Location(ins.GetVectorByName(pkgcatalog.BlockMeta_MetaLoc).Get(i).([]byte))
>>>>>>> 862a18d5
		id := common.ID{
			TableID: tid,
			BlockID: *objectio.NewBlockidWithObjectID(objID, 0),
			DbID:    dbid,
		}
		if deleteAt.IsEmpty() {
			id := common.ID{
				DbID:    dbid,
				TableID: tid,
				BlockID: *objectio.NewBlockidWithObjectID(objID, 0),
			}
			t.addBlock(id, objName.String())
		} else {
			t.deleteBlock(id, objName.String())
		}
	}
	_, _, _, del, delTxn := data.GetTblBatchs()
	for i := 0; i < del.Length(); i++ {
		dbid := delTxn.GetVectorByName(catalog.SnapshotAttr_DBID).Get(i).(uint64)
		tid := delTxn.GetVectorByName(catalog.SnapshotAttr_TID).Get(i).(uint64)
		id := common.ID{
			DbID:    dbid,
			TableID: tid,
		}
		t.dropTable(id)
	}

	_, _, del, delTxn = data.GetDBBatchs()
	for i := 0; i < del.Length(); i++ {
		dbid := delTxn.GetVectorByName(catalog.SnapshotAttr_DBID).Get(i).(uint64)
		id := common.ID{
			DbID: dbid,
		}
		t.dropDB(id)
	}
}

func (t *GCTable) UpdateTable(data *logtail.CheckpointData) {
	ins := data.GetObjectBatchs()
	for i := 0; i < ins.Length(); i++ {
		var objectStats objectio.ObjectStats
		buf := ins.GetVectorByName(catalog.ObjectAttr_ObjectStats).Get(i).([]byte)
		objectStats.UnMarshal(buf)
		dbid := ins.GetVectorByName(catalog.SnapshotAttr_DBID).Get(i).(uint64)
		tid := ins.GetVectorByName(catalog.SnapshotAttr_TID).Get(i).(uint64)
		BlockID := objectio.BuildObjectBlockid(objectStats.ObjectName(), 0)
		deleteAt := ins.GetVectorByName(catalog.EntryNode_DeleteAt).Get(i).(types.TS)
		id := common.ID{
			DbID:    dbid,
			TableID: tid,
			BlockID: *BlockID,
		}
		t.addBlock(id, objectStats.ObjectName().String())
		if !deleteAt.IsEmpty() {
			t.deleteBlock(id, objectStats.ObjectName().String())
		}
	}
	_, _, _, del, delTxn := data.GetTblBatchs()
	for i := 0; i < del.Length(); i++ {
		dbid := delTxn.GetVectorByName(catalog.SnapshotAttr_DBID).Get(i).(uint64)
		tid := delTxn.GetVectorByName(catalog.SnapshotAttr_TID).Get(i).(uint64)
		id := common.ID{
			DbID:    dbid,
			TableID: tid,
		}
		t.dropTable(id)
	}

	_, _, del, delTxn = data.GetDBBatchs()
	for i := 0; i < del.Length(); i++ {
		dbid := delTxn.GetVectorByName(catalog.SnapshotAttr_DBID).Get(i).(uint64)
		id := common.ID{
			DbID: dbid,
		}
		t.dropDB(id)
	}
}

func (t *GCTable) rebuildTable(bats []*containers.Batch) {
	files := make(map[string]bool)
	for i := 0; i < bats[DeleteFile].Length(); i++ {
		name := string(bats[DeleteFile].GetVectorByName(GCAttrObjectName).Get(i).([]byte))
		files[name] = true
	}
	for i := 0; i < bats[CreateBlock].Length(); i++ {
		dbid := bats[CreateBlock].GetVectorByName(GCAttrDBId).Get(i).(uint64)
		tid := bats[CreateBlock].GetVectorByName(GCAttrTableId).Get(i).(uint64)
		blkID := bats[CreateBlock].GetVectorByName(GCAttrBlockId).Get(i).(types.Blockid)
		name := string(bats[CreateBlock].GetVectorByName(GCAttrObjectName).Get(i).([]byte))
		if files[name] {
			continue
		}
		id := common.ID{
			TableID: tid,
			BlockID: blkID,
			DbID:    dbid,
		}
		t.addBlock(id, name)
	}
	for i := 0; i < bats[DeleteBlock].Length(); i++ {
		dbid := bats[DeleteBlock].GetVectorByName(GCAttrDBId).Get(i).(uint64)
		tid := bats[DeleteBlock].GetVectorByName(GCAttrTableId).Get(i).(uint64)
		blkID := bats[DeleteBlock].GetVectorByName(GCAttrBlockId).Get(i).(types.Blockid)
		name := string(bats[DeleteBlock].GetVectorByName(GCAttrObjectName).Get(i).([]byte))
		if files[name] {
			continue
		}
		id := common.ID{
			TableID: tid,
			BlockID: blkID,
			DbID:    dbid,
		}
		t.deleteBlock(id, name)
	}
	for i := 0; i < bats[DropTable].Length(); i++ {
		dbid := bats[DropTable].GetVectorByName(GCAttrDBId).Get(i).(uint64)
		tid := bats[DropTable].GetVectorByName(GCAttrTableId).Get(i).(uint64)
		id := common.ID{
			TableID: tid,
			DbID:    dbid,
		}
		t.dropTable(id)
	}
	for i := 0; i < bats[DropDB].Length(); i++ {
		dbid := bats[DropDB].GetVectorByName(GCAttrDBId).Get(i).(uint64)
		id := common.ID{
			DbID: dbid,
		}
		t.dropDB(id)
	}
}

func (t *GCTable) makeBatchWithGCTable() []*containers.Batch {
	bats := make([]*containers.Batch, 5)
	bats[CreateBlock] = containers.NewBatch()
	bats[DeleteBlock] = containers.NewBatch()
	bats[DropTable] = containers.NewBatch()
	bats[DropDB] = containers.NewBatch()
	bats[DeleteFile] = containers.NewBatch()
	return bats
}

func (t *GCTable) closeBatch(bs []*containers.Batch) {
	for i := range bs {
		bs[i].Close()
	}
}

// collectData collects data from memory that can be written to s3
func (t *GCTable) collectData(files []string) []*containers.Batch {
	bats := t.makeBatchWithGCTable()
	for i, attr := range BlockSchemaAttr {
		bats[CreateBlock].AddVector(attr, containers.MakeVector(BlockSchemaTypes[i], common.CheckpointAllocator))
		bats[DeleteBlock].AddVector(attr, containers.MakeVector(BlockSchemaTypes[i], common.CheckpointAllocator))
	}
	for i, attr := range DropTableSchemaAttr {
		bats[DropTable].AddVector(attr, containers.MakeVector(DropTableSchemaTypes[i], common.CheckpointAllocator))
	}
	for i, attr := range DropDBSchemaAtt {
		bats[DropDB].AddVector(attr, containers.MakeVector(DropDBSchemaTypes[i], common.CheckpointAllocator))
	}
	for i, attr := range DeleteFileSchemaAtt {
		bats[DeleteFile].AddVector(attr, containers.MakeVector(DeleteFileSchemaTypes[i], common.CheckpointAllocator))
	}
	for did, entry := range t.dbs {
		if entry.drop {
			bats[DropDB].GetVectorByName(GCAttrDBId).Append(did, false)
		}
		for tid, table := range entry.tables {
			if table.drop {
				bats[DropTable].GetVectorByName(GCAttrTableId).Append(tid, false)
				bats[DropTable].GetVectorByName(GCAttrDBId).Append(did, false)
			}

			for name, obj := range table.object {
				for _, block := range obj.table.blocks {
					bats[CreateBlock].GetVectorByName(GCAttrBlockId).Append(block.BlockID, false)
					bats[CreateBlock].GetVectorByName(GCAttrTableId).Append(block.TableID, false)
					bats[CreateBlock].GetVectorByName(GCAttrDBId).Append(block.DbID, false)
					bats[CreateBlock].GetVectorByName(GCAttrObjectName).Append([]byte(name), false)
				}
				for _, block := range obj.table.delete {
					bats[DeleteBlock].GetVectorByName(GCAttrBlockId).Append(block.BlockID, false)
					bats[DeleteBlock].GetVectorByName(GCAttrTableId).Append(block.TableID, false)
					bats[DeleteBlock].GetVectorByName(GCAttrDBId).Append(block.DbID, false)
					bats[DeleteBlock].GetVectorByName(GCAttrObjectName).Append([]byte(name), false)
				}
			}
		}
	}

	for _, name := range files {
		bats[DeleteFile].GetVectorByName(GCAttrObjectName).Append([]byte(name), false)
	}
	return bats
}

func (t *GCTable) replayData(ctx context.Context,
	typ BatchType,
	attrs []string,
	types []types.Type,
	bats []*containers.Batch,
	bs []objectio.BlockObject,
	reader *blockio.BlockReader) error {
	idxes := make([]uint16, len(attrs))
	for i := range attrs {
		idxes[i] = uint16(i)
	}
	mobat, release, err := reader.LoadColumns(ctx, idxes, nil, bs[typ].GetID(), common.DefaultAllocator)
	if err != nil {
		return err
	}
	defer release()
	for i := range attrs {
		pkgVec := mobat.Vecs[i]
		var vec containers.Vector
		if pkgVec.Length() == 0 {
			vec = containers.MakeVector(types[i], common.CheckpointAllocator)
		} else {
			srcVec := containers.ToTNVector(pkgVec, common.CheckpointAllocator)
			defer srcVec.Close()
			vec = srcVec.CloneWindow(0, pkgVec.Length(), common.CheckpointAllocator)
		}
		bats[typ].AddVector(attrs[i], vec)
	}
	return nil
}

// SaveTable is to write data to s3
func (t *GCTable) SaveTable(start, end types.TS, fs *objectio.ObjectFS, files []string) ([]objectio.BlockObject, error) {
	bats := t.collectData(files)
	defer t.closeBatch(bats)
	name := blockio.EncodeCheckpointMetadataFileName(GCMetaDir, PrefixGCMeta, start, end)
	writer, err := objectio.NewObjectWriterSpecial(objectio.WriterGC, name, fs.Service)
	if err != nil {
		return nil, err
	}
	for i := range bats {
		if _, err := writer.WriteWithoutSeqnum(containers.ToCNBatch(bats[i])); err != nil {
			return nil, err
		}
	}

	blocks, err := writer.WriteEnd(context.Background())
	//logutil.Infof("SaveTable %v-%v, table: %v, gc: %v", start.ToString(), end.ToString(), t.String(), files)
	return blocks, err
}

// SaveFullTable is to write data to s3
func (t *GCTable) SaveFullTable(start, end types.TS, fs *objectio.ObjectFS, files []string) ([]objectio.BlockObject, error) {
	bats := t.collectData(files)
	defer t.closeBatch(bats)
	name := blockio.EncodeGCMetadataFileName(GCMetaDir, PrefixGCMeta, start, end)
	writer, err := objectio.NewObjectWriterSpecial(objectio.WriterGC, name, fs.Service)
	if err != nil {
		return nil, err
	}
	for i := range bats {
		if _, err := writer.WriteWithoutSeqnum(containers.ToCNBatch(bats[i])); err != nil {
			return nil, err
		}
	}

	blocks, err := writer.WriteEnd(context.Background())
	//logutil.Infof("SaveTable %v-%v, table: %v, gc: %v", start.ToString(), end.ToString(), t.String(), files)
	return blocks, err
}

func (t *GCTable) Prefetch(ctx context.Context, name string, size int64, fs *objectio.ObjectFS) error {
	return blockio.PrefetchFile(fs.Service, name)
}

// ReadTable reads an s3 file and replays a GCTable in memory
func (t *GCTable) ReadTable(ctx context.Context, name string, size int64, fs *objectio.ObjectFS) error {
	reader, err := blockio.NewFileReaderNoCache(fs.Service, name)
	if err != nil {
		return err
	}
	bs, err := reader.LoadAllBlocks(ctx, common.DefaultAllocator)
	if err != nil {
		return err
	}
	bats := t.makeBatchWithGCTable()
	defer t.closeBatch(bats)
	err = t.replayData(ctx, CreateBlock, BlockSchemaAttr, BlockSchemaTypes, bats, bs, reader)
	if err != nil {
		return err
	}
	err = t.replayData(ctx, DeleteBlock, BlockSchemaAttr, BlockSchemaTypes, bats, bs, reader)
	if err != nil {
		return err
	}
	err = t.replayData(ctx, DropTable, DropTableSchemaAttr, DropTableSchemaTypes, bats, bs, reader)
	if err != nil {
		return err
	}
	err = t.replayData(ctx, DropDB, DropDBSchemaAtt, DropDBSchemaTypes, bats, bs, reader)
	if err != nil {
		return err
	}
	err = t.replayData(ctx, DeleteFile, DeleteFileSchemaAtt, DeleteFileSchemaTypes, bats, bs, reader)
	if err != nil {
		return err
	}

	t.rebuildTable(bats)
	return nil
}

// For test
func (t *GCTable) Compare(table *GCTable) bool {
	if len(t.dbs) != len(table.dbs) {
		return false
	}
	for id, entry := range t.dbs {
		db := table.dbs[id]
		if db == nil {
			return false
		}
		ok := entry.Compare(db)
		if !ok {
			return ok
		}

	}
	return true
}

func (t *GCTable) String() string {
	if len(t.dbs) == 0 {
		return ""
	}
	var w bytes.Buffer
	_, _ = w.WriteString("dbs:[\n")
	for id, entry := range t.dbs {
		_, _ = w.WriteString(fmt.Sprintf("db: %d, isdrop: %t ", id, entry.drop))
		_, _ = w.WriteString(entry.String())
	}
	_, _ = w.WriteString("]\n")
	return w.String()
}<|MERGE_RESOLUTION|>--- conflicted
+++ resolved
@@ -114,8 +114,7 @@
 	t.dbs[id.DbID] = db
 }
 
-<<<<<<< HEAD
-func (t *GCTable) UpdateTable(data *logtail.CheckpointData) {
+func (t *GCTable) UpdateTable2(data *logtail.CheckpointData) {
 	obj := data.GetObjectBatchs()
 	for i := 0; i < obj.Length(); i++ {
 		dbid := obj.GetVectorByName(catalog.SnapshotAttr_DBID).Get(i).(uint64)
@@ -125,15 +124,6 @@
 		objName := stats.ObjectName()
 		objID := objName.ObjectId()
 		deleteAt := obj.GetVectorByName(catalog.EntryNode_DeleteAt).Get(i).(types.TS)
-=======
-func (t *GCTable) UpdateTable2(data *logtail.CheckpointData) {
-	ins, insTxn, del, delTxn := data.GetBlkBatchs()
-	for i := 0; i < ins.Length(); i++ {
-		dbid := insTxn.GetVectorByName(catalog.SnapshotAttr_DBID).Get(i).(uint64)
-		tid := insTxn.GetVectorByName(catalog.SnapshotAttr_TID).Get(i).(uint64)
-		blkID := ins.GetVectorByName(pkgcatalog.BlockMeta_ID).Get(i).(types.Blockid)
-		metaLoc := objectio.Location(ins.GetVectorByName(pkgcatalog.BlockMeta_MetaLoc).Get(i).([]byte))
->>>>>>> 862a18d5
 		id := common.ID{
 			TableID: tid,
 			BlockID: *objectio.NewBlockidWithObjectID(objID, 0),
