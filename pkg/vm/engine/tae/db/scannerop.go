// Copyright 2021 Matrix Origin
//
// Licensed under the Apache License, Version 2.0 (the "License");
// you may not use this file except in compliance with the License.
// You may obtain a copy of the License at
//
//      http://www.apache.org/licenses/LICENSE-2.0
//
// Unless required by applicable law or agreed to in writing, software
// distributed under the License is distributed on an "AS IS" BASIS,
// WITHOUT WARRANTIES OR CONDITIONS OF ANY KIND, either express or implied.
// See the License for the specific language governing permissions and
// limitations under the License.

package db

import (
	"github.com/matrixorigin/matrixone/pkg/common/moerr"
	"github.com/matrixorigin/matrixone/pkg/common/util"
	"github.com/matrixorigin/matrixone/pkg/logutil"
	v2 "github.com/matrixorigin/matrixone/pkg/util/metric/v2"
	"github.com/matrixorigin/matrixone/pkg/vm/engine/tae/catalog"
	"github.com/matrixorigin/matrixone/pkg/vm/engine/tae/common"
	"github.com/matrixorigin/matrixone/pkg/vm/engine/tae/db/merge"
	"github.com/matrixorigin/matrixone/pkg/vm/engine/tae/iface/txnif"
	dto "github.com/prometheus/client_model/go"
)

type ScannerOp interface {
	catalog.Processor
	PreExecute() error
	PostExecute() error
}

type MergeTaskBuilder struct {
	db *DB
	*catalog.LoopProcessor
	tid  uint64
	name string

	objDeltaLocCnt    map[*catalog.ObjectEntry]int
	objDeltaLocRowCnt map[*catalog.ObjectEntry]uint32
	distinctDeltaLocs map[string]struct{}
	mergingObjs       map[*catalog.ObjectEntry]struct{}

	objPolicy   merge.Policy
	executor    *merge.MergeExecutor
	tableRowCnt int
	tableRowDel int

	skipForTransPageLimit bool
}

func newMergeTaskBuilder(db *DB) *MergeTaskBuilder {
	op := &MergeTaskBuilder{
		db:                db,
		LoopProcessor:     new(catalog.LoopProcessor),
		objPolicy:         merge.NewBasicPolicy(),
		executor:          merge.NewMergeExecutor(db.Runtime, db.CNMergeSched),
		objDeltaLocRowCnt: make(map[*catalog.ObjectEntry]uint32),
		distinctDeltaLocs: make(map[string]struct{}),
		objDeltaLocCnt:    make(map[*catalog.ObjectEntry]int),
		mergingObjs:       make(map[*catalog.ObjectEntry]struct{}),
	}

	op.DatabaseFn = op.onDataBase
	op.TableFn = op.onTable
	op.ObjectFn = op.onObject
	op.TombstoneFn = op.onTombstone
	op.PostObjectFn = op.onPostObject
	op.PostTableFn = op.onPostTable
	return op
}

func (s *MergeTaskBuilder) ConfigPolicy(tbl *catalog.TableEntry, c any) {
	f := func() txnif.AsyncTxn {
		txn, _ := s.db.StartTxn(nil)
		return txn
	}

	s.objPolicy.SetConfig(tbl, f, c)
}

func (s *MergeTaskBuilder) GetPolicy(tbl *catalog.TableEntry) any {
	return s.objPolicy.GetConfig(tbl)
}

func (s *MergeTaskBuilder) resetForTable(entry *catalog.TableEntry) {
	s.tid = 0
	if entry != nil {
		s.tid = entry.ID
<<<<<<< HEAD
		s.tbl = entry
		s.name = entry.GetLastestSchemaLocked(false).Name
=======
		s.name = entry.GetLastestSchemaLocked().Name
>>>>>>> fdd3eae6
		s.tableRowCnt = 0
		s.tableRowDel = 0

		clear(s.objDeltaLocCnt)
		clear(s.objDeltaLocRowCnt)
		clear(s.distinctDeltaLocs)
	}
	s.objPolicy.ResetForTable(entry)
}

func (s *MergeTaskBuilder) PreExecute() error {
	s.executor.RefreshMemInfo()
	for obj := range s.mergingObjs {
		if !objectValid(obj) {
			delete(s.mergingObjs, obj)
		}
	}
	s.skipForTransPageLimit = false
	m := &dto.Metric{}
	v2.TaskMergeTransferPageLengthGauge.Write(m)
	pagesize := m.GetGauge().GetValue() * 28 /*int32 + rowid(24b)*/ * 1.3 /*map inflationg factor*/
	if pagesize > float64(s.executor.TransferPageSizeLimit()) {
		logutil.Infof("[mergeblocks] skip merge scanning due to transfer page %s, limit %s",
			common.HumanReadableBytes(int(pagesize)),
			common.HumanReadableBytes(int(s.executor.TransferPageSizeLimit())))
		s.skipForTransPageLimit = true
	}
	return nil
}

func (s *MergeTaskBuilder) PostExecute() error {
	s.executor.PrintStats()
	return nil
}
func (s *MergeTaskBuilder) onDataBase(dbEntry *catalog.DBEntry) (err error) {
	if merge.StopMerge.Load() {
		return moerr.GetOkStopCurrRecur()
	}
	if s.executor.MemAvailBytes() < 100*common.Const1MBytes {
		return moerr.GetOkStopCurrRecur()
	}

	if s.skipForTransPageLimit {
		return moerr.GetOkStopCurrRecur()
	}

	return
}

func (s *MergeTaskBuilder) onTable(tableEntry *catalog.TableEntry) (err error) {
	if merge.StopMerge.Load() {
		return moerr.GetOkStopCurrRecur()
	}
	if !tableEntry.IsActive() {
		return moerr.GetOkStopCurrRecur()
	}

	tableEntry.RLock()
	// this table is creating or altering
	if !tableEntry.IsCommittedLocked() {
		tableEntry.RUnlock()
		return moerr.GetOkStopCurrRecur()
	}
	tableEntry.RUnlock()
	s.resetForTable(tableEntry)

	deltaLocRows := uint32(0)
	distinctDeltaLocs := 0
	tblRows := 0
	for objIt := tableEntry.MakeObjectIt(true); objIt.Valid(); objIt.Next() {
		objectEntry := objIt.Get().GetPayload()
		if !objectValid(objectEntry) {
			continue
		}

		var rows int
		rows, err = objectEntry.GetObjectData().Rows()
		if err != nil {
			return
		}
		dels := objectEntry.GetObjectData().GetTotalChanges()
		objectEntry.SetRemainingRows(rows - dels)
		s.tableRowCnt += rows
		s.tableRowDel += dels
		tblRows += rows - dels

		tombstone := tableEntry.TryGetTombstone(objectEntry.ID)
		if tombstone == nil {
			continue
		}
		for j := range objectEntry.BlockCnt() {
			deltaLoc := tombstone.GetLatestDeltaloc(uint16(j))
			if deltaLoc == nil || deltaLoc.IsEmpty() {
				continue
			}
			if _, ok := s.distinctDeltaLocs[util.UnsafeBytesToString(deltaLoc)]; !ok {
				s.distinctDeltaLocs[util.UnsafeBytesToString(deltaLoc)] = struct{}{}
				s.objDeltaLocCnt[objectEntry]++
				s.objDeltaLocRowCnt[objectEntry] += deltaLoc.Rows()
				deltaLocRows += deltaLoc.Rows()
				distinctDeltaLocs++
			}
		}
	}
	return
}

func (s *MergeTaskBuilder) onPostTable(tableEntry *catalog.TableEntry) (err error) {
	// base on the info of tableEntry, we can decide whether to merge or not
	tableEntry.Stats.AddRowStat(s.tableRowCnt, s.tableRowDel)
	if s.tid == 0 {
		return
	}
	// delObjs := s.ObjectHelper.finish()

	mobjs, kind := s.objPolicy.Revise(s.executor.CPUPercent(), int64(s.executor.MemAvailBytes()))
	if len(mobjs) > 1 {
		for _, m := range mobjs {
			s.mergingObjs[m] = struct{}{}
		}
		s.executor.ExecuteFor(tableEntry, mobjs, kind)
	}
	return
}

func (s *MergeTaskBuilder) onObject(objectEntry *catalog.ObjectEntry) (err error) {
	if _, ok := s.mergingObjs[objectEntry]; ok {
		return moerr.GetOkStopCurrRecur()
	}
	if !objectEntry.IsActive() {
		return moerr.GetOkStopCurrRecur()
	}

	if !objectValid(objectEntry) {
		return moerr.GetOkStopCurrRecur()
	}

	// Rows will check objectStat, and if not loaded, it will load it.
	remainingRows := objectEntry.GetRemainingRows()
	deltaLocRows := s.objDeltaLocRowCnt[objectEntry]
	if !merge.DisableDeltaLocMerge.Load() && deltaLocRows > uint32(remainingRows) {
		deltaLocCnt := s.objDeltaLocCnt[objectEntry]
		rate := float64(deltaLocRows) / float64(remainingRows)
		logutil.Infof(
			"[DeltaLoc Merge] tblId: %s(%d), obj: %s, deltaLoc: %d, rows: %d, deltaLocRows: %d, rate: %f",
			s.name, s.tid, objectEntry.ID.String(), deltaLocCnt, remainingRows, deltaLocRows, rate)
		s.objPolicy.OnObject(objectEntry, true)
	} else {
		s.objPolicy.OnObject(objectEntry, false)
	}
	return
}
func (s *MergeTaskBuilder) onTombstone(objectEntry *catalog.ObjectEntry) (err error) {
	return s.onObject(objectEntry)
}
func (s *MergeTaskBuilder) onPostObject(obj *catalog.ObjectEntry) (err error) {
	return nil
}

func objectValid(objectEntry *catalog.ObjectEntry) bool {
	objectEntry.RLock()
	defer objectEntry.RUnlock()
	if !objectEntry.IsCommittedLocked() || !catalog.ActiveObjectWithNoTxnFilter(objectEntry.BaseEntryImpl) {
		return false
	}

	if objectEntry.IsAppendable() {
		return false
	}
	return true
}<|MERGE_RESOLUTION|>--- conflicted
+++ resolved
@@ -89,12 +89,7 @@
 	s.tid = 0
 	if entry != nil {
 		s.tid = entry.ID
-<<<<<<< HEAD
-		s.tbl = entry
 		s.name = entry.GetLastestSchemaLocked(false).Name
-=======
-		s.name = entry.GetLastestSchemaLocked().Name
->>>>>>> fdd3eae6
 		s.tableRowCnt = 0
 		s.tableRowDel = 0
 
