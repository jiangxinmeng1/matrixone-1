--- conflicted
+++ resolved
@@ -43,11 +43,7 @@
 	schema := catalog.MockSchema(1, 0)
 	txn, _, rel := testutil.CreateRelationNoCommit(t, db, testutil.DefaultTestDB, schema, true)
 	// relMeta := rel.GetMeta().(*catalog.TableEntry)
-<<<<<<< HEAD
-	obj, err := rel.CreateNonAppendableObject(false, false, nil)
-=======
-	obj, err := rel.CreateNonAppendableObject(nil)
->>>>>>> 402c6a3f
+	obj, err := rel.CreateNonAppendableObject(false, nil)
 	assert.Nil(t, err)
 	assert.Nil(t, txn.Commit(context.Background()))
 	t.Log(db.Catalog.SimplePPString(common.PPL1))
