--- conflicted
+++ resolved
@@ -10406,7 +10406,6 @@
 	assert.NoError(t, insertTxn.Commit(ctx))
 }
 
-<<<<<<< HEAD
 /*
 tae 1 append
 tae 2 replay
@@ -10467,7 +10466,8 @@
 
 	tae.RunTimeReplay(ts)
 	tae.CheckRowsByScan(0, true)
-=======
+}
+
 func Test_BasicTxnModeSwitch(t *testing.T) {
 	ctx := context.Background()
 	opts := config.WithLongScanAndCKPOpts(nil)
@@ -10484,5 +10484,4 @@
 	assert.NoError(t, err)
 	assert.Equal(t, db.DBTxnMode_Write, tae.GetTxnMode())
 	assert.True(t, tae.TxnMgr.IsWriteMode())
->>>>>>> 7cbfe0af
 }