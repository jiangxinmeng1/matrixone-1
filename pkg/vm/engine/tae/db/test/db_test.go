// Copyright 2021 Matrix Origin
//
// Licensed under the Apache License, Version 2.0 (the "License");
// you may not use this file except in compliance with the License.
// You may obtain a copy of the License at
//
//      http://www.apache.org/licenses/LICENSE-2.0
//
// Unless required by applicable law or agreed to in writing, software
// distributed under the License is distributed on an "AS IS" BASIS,
// WITHOUT WARRANTIES OR CONDITIONS OF ANY KIND, either express or implied.
// See the License for the specific language governing permissions and
// limitations under the License.

package test

import (
	"bytes"
	"context"
	"errors"
	"fmt"
	"math/rand"
	"reflect"
	"sort"
	"strings"
	"sync"
	"sync/atomic"
	"testing"
	"time"

	pkgcatalog "github.com/matrixorigin/matrixone/pkg/catalog"
	"github.com/matrixorigin/matrixone/pkg/common/moerr"
	"github.com/matrixorigin/matrixone/pkg/common/mpool"
	"github.com/matrixorigin/matrixone/pkg/container/batch"
	"github.com/matrixorigin/matrixone/pkg/container/nulls"
	"github.com/matrixorigin/matrixone/pkg/container/types"
	"github.com/matrixorigin/matrixone/pkg/container/vector"
	"github.com/matrixorigin/matrixone/pkg/fileservice"
	"github.com/matrixorigin/matrixone/pkg/logutil"
	"github.com/matrixorigin/matrixone/pkg/objectio"
	"github.com/matrixorigin/matrixone/pkg/pb/api"
	"github.com/matrixorigin/matrixone/pkg/pb/timestamp"
	"github.com/matrixorigin/matrixone/pkg/util/fault"
	"github.com/matrixorigin/matrixone/pkg/vm/engine/tae/blockio"
	"github.com/matrixorigin/matrixone/pkg/vm/engine/tae/catalog"
	"github.com/matrixorigin/matrixone/pkg/vm/engine/tae/common"
	"github.com/matrixorigin/matrixone/pkg/vm/engine/tae/containers"
	"github.com/matrixorigin/matrixone/pkg/vm/engine/tae/db"
	"github.com/matrixorigin/matrixone/pkg/vm/engine/tae/db/checkpoint"
	"github.com/matrixorigin/matrixone/pkg/vm/engine/tae/db/dbutils"
	gc "github.com/matrixorigin/matrixone/pkg/vm/engine/tae/db/gc/v2"
	"github.com/matrixorigin/matrixone/pkg/vm/engine/tae/db/merge"
	"github.com/matrixorigin/matrixone/pkg/vm/engine/tae/db/testutil"
	"github.com/matrixorigin/matrixone/pkg/vm/engine/tae/iface/handle"
	"github.com/matrixorigin/matrixone/pkg/vm/engine/tae/iface/txnif"
	"github.com/matrixorigin/matrixone/pkg/vm/engine/tae/logtail"
	"github.com/matrixorigin/matrixone/pkg/vm/engine/tae/model"
	"github.com/matrixorigin/matrixone/pkg/vm/engine/tae/options"
	"github.com/matrixorigin/matrixone/pkg/vm/engine/tae/tables"
	"github.com/matrixorigin/matrixone/pkg/vm/engine/tae/tables/jobs"
	"github.com/matrixorigin/matrixone/pkg/vm/engine/tae/tasks"
	ops "github.com/matrixorigin/matrixone/pkg/vm/engine/tae/tasks/worker"
	"github.com/matrixorigin/matrixone/pkg/vm/engine/tae/testutils"
	"github.com/matrixorigin/matrixone/pkg/vm/engine/tae/testutils/config"
	"github.com/matrixorigin/matrixone/pkg/vm/engine/tae/txn/txnbase"
	"github.com/panjf2000/ants/v2"
	"github.com/stretchr/testify/assert"
	"github.com/stretchr/testify/require"
)

const (
	ModuleName               = "TAEDB"
	smallCheckpointBlockRows = 10
	smallCheckpointSize      = 1024
)

func TestAppend1(t *testing.T) {
	defer testutils.AfterTest(t)()
	testutils.EnsureNoLeak(t)
	ctx := context.Background()

	tae := testutil.NewTestEngine(ctx, ModuleName, t, nil)
	defer tae.Close()
	schema := catalog.MockSchemaAll(14, 3)
	schema.BlockMaxRows = objectio.BlockMaxRows
	schema.ObjectMaxBlocks = options.DefaultBlocksPerObject
	tae.BindSchema(schema)
	data := catalog.MockBatch(schema, int(schema.BlockMaxRows*2))
	defer data.Close()
	bats := data.Split(4)
	now := time.Now()
	tae.CreateRelAndAppend(bats[0], true)
	t.Log(time.Since(now))
	tae.CheckRowsByScan(bats[0].Length(), false)

	txn, rel := tae.GetRelation()
	err := rel.Append(context.Background(), bats[1])
	assert.NoError(t, err)
	// FIXME
	// testutil.CheckAllColRowsByScan(t, rel, bats[0].Length()+bats[1].Length(), false)
	err = rel.Append(context.Background(), bats[2])
	assert.NoError(t, err)
	assert.NoError(t, txn.Commit(context.Background()))
	tae.CheckRowsByScan(bats[0].Length()+bats[1].Length()+bats[2].Length(), false)
	t.Log(tae.Catalog.SimplePPString(common.PPL1))
}

func TestAppend2(t *testing.T) {
	defer testutils.AfterTest(t)()
	testutils.EnsureNoLeak(t)
	ctx := context.Background()

	opts := config.WithQuickScanAndCKPOpts(nil)
	db := testutil.InitTestDB(ctx, ModuleName, t, opts)
	defer db.Close()

	// this task won't affect logic of TestAppend2, it just prints logs about dirty count
	// forest := logtail.NewDirtyCollector(db.LogtailMgr, opts.Clock, db.Catalog, new(catalog.LoopProcessor))
	// hb := ops.NewHeartBeaterWithFunc(5*time.Millisecond, func() {
	// 	forest.Run()
	// 	t.Log(forest.String())
	// }, nil)
	// hb.Start()
	// defer hb.Stop()

	schema := catalog.MockSchemaAll(13, 3)
	schema.BlockMaxRows = 10
	schema.ObjectMaxBlocks = 10
	testutil.CreateRelation(t, db, "db", schema, true)

	totalRows := uint64(schema.BlockMaxRows * 30)
	bat := catalog.MockBatch(schema, int(totalRows))
	defer bat.Close()
	bats := bat.Split(100)

	var wg sync.WaitGroup
	pool, _ := ants.NewPool(80)
	defer pool.Release()

	start := time.Now()
	for _, data := range bats {
		wg.Add(1)
		err := pool.Submit(testutil.AppendClosure(t, data, schema.Name, db, &wg))
		assert.Nil(t, err)
	}
	wg.Wait()
	t.Logf("Append %d rows takes: %s", totalRows, time.Since(start))
	{
		txn, rel := testutil.GetDefaultRelation(t, db, schema.Name)
		testutil.CheckAllColRowsByScan(t, rel, int(totalRows), false)
		assert.NoError(t, txn.Commit(context.Background()))
	}
	t.Log(db.Catalog.SimplePPString(common.PPL1))

	now := time.Now()
	testutils.WaitExpect(20000, func() bool {
		return db.Runtime.Scheduler.GetPenddingLSNCnt() == 0
	})
	t.Log(time.Since(now))
	t.Logf("Checkpointed: %d", db.Runtime.Scheduler.GetCheckpointedLSN())
	t.Logf("GetPenddingLSNCnt: %d", db.Runtime.Scheduler.GetPenddingLSNCnt())
	assert.Equal(t, uint64(0), db.Runtime.Scheduler.GetPenddingLSNCnt())
	t.Log(db.Catalog.SimplePPString(common.PPL1))
	wg.Add(1)
	testutil.AppendFailClosure(t, bats[0], schema.Name, db, &wg)()
	wg.Wait()
}

func TestAppend3(t *testing.T) {
	defer testutils.AfterTest(t)()
	testutils.EnsureNoLeak(t)
	ctx := context.Background()

	opts := config.WithQuickScanAndCKPOpts(nil)
	tae := testutil.InitTestDB(ctx, ModuleName, t, opts)
	defer tae.Close()
	schema := catalog.MockSchema(2, 0)
	schema.BlockMaxRows = 10
	schema.ObjectMaxBlocks = 2
	testutil.CreateRelation(t, tae, "db", schema, true)
	bat := catalog.MockBatch(schema, int(schema.BlockMaxRows))
	defer bat.Close()
	var wg sync.WaitGroup
	wg.Add(1)
	testutil.AppendClosure(t, bat, schema.Name, tae, &wg)()
	wg.Wait()
	testutils.WaitExpect(2000, func() bool {
		return tae.Runtime.Scheduler.GetPenddingLSNCnt() == 0
	})
	// t.Log(tae.Catalog.SimplePPString(common.PPL3))
	wg.Add(1)
	testutil.AppendFailClosure(t, bat, schema.Name, tae, &wg)()
	wg.Wait()
}

func TestAppend4(t *testing.T) {
	defer testutils.AfterTest(t)()
	testutils.EnsureNoLeak(t)
	ctx := context.Background()

	opts := config.WithLongScanAndCKPOpts(nil)
	tae := testutil.InitTestDB(ctx, ModuleName, t, opts)
	defer tae.Close()
	schema1 := catalog.MockSchemaAll(18, 14)
	schema2 := catalog.MockSchemaAll(18, 15)
	schema3 := catalog.MockSchemaAll(18, 16)
	schema4 := catalog.MockSchemaAll(18, 11)
	schema1.BlockMaxRows = 10
	schema2.BlockMaxRows = 10
	schema3.BlockMaxRows = 10
	schema4.BlockMaxRows = 10
	schema1.ObjectMaxBlocks = 2
	schema2.ObjectMaxBlocks = 2
	schema3.ObjectMaxBlocks = 2
	schema4.ObjectMaxBlocks = 2
	schemas := []*catalog.Schema{schema1, schema2, schema3, schema4}
	testutil.CreateDB(t, tae, testutil.DefaultTestDB)
	for _, schema := range schemas {
		bat := catalog.MockBatch(schema, int(schema.BlockMaxRows*3-1))
		defer bat.Close()
		bats := bat.Split(1)
		testutil.CreateRelation(t, tae, testutil.DefaultTestDB, schema, false)
		for i := range bats {
			txn, rel := testutil.GetDefaultRelation(t, tae, schema.Name)
			err := rel.Append(context.Background(), bats[i])
			assert.NoError(t, err)
			err = txn.Commit(context.Background())
			assert.NoError(t, err)
		}
		txn, rel := testutil.GetDefaultRelation(t, tae, schema.Name)
		testutil.CheckAllColRowsByScan(t, rel, bat.Length(), false)

		v := bat.Vecs[schema.GetSingleSortKeyIdx()].Get(3)
		filter := handle.NewEQFilter(v)
		err := rel.DeleteByFilter(context.Background(), filter)
		assert.NoError(t, err)
		err = txn.Commit(context.Background())
		assert.NoError(t, err)

		txn, rel = testutil.GetDefaultRelation(t, tae, schema.Name)
		testutil.CheckAllColRowsByScan(t, rel, bat.Length()-1, true)
		err = txn.Commit(context.Background())
		assert.NoError(t, err)
		testutil.CompactBlocks(t, 0, tae, testutil.DefaultTestDB, schema, false)
		txn, rel = testutil.GetDefaultRelation(t, tae, schema.Name)
		testutil.CheckAllColRowsByScan(t, rel, bat.Length()-1, false)
		err = txn.Commit(context.Background())
		assert.NoError(t, err)
	}
}

func testCRUD(t *testing.T, tae *db.DB, schema *catalog.Schema) {
	bat := catalog.MockBatch(schema, int(schema.BlockMaxRows*(uint32(schema.ObjectMaxBlocks)+1)-1))
	defer bat.Close()
	bats := bat.Split(4)

	var updateColIdx int
	if schema.GetSingleSortKeyIdx() >= 17 {
		updateColIdx = 0
	} else {
		updateColIdx = schema.GetSingleSortKeyIdx() + 1
	}

	testutil.CreateRelationAndAppend(t, 0, tae, testutil.DefaultTestDB, schema, bats[0], false)

	txn, rel := testutil.GetDefaultRelation(t, tae, schema.Name)
	err := rel.Append(context.Background(), bats[0])
	assert.True(t, moerr.IsMoErrCode(err, moerr.ErrDuplicateEntry))
	testutil.CheckAllColRowsByScan(t, rel, bats[0].Length(), false)
	v := bats[0].Vecs[schema.GetSingleSortKeyIdx()].Get(2)
	filter := handle.NewEQFilter(v)
	err = rel.DeleteByFilter(context.Background(), filter)
	assert.NoError(t, err)

	oldv := bats[0].Vecs[updateColIdx].Get(5)
	oldvIsNull := bats[0].Vecs[updateColIdx].IsNull(5)

	v = bats[0].Vecs[schema.GetSingleSortKeyIdx()].Get(5)
	ufilter := handle.NewEQFilter(v)
	{
		ot := reflect.ValueOf(&oldv).Elem()
		nv := reflect.ValueOf(int8(99))
		if nv.CanConvert(reflect.TypeOf(oldv)) {
			ot.Set(nv.Convert(reflect.TypeOf(oldv)))
		}
	}
	err = rel.UpdateByFilter(context.Background(), ufilter, uint16(updateColIdx), oldv, oldvIsNull)
	assert.NoError(t, err)

	testutil.CheckAllColRowsByScan(t, rel, bats[0].Length()-1, true)
	assert.NoError(t, txn.Commit(context.Background()))

	txn, rel = testutil.GetDefaultRelation(t, tae, schema.Name)
	testutil.CheckAllColRowsByScan(t, rel, bats[0].Length()-1, true)
	for _, b := range bats[1:] {
		err = rel.Append(context.Background(), b)
		assert.NoError(t, err)
	}
	testutil.CheckAllColRowsByScan(t, rel, bat.Length()-1, true)
	assert.NoError(t, txn.Commit(context.Background()))

	testutil.CompactBlocks(t, 0, tae, testutil.DefaultTestDB, schema, false)

	txn, rel = testutil.GetDefaultRelation(t, tae, schema.Name)
	testutil.CheckAllColRowsByScan(t, rel, bat.Length()-1, false)
	v = bats[0].Vecs[schema.GetSingleSortKeyIdx()].Get(3)
	filter = handle.NewEQFilter(v)
	err = rel.DeleteByFilter(context.Background(), filter)
	assert.NoError(t, err)
	testutil.CheckAllColRowsByScan(t, rel, bat.Length()-2, true)
	assert.NoError(t, txn.Commit(context.Background()))

	// After merging blocks, the logic of read data is modified
	//compactObjs(t, tae, schema)

	txn, rel = testutil.GetDefaultRelation(t, tae, schema.Name)
	//testutil.CheckAllColRowsByScan(t, rel, bat.Length()-2, false)
	testutil.CheckAllColRowsByScan(t, rel, bat.Length()-1, false)
	assert.NoError(t, txn.Commit(context.Background()))

	// t.Log(rel.GetMeta().(*catalog.TableEntry).PPString(common.PPL1, 0, ""))
	txn, err = tae.StartTxn(nil)
	assert.NoError(t, err)
	db, err := txn.GetDatabase(testutil.DefaultTestDB)
	assert.NoError(t, err)
	_, err = db.DropRelationByName(schema.Name)
	assert.NoError(t, err)
	assert.NoError(t, txn.Commit(context.Background()))
}

func TestCRUD(t *testing.T) {
	defer testutils.AfterTest(t)()
	testutils.EnsureNoLeak(t)
	ctx := context.Background()

	opts := config.WithLongScanAndCKPOpts(nil)
	tae := testutil.InitTestDB(ctx, ModuleName, t, opts)
	defer tae.Close()
	testutil.CreateDB(t, tae, testutil.DefaultTestDB)
	testutil.WithTestAllPKType(t, tae, testCRUD)
}

func TestTableHandle(t *testing.T) {
	defer testutils.AfterTest(t)()
	testutils.EnsureNoLeak(t)
	ctx := context.Background()

	db := testutil.InitTestDB(ctx, ModuleName, t, nil)
	defer db.Close()

	schema := catalog.MockSchema(2, 0)
	schema.BlockMaxRows = 1000
	schema.ObjectMaxBlocks = 2

	txn, _ := db.StartTxn(nil)
	database, _ := txn.CreateDatabase("db", "", "")
	rel, _ := database.CreateRelation(schema)

	tableMeta := rel.GetMeta().(*catalog.TableEntry)
	t.Log(tableMeta.String())
	table := tableMeta.GetTableData()

	handle := table.GetHandle(false)
	appender, err := handle.GetAppender()
	assert.Nil(t, appender)
	assert.True(t, moerr.IsMoErrCode(err, moerr.ErrAppendableObjectNotFound))
}

func TestCreateBlock(t *testing.T) {
	defer testutils.AfterTest(t)()
	testutils.EnsureNoLeak(t)
	ctx := context.Background()

	db := testutil.InitTestDB(ctx, ModuleName, t, nil)
	defer db.Close()

	txn, _ := db.StartTxn(nil)
	database, _ := txn.CreateDatabase("db", "", "")
	schema := catalog.MockSchemaAll(13, 12)
	rel, err := database.CreateRelation(schema)
	assert.Nil(t, err)
	_, err = rel.CreateObject(false)
	assert.Nil(t, err)

	t.Log(db.Catalog.SimplePPString(common.PPL1))
	assert.Nil(t, txn.Commit(context.Background()))
	t.Log(db.Catalog.SimplePPString(common.PPL1))
}

func TestNonAppendableBlock(t *testing.T) {
	defer testutils.AfterTest(t)()
	testutils.EnsureNoLeak(t)
	ctx := context.Background()

	db := testutil.InitTestDB(ctx, ModuleName, t, nil)
	defer db.Close()
	schema := catalog.MockSchemaAll(13, 1)
	schema.BlockMaxRows = 10
	schema.ObjectMaxBlocks = 2

	bat := catalog.MockBatch(schema, 8)
	defer bat.Close()

	testutil.CreateRelation(t, db, "db", schema, true)

	{
		txn, _ := db.StartTxn(nil)
		database, err := txn.GetDatabase("db")
		assert.Nil(t, err)
		rel, err := database.GetRelationByName(schema.Name)
		readSchema := rel.Schema(false)
		assert.Nil(t, err)
		obj, err := rel.CreateNonAppendableObject(false, nil)
		assert.Nil(t, err)
		dataBlk := obj.GetMeta().(*catalog.ObjectEntry).GetObjectData()
		name := objectio.BuildObjectNameWithObjectID(obj.GetID())
		writer, err := blockio.NewBlockWriterNew(dataBlk.GetFs().Service, name, 0, nil)
		assert.Nil(t, err)
		_, err = writer.WriteBatch(containers.ToCNBatch(bat))
		assert.Nil(t, err)
		_, _, err = writer.Sync(context.Background())
		assert.Nil(t, err)
		obj.UpdateStats(writer.Stats())
		v, _, err := dataBlk.GetValue(context.Background(), txn, readSchema, 0, 4, 2, false, common.DefaultAllocator)
		assert.Nil(t, err)
		expectVal := bat.Vecs[2].Get(4)
		assert.Equal(t, expectVal, v)

		var view *containers.Batch
		tbl := rel.GetMeta().(*catalog.TableEntry)
		blkID := objectio.NewBlockidWithObjectID(obj.GetID(), 0)
		err = tables.HybridScanByBlock(context.Background(), tbl, txn, &view, schema, []int{2}, blkID, common.DefaultAllocator)
		assert.Nil(t, err)
		assert.Nil(t, view.Deletes)
		assert.Equal(t, bat.Vecs[2].Length(), view.Length())
		view.Close()
		view = nil

		pkDef := schema.GetPrimaryKey()
		pkVec := containers.MakeVector(pkDef.Type, common.DefaultAllocator)
		val1, _, err := dataBlk.GetValue(ctx, txn, schema, 0, 1, pkDef.Idx, false, common.DefaultAllocator)
		assert.NoError(t, err)
		pkVec.Append(val1, false)
		val2, _, err := dataBlk.GetValue(ctx, txn, schema, 0, 2, pkDef.Idx, false, common.DefaultAllocator)
		assert.NoError(t, err)
		pkVec.Append(val2, false)
		err = rel.RangeDelete(obj.Fingerprint(), 1, 2, handle.DT_Normal)
		assert.Nil(t, err)

		err = tables.HybridScanByBlock(ctx, tbl, txn, &view, schema, []int{2}, blkID, common.DefaultAllocator)
		assert.Nil(t, err)
		assert.True(t, view.Deletes.Contains(1))
		assert.True(t, view.Deletes.Contains(2))
		assert.Equal(t, bat.Vecs[2].Length(), view.Length())
		view.Close()
		view = nil

		// _, err = dataBlk.Update(txn, 3, 2, int32(999))
		// assert.Nil(t, err)

		err = tables.HybridScanByBlock(ctx, tbl, txn, &view, schema, []int{2}, blkID, common.DefaultAllocator)
		assert.Nil(t, err)
		assert.True(t, view.Deletes.Contains(1))
		assert.True(t, view.Deletes.Contains(2))
		assert.Equal(t, bat.Vecs[2].Length(), view.Length())
		// v = view.Vecs[0].Get(3)
		// assert.Equal(t, int32(999), v)
		view.Close()

		assert.Nil(t, txn.Commit(context.Background()))
	}
}

func TestCreateObject(t *testing.T) {
	defer testutils.AfterTest(t)()
	testutils.EnsureNoLeak(t)
	ctx := context.Background()

	tae := testutil.InitTestDB(ctx, ModuleName, t, nil)
	defer tae.Close()
	schema := catalog.MockSchemaAll(1, 0)
	txn, _ := tae.StartTxn(nil)
	db, err := txn.CreateDatabase("db", "", "")
	assert.Nil(t, err)
	_, err = db.CreateRelation(schema)
	assert.Nil(t, err)
	assert.Nil(t, txn.Commit(context.Background()))

	bat := catalog.MockBatch(schema, 5)
	defer bat.Close()
	testutil.AppendClosure(t, bat, schema.Name, tae, nil)()

	txn, _ = tae.StartTxn(nil)
	db, _ = txn.GetDatabase("db")
	rel, _ := db.GetRelationByName(schema.Name)
	obj, err := rel.CreateNonAppendableObject(false, nil)
	assert.Nil(t, err)
	testutil.MockObjectStats(t, obj)
	assert.Nil(t, txn.Commit(context.Background()))

	objCnt := 0
	processor := new(catalog.LoopProcessor)
	processor.ObjectFn = func(Object *catalog.ObjectEntry) error {
		objCnt++
		return nil
	}
	err = tae.Catalog.RecurLoop(processor)
	assert.Nil(t, err)
	assert.Equal(t, 2, objCnt)
	t.Log(tae.Catalog.SimplePPString(common.PPL1))
}

func TestAddObjsWithMetaLoc(t *testing.T) {
	defer testutils.AfterTest(t)()
	testutils.EnsureNoLeak(t)
	ctx := context.Background()

	opts := config.WithLongScanAndCKPOpts(nil)
	db := testutil.InitTestDB(ctx, ModuleName, t, opts)
	defer db.Close()

	worker := ops.NewOpWorker(context.Background(), "xx")
	worker.Start()
	defer worker.Stop()
	schema := catalog.MockSchemaAll(13, 2)
	schema.Name = "tb-0"
	schema.BlockMaxRows = 20
	schema.ObjectMaxBlocks = 2
	bat := catalog.MockBatch(schema, int(schema.BlockMaxRows*4))
	defer bat.Close()
	bats := bat.Split(4)
	{
		txn, _, rel := testutil.CreateRelationNoCommit(t, db, "db", schema, true)
		err := rel.Append(context.Background(), bats[0])
		assert.NoError(t, err)
		err = rel.Append(context.Background(), bats[1])
		assert.NoError(t, err)
		assert.Nil(t, txn.Commit(context.Background()))
	}
	//compact blocks
	var newBlockFp1 *common.ID
	var stats1 objectio.ObjectStats
	var newBlockFp2 *common.ID
	var stats2 objectio.ObjectStats
	var metaLoc1 objectio.Location
	{
		txn, rel := testutil.GetRelation(t, 0, db, "db", schema.Name)
		it := rel.MakeObjectIt(false)
		it.Next()
		blkMeta1 := it.GetObject().GetMeta().(*catalog.ObjectEntry)
		it.Next()
		blkMeta2 := it.GetObject().GetMeta().(*catalog.ObjectEntry)
		it.Close()

		task1, err := jobs.NewFlushTableTailTask(tasks.WaitableCtx, txn, []*catalog.ObjectEntry{blkMeta1, blkMeta2}, nil, db.Runtime)
		assert.NoError(t, err)
		worker.SendOp(task1)
		err = task1.WaitDone(context.Background())
		assert.NoError(t, err)
		newBlockFp1 = task1.GetCreatedObjects().Fingerprint()
		stats1 = task1.GetCreatedObjects().GetMeta().(*catalog.ObjectEntry).GetLatestNode().GetObjectStats()
		metaLoc1 = task1.GetCreatedObjects().GetMeta().(*catalog.ObjectEntry).GetLocation()
		metaLoc1.SetID(0)
		metaLoc1.SetRows(schema.BlockMaxRows)
		newBlockFp2 = task1.GetCreatedObjects().Fingerprint()
		newBlockFp2.SetBlockOffset(1)
		stats2 = task1.GetCreatedObjects().GetMeta().(*catalog.ObjectEntry).GetLatestNode().GetObjectStats()
		assert.Nil(t, txn.Commit(context.Background()))
	}
	//read new non-appendable block data and check
	{
		txn, rel := testutil.GetRelation(t, 0, db, "db", schema.Name)
		assert.True(t, newBlockFp2.ObjectID().Eq(*newBlockFp1.ObjectID()))
		obj, err := rel.GetObject(newBlockFp1.ObjectID(), false)
		assert.Nil(t, err)
		var view *containers.Batch
		err = obj.Scan(ctx, &view, 0, []int{2}, common.DefaultAllocator)
		assert.NoError(t, err)
		assert.True(t, view.Vecs[0].Equals(bats[0].Vecs[2]))
		view.Close()
		view = nil

		err = obj.Scan(ctx, &view, 1, []int{2}, common.DefaultAllocator)
		assert.NoError(t, err)
		assert.True(t, view.Vecs[0].Equals(bats[1].Vecs[2]))
		view.Close()
		assert.Nil(t, txn.Commit(context.Background()))
	}

	{

		schema = catalog.MockSchemaAll(13, 2)
		schema.Name = "tb-1"
		schema.BlockMaxRows = 20
		schema.ObjectMaxBlocks = 2
		txn, _, rel := testutil.CreateRelationNoCommit(t, db, "db", schema, false)
		txn.SetDedupType(txnif.DedupPolicy_SkipWorkspace)
		vec1 := containers.MakeVector(types.T_varchar.ToType(), common.DefaultAllocator)
		vec1.Append(stats1[:], false)
		defer vec1.Close()
		err := rel.AddObjsWithMetaLoc(context.Background(), vec1)
		assert.Nil(t, err)
		err = rel.Append(context.Background(), bats[0])
		assert.Nil(t, err)

		vec2 := containers.MakeVector(types.T_varchar.ToType(), common.DefaultAllocator)
		vec2.Append(stats2[:], false)
		defer vec1.Close()
		err = rel.AddObjsWithMetaLoc(context.Background(), vec2)
		assert.Nil(t, err)
		err = rel.Append(context.Background(), bats[1])
		assert.Nil(t, err)
		//err = rel.RangeDeleteLocal(start, end)
		//assert.Nil(t, err)
		//assert.True(t, rel.IsLocalDeleted(start, end))
		err = txn.Commit(context.Background())
		assert.Nil(t, err)

		//"tb-1" table now has one committed non-appendable Object which contains
		//two non-appendable block, and one committed appendable Object which contains two appendable block.

		//do deduplication check against sanpshot data.
		txn, rel = testutil.GetRelation(t, 0, db, "db", schema.Name)
		txn.SetDedupType(txnif.DedupPolicy_SkipWorkspace)
		err = rel.Append(context.Background(), bats[0])
		assert.NotNil(t, err)
		err = rel.Append(context.Background(), bats[1])
		assert.NotNil(t, err)

		vec3 := containers.MakeVector(types.T_varchar.ToType(), common.DefaultAllocator)
		vec3.Append(stats1[:], false)
		vec3.Append(stats2[:], false)
		defer vec1.Close()
		err = rel.AddObjsWithMetaLoc(context.Background(), vec3)
		assert.NotNil(t, err)

		//check blk count.
		t.Log(db.Catalog.SimplePPString(3))
		cntOfAblk := 0
		cntOfblk := 0
		testutil.ForEachObject(t, rel, func(blk handle.Object) (err error) {
			var view *containers.Batch
			if blk.IsAppendable() {
				err := blk.Scan(ctx, &view, 0, []int{3}, common.DefaultAllocator)
				assert.NoError(t, err)
				view.Close()
				cntOfAblk += blk.BlkCnt()
				return nil
			}
			metaLoc := blk.GetMeta().(*catalog.ObjectEntry).GetLocation()
			metaLoc.SetID(0)
			metaLoc.SetRows(schema.BlockMaxRows)
			assert.True(t, !metaLoc.IsEmpty())
			if bytes.Equal(metaLoc, metaLoc1) {
				err := blk.Scan(ctx, &view, 0, []int{2}, common.DefaultAllocator)
				assert.NoError(t, err)
				assert.True(t, view.Vecs[0].Equals(bats[0].Vecs[2]))
				view.Close()
			} else {
				err := blk.Scan(ctx, &view, 1, []int{3}, common.DefaultAllocator)
				assert.NoError(t, err)
				assert.True(t, view.Vecs[0].Equals(bats[1].Vecs[3]))
				view.Close()

			}
			cntOfblk += blk.BlkCnt()
			return
		})
		assert.Equal(t, 2, cntOfblk)
		assert.Equal(t, 2, cntOfAblk)
		assert.Nil(t, txn.Commit(context.Background()))

		//check count of committed Objects.
		cntOfAobj := 0
		cntOfobj := 0
		txn, rel = testutil.GetRelation(t, 0, db, "db", schema.Name)
		testutil.ForEachObject(t, rel, func(obj handle.Object) (err error) {
			if obj.IsAppendable() {
				cntOfAobj++
				return
			}
			cntOfobj++
			return
		})
		assert.True(t, cntOfobj == 1)
		assert.True(t, cntOfAobj == 2)
		assert.Nil(t, txn.Commit(context.Background()))
	}
}

func TestCompactMemAlter(t *testing.T) {
	defer testutils.AfterTest(t)()
	testutils.EnsureNoLeak(t)
	ctx := context.Background()

	opts := config.WithLongScanAndCKPOpts(nil)
	db := testutil.InitTestDB(ctx, ModuleName, t, opts)
	defer db.Close()

	worker := ops.NewOpWorker(context.Background(), "xx")
	worker.Start()
	defer worker.Stop()
	schema := catalog.MockSchemaAll(5, 2)
	schema.BlockMaxRows = 20
	schema.ObjectMaxBlocks = 2
	bat := catalog.MockBatch(schema, int(schema.BlockMaxRows))
	defer bat.Close()
	testutil.CreateRelationAndAppend(t, 0, db, "db", schema, bat, true)

	// Alter: add a column to the last
	{
		txn, rel := testutil.GetDefaultRelation(t, db, schema.Name)
		err := rel.AlterTable(context.TODO(), api.NewAddColumnReq(0, 0, "xyz", types.NewProtoType(types.T_char), 5))
		assert.NoError(t, err)
		assert.Nil(t, txn.Commit(context.Background()))
	}
	var newBlockFp *common.ID
	{
		txn, rel := testutil.GetDefaultRelation(t, db, schema.Name)
		blkMeta := testutil.GetOneBlockMeta(rel)
		// ablk-0 & nablk-1
		task, err := jobs.NewFlushTableTailTask(tasks.WaitableCtx, txn, []*catalog.ObjectEntry{blkMeta}, nil, db.Runtime)
		assert.NoError(t, err)
		worker.SendOp(task)
		err = task.WaitDone(ctx)
		assert.NoError(t, err)
		assert.NoError(t, txn.Commit(context.Background()))
		newBlockFp = task.GetCreatedObjects().Fingerprint()
	}
	{
		txn, rel := testutil.GetDefaultRelation(t, db, schema.Name)
		obj, err := rel.GetObject(newBlockFp.ObjectID(), false)
		assert.Nil(t, err)
		for i := 0; i <= 5; i++ {
			var view *containers.Batch
			err := obj.Scan(ctx, &view, 0, []int{i}, common.DefaultAllocator)
			assert.NoError(t, err)
			if i < 5 {
				assert.Equal(t, bat.Vecs[i].GetType().Oid, view.Vecs[0].GetType().Oid)
			} else {
				assert.Equal(t, types.T_char.ToType().Oid, view.Vecs[0].GetType().Oid)
			}
			if i == 3 {
				assert.True(t, view.Vecs[0].Equals(bat.Vecs[3]))
			}
			view.Close()
		}
		assert.NoError(t, txn.Commit(context.Background()))
	}
}

func TestFlushTableMergeOrder(t *testing.T) {
	defer testutils.AfterTest(t)()
	testutils.EnsureNoLeak(t)
	ctx := context.Background()

	opts := config.WithLongScanAndCKPOpts(nil)
	tae := testutil.NewTestEngine(ctx, ModuleName, t, opts)
	defer tae.Close()

	worker := ops.NewOpWorker(context.Background(), "xx")
	worker.Start()
	defer worker.Stop()

	schema := catalog.NewEmptySchema("test")
	schema.AppendCol("aa", types.T_int64.ToType())
	schema.AppendCol("bb", types.T_int32.ToType())
	schema.AppendFakePKCol()
	schema.BlockMaxRows = 78
	schema.ObjectMaxBlocks = 256
	assert.NoError(t, schema.Finalize(false))
	tae.BindSchema(schema)

	// new bacth for aa and bb vector, and fill aa and bb with some random values
	bat := containers.NewBatch()
	bat.AddVector("aa", containers.NewVector(types.T_int64.ToType()))
	bat.AddVector("bb", containers.NewVector(types.T_int32.ToType()))

	dedup := make(map[int32]bool)

	rows := 500

	for i := 0; i < rows; i++ {
		bb := int32(rand.Intn(100000))
		if _, ok := dedup[bb]; ok {
			continue
		} else {
			dedup[bb] = true
		}
		aa := int64(20000000 + bb)
		bat.Vecs[0].Append(aa, false)
		bat.Vecs[1].Append(bb, false)
	}

	defer bat.Close()
	testutil.CreateRelationAndAppend(t, 0, tae.DB, "db", schema, bat, true)

	{
		txn, rel := testutil.GetDefaultRelation(t, tae.DB, schema.Name)
		it := rel.MakeObjectIt(false)
		for it.Next() {
			blk := it.GetObject()
			id := blk.Fingerprint()
			for i := 0; i < blk.BlkCnt(); i++ {
				id.SetBlockOffset(uint16(i))
				rel.RangeDelete(id, 0, 0, handle.DT_Normal)
				rel.RangeDelete(id, 3, 3, handle.DT_Normal)

			}
		}
		it.Close()
		assert.NoError(t, txn.Commit(context.Background()))
	}

	txn, rel := testutil.GetDefaultRelation(t, tae.DB, schema.Name)
	blkMetas := testutil.GetAllBlockMetas(rel, false)
	tombstoneMetas := testutil.GetAllBlockMetas(rel, true)
	task, err := jobs.NewFlushTableTailTask(tasks.WaitableCtx, txn, blkMetas, tombstoneMetas, tae.DB.Runtime)
	assert.NoError(t, err)
	worker.SendOp(task)
	err = task.WaitDone(ctx)
	assert.NoError(t, err)
	assert.NoError(t, txn.Commit(context.Background()))
}

func TestFlushTableMergeOrderPK(t *testing.T) {
	defer testutils.AfterTest(t)()
	testutils.EnsureNoLeak(t)
	ctx := context.Background()

	opts := config.WithLongScanAndCKPOpts(nil)
	tae := testutil.NewTestEngine(ctx, ModuleName, t, opts)
	defer tae.Close()

	worker := ops.NewOpWorker(context.Background(), "xx")
	worker.Start()
	defer worker.Stop()

	schema := catalog.NewEmptySchema("test")
	schema.AppendPKCol("aa", types.T_int64.ToType(), 0)
	schema.AppendCol("bb", types.T_int32.ToType())
	schema.BlockMaxRows = 78
	schema.ObjectMaxBlocks = 256
	assert.NoError(t, schema.Finalize(false))
	tae.BindSchema(schema)

	// new bacth for aa and bb vector, and fill aa and bb with some random values
	bat := containers.NewBatch()
	bat.AddVector("aa", containers.NewVector(types.T_int64.ToType()))
	bat.AddVector("bb", containers.NewVector(types.T_int32.ToType()))

	dedup := make(map[int32]bool)

	target := 500
	rows := 0

	for i := 0; i < target; i++ {
		bb := int32(rand.Intn(100000))
		if _, ok := dedup[bb]; ok {
			continue
		} else {
			dedup[bb] = true
		}
		rows++
		aa := int64(20000000 + bb)
		bat.Vecs[0].Append(aa, false)
		bat.Vecs[1].Append(bb, false)
	}

	defer bat.Close()
	testutil.CreateRelationAndAppend(t, 0, tae.DB, "db", schema, bat, true)

	deleted := 0
	{
		txn, rel := testutil.GetDefaultRelation(t, tae.DB, schema.Name)
		for x := range dedup {
			err := rel.DeleteByFilter(context.Background(), handle.NewEQFilter(int64(x+20000000)))
			assert.NoError(t, err)
			deleted++
			if deleted > rows/2 {
				break
			}
		}
		assert.NoError(t, txn.Commit(context.Background()))
	}

	txn, rel := testutil.GetDefaultRelation(t, tae.DB, schema.Name)
	blkMetas := testutil.GetAllBlockMetas(rel, false)
	tombstoneMetas := testutil.GetAllBlockMetas(rel, true)
	task, err := jobs.NewFlushTableTailTask(tasks.WaitableCtx, txn, blkMetas, tombstoneMetas, tae.DB.Runtime)
	assert.NoError(t, err)
	worker.SendOp(task)
	err = task.WaitDone(ctx)
	assert.NoError(t, err)
	assert.NoError(t, txn.Commit(context.Background()))

	tae.Restart(ctx)
	tae.CheckRowsByScan(rows-deleted, true)
}

func TestFlushTableNoPk(t *testing.T) {
	defer testutils.AfterTest(t)()
	testutils.EnsureNoLeak(t)
	ctx := context.Background()

	opts := config.WithLongScanAndCKPOpts(nil)
	// db := initDB(ctx, t, opts)
	tae := testutil.NewTestEngine(ctx, ModuleName, t, opts)
	defer tae.Close()

	worker := ops.NewOpWorker(context.Background(), "xx")
	worker.Start()
	defer worker.Stop()
	schema := catalog.MockSchemaAll(13, -1)
	schema.Name = "table"
	schema.BlockMaxRows = 20
	schema.ObjectMaxBlocks = 10
	tae.BindSchema(schema)
	bat := catalog.MockBatch(schema, 2*(int(schema.BlockMaxRows)*2+int(schema.BlockMaxRows/2)))
	defer bat.Close()
	testutil.CreateRelationAndAppend(t, 0, tae.DB, "db", schema, bat, true)

	txn, rel := testutil.GetDefaultRelation(t, tae.DB, schema.Name)
	blkMetas := testutil.GetAllBlockMetas(rel, false)
	tombstoneMetas := testutil.GetAllBlockMetas(rel, true)
	task, err := jobs.NewFlushTableTailTask(tasks.WaitableCtx, txn, blkMetas, tombstoneMetas, tae.DB.Runtime)
	assert.NoError(t, err)
	worker.SendOp(task)
	err = task.WaitDone(ctx)
	assert.NoError(t, err)
	assert.NoError(t, txn.Commit(context.Background()))

	tae.Restart(ctx)
	tae.CheckRowsByScan(100, true)
}

func TestFlushTableDroppedEntry(t *testing.T) {
	defer testutils.AfterTest(t)()
	testutils.EnsureNoLeak(t)
	ctx := context.Background()

	opts := config.WithLongScanAndCKPOpts(nil)
	// db := initDB(ctx, t, opts)
	tae := testutil.NewTestEngine(ctx, ModuleName, t, opts)
	defer tae.Close()

	worker := ops.NewOpWorker(context.Background(), "xx")
	worker.Start()
	defer worker.Stop()
	schema := catalog.MockSchemaAll(3, 1)
	schema.Name = "table"
	tae.BindSchema(schema)
	bat := catalog.MockBatch(schema, 50)
	defer bat.Close()
	testutil.CreateRelationAndAppend(t, 0, tae.DB, "db", schema, bat, true)

	var did, tid uint64
	{
		txn, rel := testutil.GetDefaultRelation(t, tae.DB, schema.Name)
		dbH, _ := rel.GetDB()
		did, tid = dbH.GetID(), rel.ID()
		rel.DeleteByFilter(ctx, handle.NewEQFilter(bat.Vecs[1].Get(1)))
		require.NoError(t, txn.Commit(ctx))
	}

	var blkMetas, tombstoneMetas []*catalog.ObjectEntry

	{ // flush all
		txn, rel := testutil.GetDefaultRelation(t, tae.DB, schema.Name)
		blkMetas = testutil.GetAllBlockMetas(rel, false)
		tombstoneMetas = testutil.GetAllBlockMetas(rel, true)
		task, err := jobs.NewFlushTableTailTask(tasks.WaitableCtx, txn, blkMetas, tombstoneMetas, tae.DB.Runtime)
		assert.NoError(t, err)
		worker.SendOp(task)
		err = task.WaitDone(ctx)
		assert.NoError(t, err)
		assert.NoError(t, txn.Commit(context.Background()))

		testutils.WaitExpect(10000, func() bool {
			d, _ := tae.Catalog.GetDatabaseByID(did)
			r, _ := d.GetTableEntryByID(tid)
			o, _ := r.GetObjectByID(blkMetas[0].ID(), false)
			return o.HasDropCommitted()
		})
	}

	{ // flush again, skip dropped
		d, _ := tae.Catalog.GetDatabaseByID(did)
		r, _ := d.GetTableEntryByID(tid)
		blkMetas[0], _ = r.GetObjectByID(blkMetas[0].ID(), false)
		tombstoneMetas[0], _ = r.GetObjectByID(tombstoneMetas[0].ID(), true)
		txn, _ := testutil.GetDefaultRelation(t, tae.DB, schema.Name)
		task, err := jobs.NewFlushTableTailTask(tasks.WaitableCtx, txn, blkMetas, tombstoneMetas, tae.DB.Runtime)
		assert.NoError(t, err)
		worker.SendOp(task)
		err = task.WaitDone(ctx)
		assert.NoError(t, err)
		assert.NoError(t, txn.Commit(context.Background()))
	}

	tae.CheckRowsByScan(49, true)
}

func TestFlushTableErrorHandle(t *testing.T) {
	ctx := context.WithValue(context.Background(), jobs.TestFlushBailoutPos1{}, "bail")

	opts := config.WithLongScanAndCKPOpts(nil)
	opts.Ctx = ctx

	tae := testutil.NewTestEngine(context.Background(), ModuleName, t, opts)
	defer tae.Close()

	worker := ops.NewOpWorker(ctx, "xx")
	worker.Start()
	defer worker.Stop()
	schema := catalog.MockSchemaAll(13, 2)
	schema.Name = "table"
	schema.BlockMaxRows = 20
	schema.ObjectMaxBlocks = 10
	bat := catalog.MockBatch(schema, (int(schema.BlockMaxRows)*2 + int(schema.BlockMaxRows/2)))

	txn, _ := tae.StartTxn(nil)
	txn.CreateDatabase("db", "", "")
	txn.Commit(ctx)

	createAndInsert := func() {
		testutil.CreateRelationAndAppend(t, 0, tae.DB, "db", schema, bat, false)
	}

	droptable := func() {
		txn, _ := tae.StartTxn(nil)
		d, _ := txn.GetDatabase("db")
		d.DropRelationByName(schema.Name)
		txn.Commit(ctx)
	}

	flushTable := func() {
		txn, rel := testutil.GetDefaultRelation(t, tae.DB, schema.Name)
		blkMetas := testutil.GetAllBlockMetas(rel, false)
		tombstoneMetas := testutil.GetAllBlockMetas(rel, true)
		task, err := jobs.NewFlushTableTailTask(tasks.WaitableCtx, txn, blkMetas, tombstoneMetas, tae.Runtime)
		assert.NoError(t, err)
		worker.SendOp(task)
		err = task.WaitDone(ctx)
		assert.Error(t, err)
		assert.NoError(t, txn.Rollback(context.Background()))
	}
	for i := 0; i < 20; i++ {
		createAndInsert()
		flushTable()
		droptable()
	}
}

func TestFlushTableErrorHandle2(t *testing.T) {
	ctx := context.WithValue(context.Background(), jobs.TestFlushBailoutPos2{}, "bail")

	opts := config.WithLongScanAndCKPOpts(nil)
	opts.Ctx = ctx

	tae := testutil.NewTestEngine(context.Background(), ModuleName, t, opts)
	defer tae.Close()

	worker := ops.NewOpWorker(ctx, "xx")
	worker.Start()
	defer worker.Stop()
	goodworker := ops.NewOpWorker(context.Background(), "goodworker")
	goodworker.Start()
	defer goodworker.Stop()
	schema := catalog.MockSchemaAll(13, 2)
	schema.Name = "table"
	schema.BlockMaxRows = 20
	bats := catalog.MockBatch(schema, (int(schema.BlockMaxRows)*2 + int(schema.BlockMaxRows/2))).Split(2)
	bat1, bat2 := bats[0], bats[1]
	defer bat1.Close()
	defer bat2.Close()
	flushTable := func(worker *ops.OpWorker) {
		txn, rel := testutil.GetDefaultRelation(t, tae.DB, schema.Name)
		blkMetas := testutil.GetAllAppendableMetas(rel, false)
		tombstoneMetas := testutil.GetAllAppendableMetas(rel, true)
		task, err := jobs.NewFlushTableTailTask(tasks.WaitableCtx, txn, blkMetas, tombstoneMetas, tae.Runtime)
		assert.NoError(t, err)
		worker.SendOp(task)
		err = task.WaitDone(ctx)
		if err != nil {
			t.Logf("flush task outter wait %v", err)
		}
		assert.NoError(t, txn.Commit(context.Background()))
	}
	testutil.CreateRelationAndAppend(t, 0, tae.DB, "db", schema, bat1, true)
	flushTable(goodworker)

	{
		txn, rel := testutil.GetDefaultRelation(t, tae.DB, schema.Name)
		assert.NoError(t, rel.DeleteByFilter(context.Background(), handle.NewEQFilter(bat1.Vecs[2].Get(1))))
		assert.NoError(t, rel.Append(ctx, bat2))
		assert.NoError(t, txn.Commit(context.Background()))
	}

	flushTable(worker)
	t.Log(tae.Catalog.SimplePPString(common.PPL0))
}

func TestFlushTabletail(t *testing.T) {
	// TODO
	defer testutils.AfterTest(t)()
	testutils.EnsureNoLeak(t)
	ctx := context.Background()

	opts := config.WithLongScanAndCKPOpts(nil)
	// db := initDB(ctx, t, opts)
	tae := testutil.NewTestEngine(ctx, ModuleName, t, opts)
	defer tae.Close()

	worker := ops.NewOpWorker(context.Background(), "xx")
	worker.Start()
	defer worker.Stop()
	schema := catalog.MockSchemaAll(13, 2)
	schema.Name = "table"
	schema.BlockMaxRows = 20
	schema.ObjectMaxBlocks = 10
	bats := catalog.MockBatch(schema, 2*(int(schema.BlockMaxRows)*2+int(schema.BlockMaxRows/2))).Split(2)
	bat := bats[0]  // 50 rows
	bat2 := bats[1] // 50 rows

	defer bat.Close()
	defer bat2.Close()
	testutil.CreateRelationAndAppend(t, 0, tae.DB, "db", schema, bat, true)

	{
		txn, rel := testutil.GetDefaultRelation(t, tae.DB, schema.Name)
		assert.NoError(t, rel.DeleteByFilter(context.Background(), handle.NewEQFilter(bat.Vecs[2].Get(1))))
		assert.NoError(t, rel.DeleteByFilter(context.Background(), handle.NewEQFilter(bat.Vecs[2].Get(19)))) // ab0 has 2
		assert.NoError(t, rel.DeleteByFilter(context.Background(), handle.NewEQFilter(bat.Vecs[2].Get(21)))) // ab1 has 1
		assert.NoError(t, rel.DeleteByFilter(context.Background(), handle.NewEQFilter(bat.Vecs[2].Get(45)))) // ab2 has 1

		assert.NoError(t, txn.Commit(context.Background()))
	}

	var commitDeleteAfterFlush txnif.AsyncTxn
	{
		var rel handle.Relation
		commitDeleteAfterFlush, rel = testutil.GetDefaultRelation(t, tae.DB, schema.Name)
		assert.NoError(t, rel.DeleteByFilter(context.Background(), handle.NewEQFilter(bat.Vecs[2].Get(42)))) // expect to transfer to nablk1
	}

	flushTable := func() {
		txn, rel := testutil.GetDefaultRelation(t, tae.DB, schema.Name)
		blkMetas := testutil.GetAllAppendableMetas(rel, false)
		tombstoneMetas := testutil.GetAllAppendableMetas(rel, true)
		task, err := jobs.NewFlushTableTailTask(tasks.WaitableCtx, txn, blkMetas, tombstoneMetas, tae.Runtime)
		assert.NoError(t, err)
		worker.SendOp(task)
		err = task.WaitDone(ctx)
		assert.NoError(t, err)
		assert.NoError(t, txn.Commit(context.Background()))
	}

	flushTable()

	{
		assert.NoError(t, commitDeleteAfterFlush.Commit(context.Background()))
		txn, rel := testutil.GetDefaultRelation(t, tae.DB, schema.Name)
		_, _, err := rel.GetByFilter(context.Background(), handle.NewEQFilter(bat.Vecs[2].Get(42)))
		assert.True(t, moerr.IsMoErrCode(err, moerr.ErrNotFound))

		assert.NoError(t, rel.Append(context.Background(), bat2))
		assert.NoError(t, txn.Commit(context.Background()))
	}
	{
		txn, rel := testutil.GetDefaultRelation(t, tae.DB, schema.Name)
		assert.NoError(t, rel.DeleteByFilter(context.Background(), handle.NewEQFilter(bat.Vecs[2].Get(15))))
		assert.NoError(t, rel.DeleteByFilter(context.Background(), handle.NewEQFilter(bat.Vecs[2].Get(20)))) // nab0 has 2
		assert.NoError(t, rel.DeleteByFilter(context.Background(), handle.NewEQFilter(bat.Vecs[2].Get(27)))) // nab1 has 2
		assert.NoError(t, rel.DeleteByFilter(context.Background(), handle.NewEQFilter(bat2.Vecs[2].Get(11))))
		assert.NoError(t, rel.DeleteByFilter(context.Background(), handle.NewEQFilter(bat2.Vecs[2].Get(15)))) // ab3 has 2, ab4 and ab5 has 0
		assert.NoError(t, txn.Commit(context.Background()))
	}

	flushTable()

	{
		txn, rel := testutil.GetDefaultRelation(t, tae.DB, schema.Name)
		assert.NoError(t, rel.DeleteByFilter(context.Background(), handle.NewEQFilter(bat.Vecs[2].Get(10)))) // nab0 has 2+1, nab1 has 2
		assert.NoError(t, rel.DeleteByFilter(context.Background(), handle.NewEQFilter(bat2.Vecs[2].Get(44))))
		assert.NoError(t, rel.DeleteByFilter(context.Background(), handle.NewEQFilter(bat2.Vecs[2].Get(45)))) // nab5 has 2
		assert.NoError(t, txn.Commit(context.Background()))
	}

	flushTable()

	{
		txn, rel := testutil.GetDefaultRelation(t, tae.DB, schema.Name)
		it := rel.MakeObjectIt(false)
		// 6 nablks has 87 rows
		dels := []int{3, 2, 0, 0, 0, 2}
		total := 0
		i := 0
		for it.Next() {
			obj := it.GetObject()
			for j := uint16(0); j < uint16(obj.BlkCnt()); j++ {
				var view *containers.Batch
				err := obj.HybridScan(ctx, &view, j, []int{2}, common.DefaultAllocator)
				assert.NoError(t, err)
				defer view.Close()
				viewDel := 0
				if view.Deletes != nil {
					viewDel = view.Deletes.GetCardinality()
				}
				assert.Equal(t, dels[i], viewDel)
				view.Compact()
				total += view.Length()
				i++
			}
		}
		it.Close()
		assert.Equal(t, 87, total)
		assert.NoError(t, txn.Commit(context.Background()))
	}

	t.Log(tae.Catalog.SimplePPString(common.PPL2))

	tae.Restart(ctx)
	{
		txn, rel := testutil.GetDefaultRelation(t, tae.DB, schema.Name)
		it := rel.MakeObjectIt(false)
		// 6 nablks has 87 rows
		dels := []int{3, 2, 0, 0, 0, 2}
		total := 0
		idxs := make([]int, 0, len(schema.ColDefs)-1)
		for i := 0; i < len(schema.ColDefs)-1; i++ {
			idxs = append(idxs, i)
		}
		i := 0
		tblEntry := rel.GetMeta().(*catalog.TableEntry)
		for it.Next() {
			obj := it.GetObject()
			var views *containers.Batch
			for j := uint16(0); j < uint16(obj.BlkCnt()); j++ {
				blkID := objectio.NewBlockidWithObjectID(obj.GetID(), j)
				err := tables.HybridScanByBlock(ctx, tblEntry, txn, &views, schema, idxs, blkID, common.DefaultAllocator)
				assert.NoError(t, err)
				defer views.Close()
				for j, view := range views.Vecs {
					assert.Equal(t, schema.ColDefs[j].Type.Oid, view.GetType().Oid)
				}

				viewDel := 0
				if views.Deletes != nil {
					viewDel = views.Deletes.GetCardinality()
				}
				assert.Equal(t, dels[i], viewDel)
				views.Compact()
				i++
			}
			total += views.Length()
		}
		it.Close()
		assert.Equal(t, 87, total)
		assert.NoError(t, txn.Commit(context.Background()))
	}
}

func TestRollback1(t *testing.T) {
	defer testutils.AfterTest(t)()
	testutils.EnsureNoLeak(t)
	ctx := context.Background()

	db := testutil.InitTestDB(ctx, ModuleName, t, nil)
	defer db.Close()
	schema := catalog.MockSchema(2, 0)

	testutil.CreateRelation(t, db, "db", schema, true)

	objCnt := 0
	onSegFn := func(object *catalog.ObjectEntry) error {
		objCnt++
		return nil
	}
	processor := new(catalog.LoopProcessor)
	processor.ObjectFn = onSegFn
	txn, rel := testutil.GetDefaultRelation(t, db, schema.Name)
	_, err := rel.CreateObject(false)
	assert.Nil(t, err)

	tableMeta := rel.GetMeta().(*catalog.TableEntry)
	err = tableMeta.RecurLoop(processor)
	assert.Nil(t, err)
	assert.Equal(t, objCnt, 1)

	assert.Nil(t, txn.Rollback(context.Background()))
	objCnt = 0
	err = tableMeta.RecurLoop(processor)
	assert.Nil(t, err)
	assert.Equal(t, objCnt, 0)

	txn, rel = testutil.GetDefaultRelation(t, db, schema.Name)
	obj, err := rel.CreateObject(false)
	assert.Nil(t, err)
	objMeta := obj.GetMeta().(*catalog.ObjectEntry)
	assert.Nil(t, txn.Commit(context.Background()))
	objCnt = 0
	err = tableMeta.RecurLoop(processor)
	assert.Nil(t, err)
	assert.Equal(t, objCnt, 1)

	txn, rel = testutil.GetDefaultRelation(t, db, schema.Name)
	_, err = rel.GetObject(objMeta.ID(), false)
	assert.Nil(t, err)
	err = tableMeta.RecurLoop(processor)
	assert.Nil(t, err)

	err = txn.Rollback(context.Background())
	assert.Nil(t, err)
	err = tableMeta.RecurLoop(processor)
	assert.Nil(t, err)

	t.Log(db.Catalog.SimplePPString(common.PPL1))
}

func TestMVCC1(t *testing.T) {
	defer testutils.AfterTest(t)()
	testutils.EnsureNoLeak(t)
	ctx := context.Background()

	db := testutil.InitTestDB(ctx, ModuleName, t, nil)
	defer db.Close()
	schema := catalog.MockSchemaAll(13, 2)
	schema.BlockMaxRows = 40
	schema.ObjectMaxBlocks = 2
	bat := catalog.MockBatch(schema, int(schema.BlockMaxRows*10))
	defer bat.Close()
	bats := bat.Split(40)

	txn, _, rel := testutil.CreateRelationNoCommit(t, db, "db", schema, true)
	err := rel.Append(context.Background(), bats[0])
	assert.NoError(t, err)

	row := 5
	expectVal := bats[0].Vecs[schema.GetSingleSortKeyIdx()].Get(row)
	filter := handle.NewEQFilter(expectVal)
	actualVal, _, err := rel.GetValueByFilter(context.Background(), filter, schema.GetSingleSortKeyIdx())
	assert.NoError(t, err)
	assert.Equal(t, expectVal, actualVal)
	assert.NoError(t, txn.Commit(context.Background()))

	_, rel = testutil.GetDefaultRelation(t, db, schema.Name)
	actualVal, _, err = rel.GetValueByFilter(context.Background(), filter, schema.GetSingleSortKeyIdx())
	assert.NoError(t, err)
	assert.Equal(t, expectVal, actualVal)

	txn2, rel2 := testutil.GetDefaultRelation(t, db, schema.Name)
	err = rel2.Append(context.Background(), bats[1])
	assert.NoError(t, err)

	val2 := bats[1].Vecs[schema.GetSingleSortKeyIdx()].Get(row)
	filter.Val = val2
	actualVal, _, err = rel2.GetValueByFilter(context.Background(), filter, schema.GetSingleSortKeyIdx())
	assert.NoError(t, err)
	assert.Equal(t, val2, actualVal)

	assert.NoError(t, txn2.Commit(context.Background()))

	_, _, err = rel.GetByFilter(context.Background(), filter)
	assert.Error(t, err)
	var id *common.ID

	{
		txn, rel := testutil.GetDefaultRelation(t, db, schema.Name)
		id, _, err = rel.GetByFilter(context.Background(), filter)
		assert.NoError(t, err)
		assert.NoError(t, txn.Commit(context.Background()))
	}

	it := rel.MakeObjectIt(false)
	for it.Next() {
		block := it.GetObject()
		bid := block.Fingerprint()
		_, targetBlkOffset := id.BlockID.Offsets()
		if bid.ObjectID() == id.ObjectID() {
			var view *containers.Batch
			err := block.HybridScan(ctx, &view, targetBlkOffset, []int{schema.GetSingleSortKeyIdx()}, common.DefaultAllocator)
			assert.Nil(t, err)
			defer view.Close()
			assert.Nil(t, view.Deletes)
			assert.NotNil(t, view)
			t.Log(view.Vecs[0].String())
			assert.Equal(t, bats[0].Vecs[0].Length(), view.Length())
		}
	}
	it.Close()
}

// 1. Txn1 create db, relation and append 10 rows. committed -- PASS
// 2. Txn2 append 10 rows. Get the 5th append row value -- PASS
// 3. Txn2 delete the 5th row value in uncommitted state -- PASS
// 4. Txn2 get the 5th row value -- NotFound
func TestMVCC2(t *testing.T) {
	defer testutils.AfterTest(t)()
	testutils.EnsureNoLeak(t)
	ctx := context.Background()

	db := testutil.InitTestDB(ctx, ModuleName, t, nil)
	defer db.Close()
	schema := catalog.MockSchemaAll(13, 2)
	schema.BlockMaxRows = 100
	schema.ObjectMaxBlocks = 2
	bat := catalog.MockBatch(schema, int(schema.BlockMaxRows))
	defer bat.Close()
	bats := bat.Split(10)
	{
		txn, _, rel := testutil.CreateRelationNoCommit(t, db, "db", schema, true)
		err := rel.Append(context.Background(), bats[0])
		assert.NoError(t, err)
		val := bats[0].Vecs[schema.GetSingleSortKeyIdx()].Get(5)
		filter := handle.NewEQFilter(val)
		_, _, err = rel.GetByFilter(context.Background(), filter)
		assert.NoError(t, err)
		assert.NoError(t, txn.Commit(context.Background()))
	}
	{
		txn, rel := testutil.GetDefaultRelation(t, db, schema.Name)
		err := rel.Append(context.Background(), bats[1])
		assert.NoError(t, err)
		val := bats[1].Vecs[schema.GetSingleSortKeyIdx()].Get(5)
		filter := handle.NewEQFilter(val)
		err = rel.DeleteByFilter(context.Background(), filter)
		assert.NoError(t, err)

		_, _, err = rel.GetByFilter(context.Background(), filter)
		assert.Error(t, err)
		t.Log(err)
		assert.NoError(t, txn.Commit(context.Background()))
	}
	{
		txn, rel := testutil.GetDefaultRelation(t, db, schema.Name)
		it := rel.MakeObjectIt(false)
		for it.Next() {
			obj := it.GetObject()
			var view *containers.Batch
			err := obj.HybridScan(ctx, &view, 0, []int{schema.GetSingleSortKey().Idx}, common.DefaultAllocator)
			assert.Nil(t, err)
			assert.Nil(t, view.Deletes)
			assert.Equal(t, bats[1].Vecs[0].Length()*2-1, view.Length())
			// TODO: exclude deleted rows when apply appends
			view.Close()
		}
		assert.NoError(t, txn.Commit(context.Background()))
	}
}

func TestUnload1(t *testing.T) {
	defer testutils.AfterTest(t)()
	testutils.EnsureNoLeak(t)
	ctx := context.Background()

	opts := new(options.Options)
	db := testutil.InitTestDB(ctx, ModuleName, t, opts)
	defer db.Close()

	schema := catalog.MockSchemaAll(13, 2)
	schema.BlockMaxRows = 10
	schema.ObjectMaxBlocks = 2

	bat := catalog.MockBatch(schema, int(schema.BlockMaxRows*2))
	defer bat.Close()
	bats := bat.Split(int(schema.BlockMaxRows))
	testutil.CreateRelation(t, db, "db", schema, true)
	var wg sync.WaitGroup
	pool, err := ants.NewPool(1)
	assert.Nil(t, err)
	defer pool.Release()
	for _, data := range bats {
		wg.Add(1)
		err := pool.Submit(testutil.AppendClosure(t, data, schema.Name, db, &wg))
		assert.Nil(t, err)
	}
	wg.Wait()
	{
		txn, rel := testutil.GetDefaultRelation(t, db, schema.Name)
		for i := 0; i < 10; i++ {
			it := rel.MakeObjectIt(false)
			for it.Next() {
				blk := it.GetObject()
				for j := 0; j < blk.BlkCnt(); j++ {
					var view *containers.Batch
					err := blk.Scan(ctx, &view, uint16(j), []int{schema.GetSingleSortKey().Idx}, common.DefaultAllocator)
					assert.Nil(t, err)
					defer view.Close()
					assert.Equal(t, int(schema.BlockMaxRows), view.Length())
				}
			}
		}
		_ = txn.Commit(context.Background())
	}
}

func TestUnload2(t *testing.T) {
	defer testutils.AfterTest(t)()
	testutils.EnsureNoLeak(t)
	ctx := context.Background()

	opts := new(options.Options)
	db := testutil.InitTestDB(ctx, ModuleName, t, opts)
	defer db.Close()

	schema1 := catalog.MockSchemaAll(13, 2)
	schema1.BlockMaxRows = 10
	schema1.ObjectMaxBlocks = 2

	schema2 := catalog.MockSchemaAll(13, 2)
	schema2.BlockMaxRows = 10
	schema2.ObjectMaxBlocks = 2
	{
		txn, _ := db.StartTxn(nil)
		database, err := txn.CreateDatabase("db", "", "")
		assert.Nil(t, err)
		_, err = database.CreateRelation(schema1)
		assert.Nil(t, err)
		_, err = database.CreateRelation(schema2)
		assert.Nil(t, err)
		assert.Nil(t, txn.Commit(context.Background()))
	}

	bat := catalog.MockBatch(schema1, int(schema1.BlockMaxRows*5+5))
	defer bat.Close()
	bats := bat.Split(bat.Length())

	p, err := ants.NewPool(10)
	assert.Nil(t, err)
	defer p.Release()
	var wg sync.WaitGroup
	for i, data := range bats {
		wg.Add(1)
		name := schema1.Name
		if i%2 == 1 {
			name = schema2.Name
		}
		err := p.Submit(testutil.AppendClosure(t, data, name, db, &wg))
		assert.Nil(t, err)
	}
	wg.Wait()

	{
		txn, rel := testutil.GetDefaultRelation(t, db, schema1.Name)
		for i := 0; i < len(bats); i += 2 {
			data := bats[i]
			v := data.Vecs[schema1.GetSingleSortKeyIdx()].Get(0)
			filter := handle.NewEQFilter(v)
			_, _, err := rel.GetByFilter(context.Background(), filter)
			assert.NoError(t, err)
		}
		database, _ := txn.GetDatabase("db")
		rel, err = database.GetRelationByName(schema2.Name)
		assert.Nil(t, err)
		for i := 1; i < len(bats); i += 2 {
			data := bats[i]
			v := data.Vecs[schema1.GetSingleSortKeyIdx()].Get(0)
			filter := handle.NewEQFilter(v)
			_, _, err := rel.GetByFilter(context.Background(), filter)
			assert.NoError(t, err)
		}
		_ = txn.Commit(context.Background())
	}
}

func TestDelete1(t *testing.T) {
	defer testutils.AfterTest(t)()
	testutils.EnsureNoLeak(t)
	ctx := context.Background()

	tae := testutil.InitTestDB(ctx, ModuleName, t, nil)
	defer tae.Close()

	schema := catalog.MockSchemaAll(3, 2)
	schema.BlockMaxRows = 10
	bat := catalog.MockBatch(schema, int(schema.BlockMaxRows))
	defer bat.Close()
	testutil.CreateRelationAndAppend(t, 0, tae, "db", schema, bat, true)
	var id *common.ID
	var row uint32
	{
		txn, rel := testutil.GetDefaultRelation(t, tae, schema.Name)
		pkCol := bat.Vecs[schema.GetSingleSortKeyIdx()]
		pkVal := pkCol.Get(5)
		filter := handle.NewEQFilter(pkVal)
		var err error
		id, row, err = rel.GetByFilter(context.Background(), filter)
		assert.NoError(t, err)
		err = rel.RangeDelete(id, row, row, handle.DT_Normal)
		assert.NoError(t, err)
		assert.NoError(t, txn.Commit(context.Background()))
	}
	{
		txn, rel := testutil.GetDefaultRelation(t, tae, schema.Name)
		pkCol := bat.Vecs[schema.GetSingleSortKeyIdx()]
		pkVal := pkCol.Get(5)
		filter := handle.NewEQFilter(pkVal)
		_, _, err := rel.GetByFilter(context.Background(), filter)
		assert.Error(t, err)
		assert.NoError(t, txn.Commit(context.Background()))
	}
	{
		txn, rel := testutil.GetDefaultRelation(t, tae, schema.Name)
		blkMeta := testutil.GetOneBlockMeta(rel)
		task, err := jobs.NewFlushTableTailTask(nil, txn, []*catalog.ObjectEntry{blkMeta}, nil, tae.Runtime)
		assert.NoError(t, err)
		err = task.OnExec(context.Background())
		assert.NoError(t, err)
		assert.NoError(t, txn.Commit(context.Background()))
	}
	{
		var view *containers.Batch
		txn, rel := testutil.GetDefaultRelation(t, tae, schema.Name)
		blk := testutil.GetOneObject(rel)
		err := blk.HybridScan(ctx, &view, 0, []int{schema.GetSingleSortKeyIdx()}, common.DefaultAllocator)
		assert.NoError(t, err)
		assert.Nil(t, view.Deletes)
		assert.Equal(t, bat.Vecs[0].Length()-1, view.Length())
		view.Close()
		view = nil

		err = rel.RangeDelete(blk.Fingerprint(), 0, 0, handle.DT_Normal)
		assert.NoError(t, err)
		err = blk.HybridScan(ctx, &view, 0, []int{schema.GetSingleSortKeyIdx()}, common.DefaultAllocator)
		assert.NoError(t, err)
		assert.True(t, view.Deletes.Contains(0))
		view.Close()
		v := bat.Vecs[schema.GetSingleSortKeyIdx()].Get(0)
		filter := handle.NewEQFilter(v)
		_, _, err = rel.GetByFilter(context.Background(), filter)
		assert.True(t, moerr.IsMoErrCode(err, moerr.ErrNotFound))
		assert.NoError(t, txn.Commit(context.Background()))
	}
	{
		txn, rel := testutil.GetDefaultRelation(t, tae, schema.Name)
		blk := testutil.GetOneObject(rel)
		var view *containers.Batch
		err := blk.HybridScan(ctx, &view, 0, []int{schema.GetSingleSortKeyIdx()}, common.DefaultAllocator)
		assert.NoError(t, err)
		defer view.Close()
		assert.True(t, view.Deletes.Contains(0))
		assert.Equal(t, bat.Vecs[0].Length()-1, view.Length())
		v := bat.Vecs[schema.GetSingleSortKeyIdx()].Get(0)
		filter := handle.NewEQFilter(v)
		_, _, err = rel.GetByFilter(context.Background(), filter)
		assert.True(t, moerr.IsMoErrCode(err, moerr.ErrNotFound))
		_ = txn.Rollback(context.Background())
	}
	t.Log(tae.Catalog.SimplePPString(common.PPL1))
}

func TestLogIndex1(t *testing.T) {
	defer testutils.AfterTest(t)()
	testutils.EnsureNoLeak(t)
	ctx := context.Background()

	tae := testutil.InitTestDB(ctx, ModuleName, t, nil)
	defer tae.Close()
	schema := catalog.MockSchemaAll(13, 0)
	schema.BlockMaxRows = 10
	bat := catalog.MockBatch(schema, int(schema.BlockMaxRows))
	defer bat.Close()
	bats := bat.Split(int(schema.BlockMaxRows))
	testutil.CreateRelation(t, tae, "db", schema, true)
	txns := make([]txnif.AsyncTxn, 0)
	doAppend := func(data *containers.Batch) func() {
		return func() {
			txn, rel := testutil.GetDefaultRelation(t, tae, schema.Name)
			err := rel.Append(context.Background(), data)
			assert.NoError(t, err)
			assert.NoError(t, txn.Commit(context.Background()))
			txns = append(txns, txn)
		}
	}
	for _, data := range bats {
		doAppend(data)()
	}
	var id *common.ID
	var offset uint32
	var err error
	{
		txn, rel := testutil.GetDefaultRelation(t, tae, schema.Name)
		v := bat.Vecs[schema.GetSingleSortKeyIdx()].Get(3)
		filter := handle.NewEQFilter(v)
		id, offset, err = rel.GetByFilter(context.Background(), filter)
		assert.Nil(t, err)
		err = rel.RangeDelete(id, offset, offset, handle.DT_Normal)
		assert.Nil(t, err)
		assert.Nil(t, txn.Commit(context.Background()))
	}
	{
		txn, rel := testutil.GetDefaultRelation(t, tae, schema.Name)
		blk := testutil.GetOneObject(rel)
		meta := blk.GetMeta().(*catalog.ObjectEntry)

		var view *containers.Batch
		err := blk.HybridScan(ctx, &view, 0, []int{schema.GetSingleSortKeyIdx()}, common.DefaultAllocator)
		assert.Nil(t, err)
		defer view.Close()
		assert.True(t, view.Deletes.Contains(uint64(offset)))
		task, err := jobs.NewFlushTableTailTask(nil, txn, []*catalog.ObjectEntry{meta}, nil, tae.Runtime)
		assert.Nil(t, err)
		err = task.OnExec(context.Background())
		assert.Nil(t, err)
		assert.Nil(t, txn.Commit(context.Background()))
	}
}

func TestCrossDBTxn(t *testing.T) {
	defer testutils.AfterTest(t)()
	testutils.EnsureNoLeak(t)
	ctx := context.Background()

	tae := testutil.InitTestDB(ctx, ModuleName, t, nil)
	defer tae.Close()

	txn, _ := tae.StartTxn(nil)
	db1, err := txn.CreateDatabase("db1", "", "")
	assert.Nil(t, err)
	db2, err := txn.CreateDatabase("db2", "", "")
	assert.Nil(t, err)
	assert.NotNil(t, db1)
	assert.NotNil(t, db2)
	assert.Nil(t, txn.Commit(context.Background()))

	schema1 := catalog.MockSchema(2, 0)
	schema1.BlockMaxRows = 10
	schema1.ObjectMaxBlocks = 2
	schema2 := catalog.MockSchema(4, 0)
	schema2.BlockMaxRows = 10
	schema2.ObjectMaxBlocks = 2

	rows1 := schema1.BlockMaxRows * 5 / 2
	rows2 := schema1.BlockMaxRows * 3 / 2
	bat1 := catalog.MockBatch(schema1, int(rows1))
	bat2 := catalog.MockBatch(schema2, int(rows2))
	defer bat1.Close()
	defer bat2.Close()

	txn, _ = tae.StartTxn(nil)
	db1, err = txn.GetDatabase("db1")
	assert.Nil(t, err)
	db2, err = txn.GetDatabase("db2")
	assert.Nil(t, err)
	rel1, err := db1.CreateRelation(schema1)
	assert.Nil(t, err)
	rel2, err := db2.CreateRelation(schema2)
	assert.Nil(t, err)
	err = rel1.Append(context.Background(), bat1)
	assert.Nil(t, err)
	err = rel2.Append(context.Background(), bat2)
	assert.Nil(t, err)

	assert.Nil(t, txn.Commit(context.Background()))

	txn, _ = tae.StartTxn(nil)
	db1, err = txn.GetDatabase("db1")
	assert.NoError(t, err)
	db2, err = txn.GetDatabase("db2")
	assert.NoError(t, err)
	rel1, err = db1.GetRelationByName(schema1.Name)
	assert.NoError(t, err)
	rel2, err = db2.GetRelationByName(schema2.Name)
	assert.NoError(t, err)

	testutil.CheckAllColRowsByScan(t, rel1, int(rows1), false)
	testutil.CheckAllColRowsByScan(t, rel2, int(rows2), false)

	t.Log(tae.Catalog.SimplePPString(common.PPL1))
}

func TestSystemDB2(t *testing.T) {
	defer testutils.AfterTest(t)()
	testutils.EnsureNoLeak(t)
	ctx := context.Background()

	tae := testutil.InitTestDB(ctx, ModuleName, t, nil)
	defer tae.Close()

	txn, _ := tae.StartTxn(nil)
	sysDB, err := txn.GetDatabase(pkgcatalog.MO_CATALOG)
	assert.NoError(t, err)
	_, err = sysDB.DropRelationByName(pkgcatalog.MO_DATABASE)
	assert.Error(t, err)
	_, err = sysDB.DropRelationByName(pkgcatalog.MO_TABLES)
	assert.Error(t, err)
	_, err = sysDB.DropRelationByName(pkgcatalog.MO_COLUMNS)
	assert.Error(t, err)

	schema := catalog.MockSchema(2, 0)
	schema.BlockMaxRows = 100
	schema.ObjectMaxBlocks = 2
	bat := catalog.MockBatch(schema, 1000)
	defer bat.Close()

	rel, err := sysDB.CreateRelation(schema)
	assert.NoError(t, err)
	assert.NotNil(t, rel)
	err = rel.Append(context.Background(), bat)
	assert.Nil(t, err)
	assert.NoError(t, txn.Commit(context.Background()))

	txn, _ = tae.StartTxn(nil)
	sysDB, err = txn.GetDatabase(pkgcatalog.MO_CATALOG)
	assert.NoError(t, err)
	rel, err = sysDB.GetRelationByName(schema.Name)
	assert.NoError(t, err)
	testutil.CheckAllColRowsByScan(t, rel, 1000, false)
	assert.NoError(t, txn.Commit(context.Background()))
}

func TestSystemDB3(t *testing.T) {
	defer testutils.AfterTest(t)()
	testutils.EnsureNoLeak(t)
	ctx := context.Background()
	tae := testutil.InitTestDB(ctx, ModuleName, t, nil)
	defer tae.Close()
	txn, _ := tae.StartTxn(nil)
	schema := catalog.MockSchemaAll(13, 12)
	schema.BlockMaxRows = 100
	schema.ObjectMaxBlocks = 2
	bat := catalog.MockBatch(schema, 20)
	defer bat.Close()
	db, err := txn.GetDatabase(pkgcatalog.MO_CATALOG)
	assert.NoError(t, err)
	rel, err := db.CreateRelation(schema)
	assert.NoError(t, err)
	err = rel.Append(context.Background(), bat)
	assert.NoError(t, err)
	assert.NoError(t, txn.Commit(context.Background()))
}

func TestScan1(t *testing.T) {
	defer testutils.AfterTest(t)()
	testutils.EnsureNoLeak(t)
	ctx := context.Background()
	tae := testutil.InitTestDB(ctx, ModuleName, t, nil)
	defer tae.Close()

	schema := catalog.MockSchemaAll(13, 2)
	schema.BlockMaxRows = 100
	schema.ObjectMaxBlocks = 2

	bat := catalog.MockBatch(schema, int(schema.BlockMaxRows-1))
	defer bat.Close()
	txn, _, rel := testutil.CreateRelationNoCommit(t, tae, testutil.DefaultTestDB, schema, true)
	err := rel.Append(context.Background(), bat)
	assert.NoError(t, err)
	testutil.CheckAllColRowsByScan(t, rel, bat.Length(), false)
	assert.NoError(t, txn.Commit(context.Background()))
}

func TestDedup(t *testing.T) {
	defer testutils.AfterTest(t)()
	testutils.EnsureNoLeak(t)
	ctx := context.Background()

	tae := testutil.InitTestDB(ctx, ModuleName, t, nil)
	defer tae.Close()

	schema := catalog.MockSchemaAll(13, 2)
	schema.BlockMaxRows = 100
	schema.ObjectMaxBlocks = 2

	bat := catalog.MockBatch(schema, 10)
	defer bat.Close()
	txn, _, rel := testutil.CreateRelationNoCommit(t, tae, testutil.DefaultTestDB, schema, true)
	err := rel.Append(context.Background(), bat)
	assert.NoError(t, err)
	err = rel.Append(context.Background(), bat)
	t.Log(err)
	assert.True(t, moerr.IsMoErrCode(err, moerr.ErrDuplicateEntry))
	testutil.CheckAllColRowsByScan(t, rel, 10, false)
	err = txn.Rollback(context.Background())
	assert.NoError(t, err)
}

func TestScan2(t *testing.T) {
	defer testutils.AfterTest(t)()
	testutils.EnsureNoLeak(t)
	ctx := context.Background()

	tae := testutil.InitTestDB(ctx, ModuleName, t, nil)
	defer tae.Close()
	schema := catalog.MockSchemaAll(13, 12)
	schema.BlockMaxRows = 10
	schema.ObjectMaxBlocks = 10
	rows := schema.BlockMaxRows * 5 / 2
	bat := catalog.MockBatch(schema, int(rows))
	defer bat.Close()
	bats := bat.Split(2)

	txn, _, rel := testutil.CreateRelationNoCommit(t, tae, testutil.DefaultTestDB, schema, true)
	err := rel.Append(context.Background(), bats[0])
	assert.NoError(t, err)
	testutil.CheckAllColRowsByScan(t, rel, bats[0].Length(), false)

	err = rel.Append(context.Background(), bats[0])
	assert.Error(t, err)
	err = rel.Append(context.Background(), bats[1])
	assert.NoError(t, err)
	testutil.CheckAllColRowsByScan(t, rel, int(rows), false)

	pkv := bat.Vecs[schema.GetSingleSortKeyIdx()].Get(5)
	filter := handle.NewEQFilter(pkv)
	err = rel.DeleteByFilter(context.Background(), filter)
	assert.NoError(t, err)
	testutil.CheckAllColRowsByScan(t, rel, int(rows)-1, true)

	pkv = bat.Vecs[schema.GetSingleSortKeyIdx()].Get(8)
	filter = handle.NewEQFilter(pkv)
	updateV := int64(999)
	err = rel.UpdateByFilter(context.Background(), filter, 3, updateV, false)
	assert.NoError(t, err)

	v, _, err := rel.GetValueByFilter(context.Background(), filter, 3)
	assert.NoError(t, err)
	assert.Equal(t, updateV, v.(int64))
	testutil.CheckAllColRowsByScan(t, rel, int(rows)-1, true)
	assert.NoError(t, txn.Commit(context.Background()))
}

func TestADA(t *testing.T) {
	defer testutils.AfterTest(t)()
	testutils.EnsureNoLeak(t)
	ctx := context.Background()

	tae := testutil.InitTestDB(ctx, ModuleName, t, nil)
	defer tae.Close()
	schema := catalog.MockSchemaAll(13, 3)
	schema.BlockMaxRows = 1000
	bat := catalog.MockBatch(schema, 1)
	defer bat.Close()

	// Append to a block
	testutil.CreateRelationAndAppend(t, 0, tae, "db", schema, bat, true)

	// Delete a row from the block
	txn, rel := testutil.GetDefaultRelation(t, tae, schema.Name)
	v := bat.Vecs[schema.GetSingleSortKeyIdx()].Get(0)
	filter := handle.NewEQFilter(v)
	id, row, err := rel.GetByFilter(context.Background(), filter)
	assert.NoError(t, err)
	err = rel.RangeDelete(id, row, row, handle.DT_Normal)
	assert.NoError(t, err)
	_, _, err = rel.GetByFilter(context.Background(), filter)
	assert.Error(t, err)
	assert.NoError(t, txn.Commit(context.Background()))

	// Append a row with the same primary key
	txn, rel = testutil.GetDefaultRelation(t, tae, schema.Name)
	_, _, err = rel.GetByFilter(context.Background(), filter)
	assert.Error(t, err)
	err = rel.Append(context.Background(), bat)
	assert.NoError(t, err)
	id, row, err = rel.GetByFilter(context.Background(), filter)
	assert.NoError(t, err)
	testutil.CheckAllColRowsByScan(t, rel, 1, true)

	err = rel.RangeDelete(id, row, row, handle.DT_Normal)
	assert.NoError(t, err)
	_, _, err = rel.GetByFilter(context.Background(), filter)
	assert.Error(t, err)

	err = rel.Append(context.Background(), bat)
	assert.NoError(t, err)
	_, _, err = rel.GetByFilter(context.Background(), filter)
	assert.NoError(t, err)
	testutil.CheckAllColRowsByScan(t, rel, 1, true)
	assert.NoError(t, txn.Commit(context.Background()))

	txn, rel = testutil.GetDefaultRelation(t, tae, schema.Name)
	err = rel.Append(context.Background(), bat)
	assert.Error(t, err)
	id, row, err = rel.GetByFilter(context.Background(), filter)
	assert.NoError(t, err)
	err = rel.RangeDelete(id, row, row, handle.DT_Normal)
	assert.NoError(t, err)
	_, _, err = rel.GetByFilter(context.Background(), filter)
	assert.Error(t, err)

	err = rel.Append(context.Background(), bat)
	assert.NoError(t, err)

	id, row, err = rel.GetByFilter(context.Background(), filter)
	assert.NoError(t, err)

	err = rel.Append(context.Background(), bat)
	assert.Error(t, err)

	err = rel.RangeDelete(id, row, row, handle.DT_Normal)
	assert.NoError(t, err)
	_, _, err = rel.GetByFilter(context.Background(), filter)
	assert.Error(t, err)
	err = rel.Append(context.Background(), bat)
	assert.NoError(t, err)

	assert.NoError(t, txn.Commit(context.Background()))

	txn, rel = testutil.GetDefaultRelation(t, tae, schema.Name)
	err = rel.Append(context.Background(), bat)
	assert.Error(t, err)
	id, row, err = rel.GetByFilter(context.Background(), filter)
	assert.NoError(t, err)
	err = rel.RangeDelete(id, row, row, handle.DT_Normal)
	assert.NoError(t, err)
	_, _, err = rel.GetByFilter(context.Background(), filter)
	assert.Error(t, err)

	err = rel.Append(context.Background(), bat)
	assert.NoError(t, err)
	assert.NoError(t, txn.Commit(context.Background()))

	txn, rel = testutil.GetDefaultRelation(t, tae, schema.Name)
	it := rel.MakeObjectIt(false)
	for it.Next() {
		blk := it.GetObject()
		for j := 0; j < blk.BlkCnt(); j++ {
			var view *containers.Batch
			err := blk.HybridScan(ctx, &view, uint16(j), []int{schema.GetSingleSortKeyIdx()}, common.DefaultAllocator)
			assert.NoError(t, err)
			assert.Equal(t, 4, view.Length())
			assert.Equal(t, 3, view.Deletes.GetCardinality())
			view.Close()

		}
	}
	assert.NoError(t, txn.Commit(context.Background()))
}

func TestUpdateByFilter(t *testing.T) {
	defer testutils.AfterTest(t)()
	testutils.EnsureNoLeak(t)
	ctx := context.Background()

	tae := testutil.InitTestDB(ctx, ModuleName, t, nil)
	defer tae.Close()
	schema := catalog.MockSchemaAll(13, 3)
	bat := catalog.MockBatch(schema, 100)
	defer bat.Close()

	testutil.CreateRelationAndAppend(t, 0, tae, "db", schema, bat, true)

	txn, rel := testutil.GetDefaultRelation(t, tae, schema.Name)
	v := bat.Vecs[schema.GetSingleSortKeyIdx()].Get(2)
	filter := handle.NewEQFilter(v)
	err := rel.UpdateByFilter(context.Background(), filter, 2, int32(2222), false)
	assert.NoError(t, err)

	id, row, err := rel.GetByFilter(context.Background(), filter)
	assert.NoError(t, err)
	cv, _, err := rel.GetValue(id, row, 2, false)
	assert.NoError(t, err)
	assert.Equal(t, int32(2222), cv.(int32))

	v = bat.Vecs[schema.GetSingleSortKeyIdx()].Get(3)
	filter = handle.NewEQFilter(v)

	err = rel.UpdateByFilter(context.Background(), filter, uint16(schema.GetSingleSortKeyIdx()), int64(333333), false)
	assert.NoError(t, err)

	assert.NoError(t, txn.Commit(context.Background()))
}

// Test Steps
// 1. Create DB|Relation and append 10 rows. Commit
// 2. Make a equal filter with value of the pk of the second inserted row
// 3. Start Txn1. GetByFilter return PASS
// 4. Start Txn2. Delete row 2. Commit.
// 5. Txn1 call GetByFilter and should return PASS
func TestGetByFilter(t *testing.T) {
	defer testutils.AfterTest(t)()
	testutils.EnsureNoLeak(t)
	ctx := context.Background()

	tae := testutil.InitTestDB(ctx, ModuleName, t, nil)
	defer tae.Close()
	schema := catalog.MockSchemaAll(13, 12)
	bat := catalog.MockBatch(schema, 10)
	defer bat.Close()

	// Step 1
	testutil.CreateRelationAndAppend(t, 0, tae, "db", schema, bat, true)

	// Step 2
	v := bat.Vecs[schema.GetSingleSortKeyIdx()].Get(2)
	filter := handle.NewEQFilter(v)

	// Step 3
	txn1, rel := testutil.GetDefaultRelation(t, tae, schema.Name)
	id, row, err := rel.GetByFilter(context.Background(), filter)
	assert.NoError(t, err)

	// Step 4
	{
		txn2, rel := testutil.GetDefaultRelation(t, tae, schema.Name)
		err := rel.RangeDelete(id, row, row, handle.DT_Normal)
		assert.NoError(t, err)
		assert.NoError(t, txn2.Commit(context.Background()))
	}

	// Step 5
	_, _, err = rel.GetByFilter(context.Background(), filter)
	assert.NoError(t, err)
	assert.NoError(t, txn1.Commit(context.Background()))
}

//  1. Set a big BlockMaxRows
//  2. Mock one row batch
//  3. Start tones of workers. Each work execute below routines:
//     3.1 GetByFilter a pk val
//     3.1.1 If found, go to 3.5
//     3.2 Append a row
//     3.3 err should not be duplicated(TODO: now is duplicated, should be W-W conflict)
//     (why not duplicated: previous GetByFilter had checked that there was no duplicate key)
//     3.4 If no error. try commit. If commit ok, inc appendedcnt. If error, rollback
//     3.5 Delete the row
//     3.5.1 If no error. try commit. commit should always pass
//     3.5.2 If error, should always be w-w conflict
//  4. Wait done all workers. Check the raw row count of table, should be same with appendedcnt.
func TestChaos1(t *testing.T) {
	defer testutils.AfterTest(t)()
	testutils.EnsureNoLeak(t)
	ctx := context.Background()

	tae := testutil.InitTestDB(ctx, ModuleName, t, nil)
	defer tae.Close()
	schema := catalog.MockSchemaAll(13, 12)
	schema.BlockMaxRows = 100000
	schema.ObjectMaxBlocks = 2
	bat := catalog.MockBatch(schema, 1)
	defer bat.Close()

	testutil.CreateRelation(t, tae, "db", schema, true)

	v := bat.Vecs[schema.GetSingleSortKeyIdx()].Get(0)
	filter := handle.NewEQFilter(v)
	var wg sync.WaitGroup
	appendCnt := uint32(0)
	deleteCnt := uint32(0)
	worker := func() {
		defer wg.Done()
		txn, rel := testutil.GetDefaultRelation(t, tae, schema.Name)
		id, row, err := rel.GetByFilter(context.Background(), filter)
		// logutil.Infof("id=%v,row=%d,err=%v", id, row, err)
		if err == nil {
			err = rel.RangeDelete(id, row, row, handle.DT_Normal)
			if err != nil {
				t.Logf("delete: %v", err)
				// assert.Equal(t, txnif.ErrTxnWWConflict, err)
				assert.NoError(t, txn.Rollback(context.Background()))
				return
			}
			err := txn.Commit(context.Background())
			if err == nil {
				atomic.AddUint32(&deleteCnt, uint32(1))
			}
			return
		}
		assert.True(t, moerr.IsMoErrCode(err, moerr.ErrNotFound))
		err = rel.Append(context.Background(), bat)
		// TODO: enable below check later
		// assert.NotEqual(t, data.ErrDuplicate, err)
		if err == nil {
			err = txn.Commit(context.Background())
			// TODO: enable below check later
			// assert.NotEqual(t, data.ErrDuplicate, err)
			if err == nil {
				atomic.AddUint32(&appendCnt, uint32(1))
			} else {
				t.Logf("commit: %v", err)
			}
			return
		}
		_ = txn.Rollback(context.Background())
	}
	pool, _ := ants.NewPool(10)
	defer pool.Release()
	for i := 0; i < 50; i++ {
		wg.Add(1)
		err := pool.Submit(worker)
		assert.Nil(t, err)
	}
	wg.Wait()
	t.Logf("AppendCnt: %d", appendCnt)
	t.Logf("DeleteCnt: %d", deleteCnt)
	assert.True(t, appendCnt-deleteCnt <= 1)
	_, rel := testutil.GetDefaultRelation(t, tae, schema.Name)
	blk := testutil.GetOneObject(rel)
	var view *containers.Batch
	err := blk.HybridScan(ctx, &view, 0, []int{schema.GetSingleSortKeyIdx()}, common.DefaultAllocator)
	assert.NoError(t, err)
	defer view.Close()
	assert.Equal(t, int(appendCnt), view.Length())
	mask := view.Deletes
	view.Compact()
	t.Log(view.String())
	assert.Equal(t, int(deleteCnt), mask.GetCardinality())
}

// Testing Steps
// 1. Append 10 rows
// 2. Start txn1
// 3. Start txn2. Update the 3rd row 3rd col to int64(2222) and commit. -- PASS
// 4. Txn1 try to update the 3rd row 3rd col to int64(1111). -- W-W Conflict.
// 5. Txn1 try to delete the 3rd row. W-W Conflict. Rollback
// 6. Start txn3 and try to update th3 3rd row 3rd col to int64(3333). -- PASS
func TestSnapshotIsolation1(t *testing.T) {
	defer testutils.AfterTest(t)()
	testutils.EnsureNoLeak(t)
	ctx := context.Background()

	tae := testutil.InitTestDB(ctx, ModuleName, t, nil)
	defer tae.Close()
	schema := catalog.MockSchemaAll(13, 12)
	schema.BlockMaxRows = 100
	bat := catalog.MockBatch(schema, 10)
	defer bat.Close()
	v := bat.Vecs[schema.GetSingleSortKeyIdx()].Get(3)
	filter := handle.NewEQFilter(v)

	// Step 1
	testutil.CreateRelationAndAppend(t, 0, tae, "db", schema, bat, true)

	// Step 2
	txn1, rel1 := testutil.GetDefaultRelation(t, tae, schema.Name)

	// Step 3
	txn2, rel2 := testutil.GetDefaultRelation(t, tae, schema.Name)
	err := rel2.UpdateByFilter(context.Background(), filter, 3, int64(2222), false)
	assert.NoError(t, err)
	assert.NoError(t, txn2.Commit(context.Background()))

	// Step 4
	err = rel1.UpdateByFilter(context.Background(), filter, 3, int64(1111), false)
	t.Log(err)
	assert.True(t, moerr.IsMoErrCode(err, moerr.ErrTxnWWConflict))
	_ = txn1.Rollback(context.Background())

	// Step 5
	txn1, rel1 = testutil.GetDefaultRelation(t, tae, schema.Name)
	id, row, err := rel1.GetByFilter(context.Background(), filter)
	assert.NoError(t, err)
	err = rel1.RangeDelete(id, row, row, handle.DT_Normal)
	assert.NoError(t, err)
	_ = txn1.Rollback(context.Background())

	// Step 6
	txn3, rel3 := testutil.GetDefaultRelation(t, tae, schema.Name)
	err = rel3.UpdateByFilter(context.Background(), filter, 3, int64(3333), false)
	assert.NoError(t, err)
	assert.NoError(t, txn3.Commit(context.Background()))

	txn, rel := testutil.GetDefaultRelation(t, tae, schema.Name)
	v, _, err = rel.GetValueByFilter(context.Background(), filter, 3)
	assert.NoError(t, err)
	assert.Equal(t, int64(3333), v.(int64))
	err = rel.RangeDelete(id, row, row, handle.DT_Normal)
	assert.Error(t, err)
	assert.NoError(t, txn.Commit(context.Background()))
}

// Testing Steps
// 1. Start txn1
// 2. Start txn2 and append one row and commit
// 3. Start txn3 and delete the row and commit
// 4. Txn1 try to append the row. (W-W). Rollback
func TestSnapshotIsolation2(t *testing.T) {
	defer testutils.AfterTest(t)()
	testutils.EnsureNoLeak(t)
	ctx := context.Background()

	opts := config.WithLongScanAndCKPOpts(nil)
	tae := testutil.InitTestDB(ctx, ModuleName, t, opts)
	defer tae.Close()
	schema := catalog.MockSchemaAll(13, 12)
	schema.BlockMaxRows = 100
	bat := catalog.MockBatch(schema, 1)
	defer bat.Close()
	v := bat.Vecs[schema.GetSingleSortKeyIdx()].Get(0)
	filter := handle.NewEQFilter(v)

	testutil.CreateRelation(t, tae, "db", schema, true)

	// Step 1
	txn1, rel1 := testutil.GetDefaultRelation(t, tae, schema.Name)

	// Step 2
	txn2, rel2 := testutil.GetDefaultRelation(t, tae, schema.Name)
	err := rel2.Append(context.Background(), bat)
	assert.NoError(t, err)
	assert.NoError(t, txn2.Commit(context.Background()))

	// Step 3
	txn3, rel3 := testutil.GetDefaultRelation(t, tae, schema.Name)
	err = rel3.DeleteByFilter(context.Background(), filter)
	assert.NoError(t, err)
	assert.NoError(t, txn3.Commit(context.Background()))

	// Step 4
	err = rel1.Append(context.Background(), bat)
	assert.NoError(t, err)
	err = txn1.Commit(context.Background())
	t.Log(err)
	assert.True(t, moerr.IsMoErrCode(err, moerr.ErrTxnWWConflict))
}

// Same as TestMergeBlocks
// no pkRow in schema, so merge will run reshape.
func TestReshapeBlocks(t *testing.T) {
	defer testutils.AfterTest(t)()
	testutils.EnsureNoLeak(t)
	ctx := context.Background()

	tae := testutil.InitTestDB(ctx, ModuleName, t, nil)
	defer tae.Close()
	schema := catalog.MockSchemaAll(1, -1)
	schema.BlockMaxRows = 10
	schema.ObjectMaxBlocks = 3
	bat := catalog.MockBatch(schema, 30)
	defer bat.Close()

	testutil.CreateRelationAndAppend(t, 0, tae, "db", schema, bat, true)

	txn, err := tae.StartTxn(nil)
	assert.Nil(t, err)
	db, err := txn.GetDatabase("db")
	assert.Nil(t, err)
	rel, err := db.GetRelationByName(schema.Name)
	assert.Nil(t, err)
	it := rel.MakeObjectIt(false)
	it.Next()
	blkID := it.GetObject().Fingerprint()
	err = rel.RangeDelete(blkID, 5, 9, handle.DT_Normal)
	assert.Nil(t, err)
	assert.Nil(t, txn.Commit(context.Background()))

	txn, err = tae.StartTxn(nil)
	assert.Nil(t, err)
	db, err = txn.GetDatabase("db")
	assert.Nil(t, err)
	rel, err = db.GetRelationByName(schema.Name)
	assert.Nil(t, err)
	it = rel.MakeObjectIt(false)
	for it.Next() {
		testutil.CheckAllColRowsByScan(t, rel, bat.Length(), false)
		obj := it.GetObject()
		var view *containers.Batch
		for j := 0; j < obj.BlkCnt(); j++ {
			err := obj.Scan(ctx, &view, uint16(j), []int{0}, common.DefaultAllocator)
			assert.NoError(t, err)
		}
		t.Log(view)
		view.Close()
	}
	assert.Nil(t, txn.Commit(context.Background()))

	testutil.CompactBlocks(t, 0, tae, "db", schema, false)
	testutil.MergeBlocks(t, 0, tae, "db", schema, false)

	txn, err = tae.StartTxn(nil)
	assert.Nil(t, err)
	db, err = txn.GetDatabase("db")
	assert.Nil(t, err)
	rel, err = db.GetRelationByName(schema.Name)
	assert.Nil(t, err)
	assert.Equal(t, uint64(25), rel.GetMeta().(*catalog.TableEntry).GetRows())
	it = rel.MakeObjectIt(false)
	for it.Next() {
		testutil.CheckAllColRowsByScan(t, rel, bat.Length()-5, false)
		obj := it.GetObject()
		var view *containers.Batch
		for j := 0; j < obj.BlkCnt(); j++ {
			err := obj.Scan(ctx, &view, uint16(j), []int{0}, common.DefaultAllocator)
			assert.NoError(t, err)
		}
		t.Log(view)
		view.Close()
	}
	assert.Nil(t, txn.Commit(context.Background()))
}

// 1. Append 3 blocks and delete last 5 rows of the 1st block
// 2. Merge blocks
// 3. Check rows and col[0]
func TestMergeBlocks(t *testing.T) {
	defer testutils.AfterTest(t)()
	testutils.EnsureNoLeak(t)
	ctx := context.Background()

	tae := testutil.InitTestDB(ctx, ModuleName, t, nil)
	defer tae.Close()
	schema := catalog.MockSchemaAll(1, 0)
	schema.BlockMaxRows = 10
	schema.ObjectMaxBlocks = 3
	bat := catalog.MockBatch(schema, 30)
	defer bat.Close()

	testutil.CreateRelationAndAppend(t, 0, tae, "db", schema, bat, true)

	txn, err := tae.StartTxn(nil)
	assert.Nil(t, err)
	db, err := txn.GetDatabase("db")
	assert.Nil(t, err)
	rel, err := db.GetRelationByName(schema.Name)
	assert.Nil(t, err)
	blkID := testutil.GetOneObject(rel).Fingerprint()
	err = rel.RangeDelete(blkID, 5, 9, handle.DT_Normal)
	assert.Nil(t, err)
	assert.Nil(t, txn.Commit(context.Background()))

	txn, err = tae.StartTxn(nil)
	it := rel.MakeObjectIt(false)
	assert.Nil(t, err)
	db, err = txn.GetDatabase("db")
	assert.Nil(t, err)
	rel, err = db.GetRelationByName(schema.Name)
	assert.Nil(t, err)
	for it.Next() {
		testutil.CheckAllColRowsByScan(t, rel, bat.Length(), false)
		obj := it.GetObject()
		var view *containers.Batch
		for j := 0; j < obj.BlkCnt(); j++ {
			err := obj.Scan(ctx, &view, uint16(j), []int{0}, common.DefaultAllocator)
			assert.NoError(t, err)
		}
		t.Log(view)
		view.Close()
	}
	assert.Nil(t, txn.Commit(context.Background()))

	testutil.CompactBlocks(t, 0, tae, "db", schema, false)
	testutil.MergeBlocks(t, 0, tae, "db", schema, false)

	txn, err = tae.StartTxn(nil)
	assert.Nil(t, err)
	db, err = txn.GetDatabase("db")
	assert.Nil(t, err)
	rel, err = db.GetRelationByName(schema.Name)
	assert.Nil(t, err)
	assert.Equal(t, uint64(25), rel.GetMeta().(*catalog.TableEntry).GetRows())
	it = rel.MakeObjectIt(false)
	for it.Next() {
		testutil.CheckAllColRowsByScan(t, rel, bat.Length()-5, false)
		obj := it.GetObject()
		var view *containers.Batch
		for j := 0; j < obj.BlkCnt(); j++ {
			err := obj.Scan(ctx, &view, uint16(j), []int{0}, common.DefaultAllocator)
			assert.NoError(t, err)
		}
		t.Log(view)
		view.Close()
	}
	assert.Nil(t, txn.Commit(context.Background()))
}

type dummyCpkGetter struct{}

func (c *dummyCpkGetter) CollectCheckpointsInRange(ctx context.Context, start, end types.TS) (ckpLoc string, lastEnd types.TS, err error) {
	return "", types.TS{}, nil
}

func (c *dummyCpkGetter) FlushTable(ctx context.Context, dbID, tableID uint64, ts types.TS) error {
	return nil
}

func totsp(ts types.TS) *timestamp.Timestamp {
	x := ts.ToTimestamp()
	return &x
}

func TestSegDelLogtail(t *testing.T) {
	defer testutils.AfterTest(t)()
	testutils.EnsureNoLeak(t)
	ctx := context.Background()

	opts := config.WithLongScanAndCKPOpts(nil)
	tae := testutil.NewTestEngine(ctx, ModuleName, t, opts)
	defer tae.Close()
	schema := catalog.MockSchemaAll(13, -1)
	schema.BlockMaxRows = 10
	schema.ObjectMaxBlocks = 3
	bat := catalog.MockBatch(schema, 30)
	defer bat.Close()

	testutil.CreateRelationAndAppend(t, 0, tae.DB, "db", schema, bat, true)

	txn, err := tae.StartTxn(nil)
	assert.Nil(t, err)
	db, err := txn.GetDatabase("db")
	did := db.GetID()
	assert.Nil(t, err)
	rel, err := db.GetRelationByName(schema.Name)
	tid := rel.ID()
	assert.Nil(t, err)
	blkID := testutil.GetOneObject(rel).Fingerprint()
	err = rel.RangeDelete(blkID, 5, 9, handle.DT_Normal)
	assert.Nil(t, err)
	assert.Nil(t, txn.Commit(context.Background()))

	testutil.CompactBlocks(t, 0, tae.DB, "db", schema, false)
	testutil.MergeBlocks(t, 0, tae.DB, "db", schema, false)

	t.Log(tae.Catalog.SimplePPString(common.PPL3))
	resp, close, err := logtail.HandleSyncLogTailReq(context.TODO(), new(dummyCpkGetter), tae.LogtailMgr, tae.Catalog, api.SyncLogTailReq{
		CnHave: totsp(types.TS{}),
		CnWant: totsp(types.MaxTs()),
		Table:  &api.TableID{DbId: did, TbId: tid},
	}, false)
	assert.Nil(t, err)
	assert.Equal(t, 2, len(resp.Commands)) // data object + tombstone object

	assert.Equal(t, api.Entry_Insert, resp.Commands[0].EntryType)
	assert.True(t, strings.HasSuffix(resp.Commands[0].TableName, "data_meta"))
	assert.Equal(t, uint32(9), resp.Commands[0].Bat.Vecs[0].Len) /* 5 create + 4 delete */
	// start ts should not be empty
	startTSVec := resp.Commands[0].Bat.Vecs[9]
	cnStartVec, err := vector.ProtoVectorToVector(startTSVec)
	assert.NoError(t, err)
	startTSs := vector.MustFixedColWithTypeCheck[types.TS](cnStartVec)
	for _, ts := range startTSs {
		assert.False(t, ts.IsEmpty())
	}

	assert.Equal(t, api.Entry_Insert, resp.Commands[1].EntryType)
	assert.True(t, strings.HasSuffix(resp.Commands[1].TableName, "tombstone_meta"))
	assert.Equal(t, uint32(4), resp.Commands[1].Bat.Vecs[0].Len) /* 2 create + 2 delete */
	// start ts should not be empty
	startTSVec = resp.Commands[1].Bat.Vecs[9]
	cnStartVec, err = vector.ProtoVectorToVector(startTSVec)
	assert.NoError(t, err)
	startTSs = vector.MustFixedColWithTypeCheck[types.TS](cnStartVec)
	for _, ts := range startTSs {
		assert.False(t, ts.IsEmpty())
	}

	close()

	txn, err = tae.StartTxn(nil)
	assert.Nil(t, err)
	db, err = txn.GetDatabase("db")
	assert.Nil(t, err)
	rel, err = db.GetRelationByName(schema.Name)
	assert.Nil(t, err)
	assert.Equal(t, uint64(25), rel.GetMeta().(*catalog.TableEntry).GetRows())
	testutil.CheckAllColRowsByScan(t, rel, bat.Length()-5, false)
	assert.Nil(t, txn.Commit(context.Background()))

	err = tae.BGCheckpointRunner.ForceIncrementalCheckpoint(tae.TxnMgr.Now(), false)
	assert.NoError(t, err)

	check := func() {
		ckpEntries := tae.BGCheckpointRunner.GetAllIncrementalCheckpoints()
		assert.Equal(t, 1, len(ckpEntries))
		entry := ckpEntries[0]
		ins, del, dataObj, tombstoneObj, err := entry.GetByTableID(context.Background(), tae.Runtime.Fs, tid)
		assert.NoError(t, err)
		assert.Nil(t, ins)                              // 0 ins
		assert.Nil(t, del)                              // 0  del
		assert.Equal(t, uint32(9), dataObj.Vecs[0].Len) // 5 create + 4 delete
		assert.Equal(t, 10, len(dataObj.Vecs))
		assert.Equal(t, uint32(4), tombstoneObj.Vecs[0].Len) // 2 create + 2 delete
		assert.Equal(t, 10, len(tombstoneObj.Vecs))
	}
	check()

	tae.Restart(ctx)

	txn, err = tae.StartTxn(nil)
	assert.Nil(t, err)
	db, err = txn.GetDatabase("db")
	assert.Nil(t, err)
	rel, err = db.GetRelationByName(schema.Name)
	assert.Nil(t, err)
	assert.Equal(t, uint64(25), rel.GetMeta().(*catalog.TableEntry).GetRows())
	testutil.CheckAllColRowsByScan(t, rel, bat.Length()-5, false)
	assert.Nil(t, txn.Commit(context.Background()))

	check()

}

// delete
// merge but not commit
// delete
// commit merge
func TestMergeblocks2(t *testing.T) {
	defer testutils.AfterTest(t)()
	testutils.EnsureNoLeak(t)
	ctx := context.Background()

	opts := config.WithLongScanAndCKPOpts(nil)
	tae := testutil.NewTestEngine(ctx, ModuleName, t, opts)
	defer tae.Close()
	schema := catalog.MockSchemaAll(1, 0)
	schema.BlockMaxRows = 3
	schema.ObjectMaxBlocks = 2
	tae.BindSchema(schema)
	bat := catalog.MockBatch(schema, 6)
	bats := bat.Split(2)
	defer bat.Close()

	tae.CreateRelAndAppend(bats[0], true)

	txn, rel := tae.GetRelation()
	_ = rel.Append(context.Background(), bats[1])
	assert.Nil(t, txn.Commit(context.Background()))

	// flush to nblk
	{
		tae.CompactBlocks(false)
	}

	{
		v := testutil.GetSingleSortKeyValue(bat, schema, 1)
		filter := handle.NewEQFilter(v)
		txn2, rel := tae.GetRelation()
		testutil.CheckAllColRowsByScan(t, rel, 6, true)
		_ = rel.DeleteByFilter(context.Background(), filter)
		assert.Nil(t, txn2.Commit(context.Background()))
	}

	_, rel = tae.GetRelation()
	testutil.CheckAllColRowsByScan(t, rel, 5, true)

	{
		txn, rel = tae.GetRelation()

		obj := testutil.GetOneObject(rel).GetMeta().(*catalog.ObjectEntry)
		objHandle, err := rel.GetObject(obj.ID(), false)
		assert.NoError(t, err)

		objsToMerge := []*catalog.ObjectEntry{objHandle.GetMeta().(*catalog.ObjectEntry)}
		task, err := jobs.NewMergeObjectsTask(nil, txn, objsToMerge, tae.Runtime, 0, false)
		assert.NoError(t, err)
		err = task.OnExec(context.Background())
		assert.NoError(t, err)

		{
			v := testutil.GetSingleSortKeyValue(bat, schema, 2)
			filter := handle.NewEQFilter(v)
			txn2, rel := tae.GetRelation()
			testutil.CheckAllColRowsByScan(t, rel, 5, true)
			_ = rel.DeleteByFilter(context.Background(), filter)
			assert.Nil(t, txn2.Commit(context.Background()))
		}
		err = txn.Commit(context.Background())
		assert.NoError(t, err)
	}

	_, rel = tae.GetRelation()
	testutil.CheckAllColRowsByScan(t, rel, 4, true)

	v := testutil.GetSingleSortKeyValue(bat, schema, 1)
	filter := handle.NewEQFilter(v)
	_, _, err := rel.GetByFilter(context.Background(), filter)
	assert.NotNil(t, err)

	v = testutil.GetSingleSortKeyValue(bat, schema, 2)
	filter = handle.NewEQFilter(v)
	_, _, err = rel.GetByFilter(context.Background(), filter)
	assert.NotNil(t, err)
}

// Object1: 1, 2, 3 | 4, 5, 6
// Object2: 7, 8, 9 | 10, 11, 12
// Now delete 1 and 10, then after merge:
// Object1: 2, 3, 4 | 5, 6, 7
// Object2: 8, 9, 11 | 12
// Delete map not nil on: [obj1, blk1] and [obj2, blk2]
func TestMergeBlocksIntoMultipleObjects(t *testing.T) {
	defer testutils.AfterTest(t)()
	testutils.EnsureNoLeak(t)
	ctx := context.Background()

	opts := config.WithLongScanAndCKPOpts(nil)
	tae := testutil.NewTestEngine(ctx, ModuleName, t, opts)
	defer tae.Close()
	schema := catalog.MockSchemaAll(1, 0)
	schema.BlockMaxRows = 3
	schema.ObjectMaxBlocks = 2
	tae.BindSchema(schema)
	bat := catalog.MockBatch(schema, 12)
	bats := bat.Split(2)
	defer bat.Close()

	tae.CreateRelAndAppend(bats[0], true)

	txn, rel := tae.GetRelation()
	_ = rel.Append(context.Background(), bats[1])
	assert.Nil(t, txn.Commit(context.Background()))

	// flush to nblk
	{
		txn, rel := tae.GetRelation()
		blkMetas := testutil.GetAllBlockMetas(rel, false)
		task, err := jobs.NewFlushTableTailTask(tasks.WaitableCtx, txn, blkMetas, nil, tae.DB.Runtime)
		assert.NoError(t, err)
		assert.NoError(t, task.OnExec(context.Background()))
		assert.NoError(t, txn.Commit(context.Background()))

		txn, rel = tae.GetRelation()
		testutil.CheckAllColRowsByScan(t, rel, 12, true)
		assert.NoError(t, txn.Commit(context.Background()))
	}

	{
		t.Log("************split one object into two objects************")

		txn, rel = tae.GetRelation()
		obj := testutil.GetOneObject(rel).GetMeta().(*catalog.ObjectEntry)
		objHandle, err := rel.GetObject(obj.ID(), false)
		assert.NoError(t, err)

		objsToMerge := []*catalog.ObjectEntry{objHandle.GetMeta().(*catalog.ObjectEntry)}
		task, err := jobs.NewMergeObjectsTask(nil, txn, objsToMerge, tae.Runtime, 0, false)
		assert.NoError(t, err)
		assert.NoError(t, task.OnExec(context.Background()))
		assert.NoError(t, txn.Commit(context.Background()))
	}

	{
		t.Log("************check del map************")
		it := rel.MakeObjectIt(false)
		for it.Next() {
			obj := it.GetObject()
			assert.Nil(t, tae.Runtime.TransferDelsMap.GetDelsForBlk(*objectio.NewBlockidWithObjectID(obj.GetID(), 0)))
			assert.Nil(t, tae.Runtime.TransferDelsMap.GetDelsForBlk(*objectio.NewBlockidWithObjectID(obj.GetID(), 1)))
		}
	}

	{
		t.Log("************delete during merge************")

		txn, rel = tae.GetRelation()
		objIt := rel.MakeObjectIt(false)
		objIt.Next()
		obj1 := objIt.GetObject().GetMeta().(*catalog.ObjectEntry)
		objHandle1, err := rel.GetObject(obj1.ID(), false)
		assert.NoError(t, err)
		objIt.Next()
		obj2 := objIt.GetObject().GetMeta().(*catalog.ObjectEntry)
		objHandle2, err := rel.GetObject(obj2.ID(), false)
		assert.NoError(t, err)
		objIt.Close()

		v := testutil.GetSingleSortKeyValue(bat, schema, 1)
		filter := handle.NewEQFilter(v)
		txn2, rel := tae.GetRelation()
		_ = rel.DeleteByFilter(context.Background(), filter)
		assert.NoError(t, txn2.Commit(context.Background()))
		_, rel = tae.GetRelation()
		testutil.CheckAllColRowsByScan(t, rel, 11, true)

		v = testutil.GetSingleSortKeyValue(bat, schema, 10)
		filter = handle.NewEQFilter(v)
		txn2, rel = tae.GetRelation()
		_ = rel.DeleteByFilter(context.Background(), filter)
		assert.NoError(t, txn2.Commit(context.Background()))
		_, rel = tae.GetRelation()
		testutil.CheckAllColRowsByScan(t, rel, 10, true)

		objsToMerge := []*catalog.ObjectEntry{objHandle1.GetMeta().(*catalog.ObjectEntry), objHandle2.GetMeta().(*catalog.ObjectEntry)}
		task, err := jobs.NewMergeObjectsTask(nil, txn, objsToMerge, tae.Runtime, 0, false)
		assert.NoError(t, err)
		assert.NoError(t, task.OnExec(context.Background()))
		assert.NoError(t, txn.Commit(context.Background()))
		{
			t.Log("************check del map again************")
			_, rel = tae.GetRelation()
			objCnt := 0
			for it := rel.MakeObjectIt(false); it.Next(); {
				obj := it.GetObject()
				if objCnt == 0 {
					assert.NotNil(t, tae.Runtime.TransferDelsMap.GetDelsForBlk(*objectio.NewBlockidWithObjectID(obj.GetID(), 0)))
				} else {
					assert.NotNil(t, tae.Runtime.TransferDelsMap.GetDelsForBlk(*objectio.NewBlockidWithObjectID(obj.GetID(), 1)))
				}
				objCnt++
			}
			assert.Equal(t, 2, objCnt)
		}
	}
}

func TestMergeEmptyBlocks(t *testing.T) {
	defer testutils.AfterTest(t)()
	testutils.EnsureNoLeak(t)
	ctx := context.Background()

	opts := config.WithLongScanAndCKPOpts(nil)
	tae := testutil.NewTestEngine(ctx, ModuleName, t, opts)
	defer tae.Close()
	schema := catalog.MockSchemaAll(1, 0)
	schema.BlockMaxRows = 3
	schema.ObjectMaxBlocks = 2
	tae.BindSchema(schema)
	bat := catalog.MockBatch(schema, 6)
	bats := bat.Split(2)
	defer bat.Close()

	tae.CreateRelAndAppend(bats[0], true)

	// flush to nblk
	{
		tae.CompactBlocks(false)
	}

	assert.NoError(t, tae.DeleteAll(true))

	{
		txn, rel := tae.GetRelation()
		assert.NoError(t, rel.Append(context.Background(), bats[1]))
		assert.NoError(t, txn.Commit(context.Background()))
	}

	{
		txn, rel := tae.GetRelation()

		obj := testutil.GetOneObject(rel).GetMeta().(*catalog.ObjectEntry)
		objHandle, err := rel.GetObject(obj.ID(), false)
		assert.NoError(t, err)

		objsToMerge := []*catalog.ObjectEntry{objHandle.GetMeta().(*catalog.ObjectEntry)}
		task, err := jobs.NewMergeObjectsTask(nil, txn, objsToMerge, tae.Runtime, 0, false)
		assert.NoError(t, err)
		err = task.OnExec(context.Background())
		assert.NoError(t, err)

		{
			v := testutil.GetSingleSortKeyValue(bat, schema, 4)
			filter := handle.NewEQFilter(v)
			txn2, rel := tae.GetRelation()
			assert.NoError(t, rel.DeleteByFilter(context.Background(), filter))
			assert.Nil(t, txn2.Commit(context.Background()))
		}
		err = txn.Commit(context.Background())
		assert.NoError(t, err)
	}
}
func TestDelete2(t *testing.T) {
	defer testutils.AfterTest(t)()
	testutils.EnsureNoLeak(t)
	ctx := context.Background()

	opts := config.WithLongScanAndCKPOpts(nil)
	tae := testutil.NewTestEngine(ctx, ModuleName, t, opts)
	defer tae.Close()
	schema := catalog.MockSchemaAll(18, 11)
	schema.BlockMaxRows = 10
	schema.ObjectMaxBlocks = 2
	tae.BindSchema(schema)
	bat := catalog.MockBatch(schema, 5)
	defer bat.Close()
	tae.CreateRelAndAppend(bat, true)

	txn, rel := tae.GetRelation()
	v := testutil.GetSingleSortKeyValue(bat, schema, 2)
	filter := handle.NewEQFilter(v)
	err := rel.DeleteByFilter(context.Background(), filter)
	assert.NoError(t, err)
	assert.NoError(t, txn.Commit(context.Background()))

	tae.CompactBlocks(false)
}

func TestNull1(t *testing.T) {
	defer testutils.AfterTest(t)()
	testutils.EnsureNoLeak(t)
	ctx := context.Background()

	opts := config.WithLongScanAndCKPOpts(nil)
	tae := testutil.NewTestEngine(ctx, ModuleName, t, opts)
	defer tae.Close()
	schema := catalog.MockSchemaAll(18, 9)
	schema.BlockMaxRows = 10
	schema.ObjectMaxBlocks = 2
	tae.BindSchema(schema)

	bat := catalog.MockBatch(schema, int(schema.BlockMaxRows*3+1))
	defer bat.Close()
	bats := bat.Split(4)
	bats[0].Vecs[3].Update(2, nil, true)
	tae.CreateRelAndAppend(bats[0], true)

	txn, rel := tae.GetRelation()
	blk := testutil.GetOneObject(rel)
	var view *containers.Batch
	err := blk.Scan(ctx, &view, 0, []int{3}, common.DefaultAllocator)
	assert.NoError(t, err)
	//v := view.GetData().Get(2)
	assert.True(t, view.Vecs[0].IsNull(2))
	testutil.CheckAllColRowsByScan(t, rel, bats[0].Length(), false)
	assert.NoError(t, txn.Commit(context.Background()))
	view.Close()
	view = nil

	tae.Restart(ctx)
	txn, rel = tae.GetRelation()
	blk = testutil.GetOneObject(rel)
	blk.Scan(ctx, &view, 0, []int{3}, common.DefaultAllocator)
	assert.NoError(t, err)
	defer view.Close()
	//v = view.GetData().Get(2)
	assert.True(t, view.Vecs[0].IsNull(2))
	testutil.CheckAllColRowsByScan(t, rel, bats[0].Length(), false)

	v := testutil.GetSingleSortKeyValue(bats[0], schema, 2)
	filter_2 := handle.NewEQFilter(v)
	_, uv0_2_isNull, err := rel.GetValueByFilter(context.Background(), filter_2, 3)
	assert.NoError(t, err)
	assert.True(t, uv0_2_isNull)

	v0_4 := testutil.GetSingleSortKeyValue(bats[0], schema, 4)
	filter_4 := handle.NewEQFilter(v0_4)
	err = rel.UpdateByFilter(context.Background(), filter_4, 3, nil, true)
	assert.NoError(t, err)
	_, uv_isNull, err := rel.GetValueByFilter(context.Background(), filter_4, 3)
	assert.NoError(t, err)
	assert.True(t, uv_isNull)
	assert.NoError(t, txn.Commit(context.Background()))

	txn, rel = tae.GetRelation()
	testutil.CheckAllColRowsByScan(t, rel, bats[0].Length(), true)
	_, uv_isNull, err = rel.GetValueByFilter(context.Background(), filter_4, 3)
	assert.NoError(t, err)
	assert.True(t, uv_isNull)

	err = rel.Append(context.Background(), bats[1])
	assert.NoError(t, err)
	assert.NoError(t, txn.Commit(context.Background()))

	tae.CompactBlocks(false)
	txn, rel = tae.GetRelation()
	testutil.CheckAllColRowsByScan(t, rel, testutil.LenOfBats(bats[:2]), false)
	_, uv_isNull, err = rel.GetValueByFilter(context.Background(), filter_4, 3)
	assert.NoError(t, err)
	assert.True(t, uv_isNull)
	assert.NoError(t, txn.Commit(context.Background()))

	tae.Restart(ctx)
	txn, rel = tae.GetRelation()
	testutil.CheckAllColRowsByScan(t, rel, testutil.LenOfBats(bats[:2]), false)
	_, uv_isNull, err = rel.GetValueByFilter(context.Background(), filter_4, 3)
	assert.NoError(t, err)
	assert.True(t, uv_isNull)

	v0_1 := testutil.GetSingleSortKeyValue(bats[0], schema, 1)
	filter0_1 := handle.NewEQFilter(v0_1)
	err = rel.UpdateByFilter(context.Background(), filter0_1, 12, nil, true)
	assert.NoError(t, err)
	_, uv0_1_isNull, err := rel.GetValueByFilter(context.Background(), filter0_1, 12)
	assert.NoError(t, err)
	assert.True(t, uv0_1_isNull)
	assert.NoError(t, txn.Commit(context.Background()))

	txn, rel = tae.GetRelation()
	_, uv0_1_isNull, err = rel.GetValueByFilter(context.Background(), filter0_1, 12)
	assert.NoError(t, err)
	assert.True(t, uv0_1_isNull)
	err = rel.Append(context.Background(), bats[2])
	assert.NoError(t, err)
	assert.NoError(t, txn.Commit(context.Background()))

	tae.CompactBlocks(false)
	tae.MergeBlocks(false)

	txn, rel = tae.GetRelation()
	_, uv0_1_isNull, err = rel.GetValueByFilter(context.Background(), filter0_1, 12)
	assert.NoError(t, err)
	assert.True(t, uv0_1_isNull)
	_, uv0_2_isNull, err = rel.GetValueByFilter(context.Background(), filter_2, 3)
	assert.NoError(t, err)
	assert.True(t, uv0_2_isNull)
	assert.NoError(t, txn.Commit(context.Background()))

	tae.Restart(ctx)

	txn, rel = tae.GetRelation()
	_, uv0_1_isNull, err = rel.GetValueByFilter(context.Background(), filter0_1, 12)
	assert.NoError(t, err)
	assert.True(t, uv0_1_isNull)
	_, uv0_2_isNull, err = rel.GetValueByFilter(context.Background(), filter_2, 3)
	assert.NoError(t, err)
	assert.True(t, uv0_2_isNull)
	assert.NoError(t, txn.Commit(context.Background()))
}

func TestTruncate(t *testing.T) {
	defer testutils.AfterTest(t)()
	testutils.EnsureNoLeak(t)
	ctx := context.Background()

	opts := config.WithQuickScanAndCKPOpts(nil)
	tae := testutil.NewTestEngine(ctx, ModuleName, t, opts)
	defer tae.Close()
	schema := catalog.MockSchemaAll(18, 15)
	schema.BlockMaxRows = 10
	schema.ObjectMaxBlocks = 2
	tae.BindSchema(schema)
	bat := catalog.MockBatch(schema, int(schema.BlockMaxRows*5+1))
	defer bat.Close()
	bats := bat.Split(20)
	tae.CreateRelAndAppend(bats[0], true)

	var wg sync.WaitGroup
	p, _ := ants.NewPool(10)
	defer p.Release()
	tryAppend := func(i int) func() {
		return func() {
			defer wg.Done()
			tae.TryAppend(bats[1+i])
		}
	}

	for i := range bats[1:] {
		if i == 10 {
			wg.Add(1)
			_ = p.Submit(func() {
				defer wg.Done()
				tae.Truncate()
				t.Log(tae.Catalog.SimplePPString(common.PPL1))
			})
		}
		wg.Add(1)
		_ = p.Submit(tryAppend(i))
		time.Sleep(time.Millisecond * 2)
	}
	wg.Wait()
	txn, _ := tae.GetRelation()
	assert.NoError(t, txn.Commit(context.Background()))
	tae.Truncate()
	txn, _ = tae.GetRelation()
	assert.NoError(t, txn.Commit(context.Background()))
}

func TestGetColumnData(t *testing.T) {
	defer testutils.AfterTest(t)()
	testutils.EnsureNoLeak(t)
	ctx := context.Background()

	opts := config.WithLongScanAndCKPOpts(nil)
	tae := testutil.NewTestEngine(ctx, ModuleName, t, opts)
	defer tae.Close()
	schema := catalog.MockSchemaAll(18, 13)
	schema.BlockMaxRows = 10
	schema.ObjectMaxBlocks = 2
	tae.BindSchema(schema)
	bat := catalog.MockBatch(schema, 39)
	bats := bat.Split(4)
	defer bat.Close()
	tae.CreateRelAndAppend(bats[0], true)
	txn, rel := tae.GetRelation()
	blk := testutil.GetOneObject(rel)
	var view *containers.Batch
	blk.Scan(ctx, &view, 0, []int{2}, common.DefaultAllocator)
	assert.Equal(t, bats[0].Length(), view.Length())
	assert.NotZero(t, view.Vecs[0].Allocated())
	view.Close()
	view = nil

	blk.Scan(ctx, &view, 0, []int{2}, common.DefaultAllocator)
	assert.Equal(t, bats[0].Length(), view.Length())
	assert.NotZero(t, view.Vecs[0].Allocated())
	assert.NoError(t, txn.Commit(context.Background()))
	view.Close()
	view = nil

	tae.CompactBlocks(false)
	txn, rel = tae.GetRelation()
	blk = testutil.GetOneObject(rel)
	blk.Scan(ctx, &view, 0, []int{2}, common.DefaultAllocator)
	assert.Equal(t, bats[0].Length(), view.Length())
	assert.NotZero(t, view.Vecs[0].Allocated())
	view.Close()
	view = nil

	blk.Scan(ctx, &view, 0, []int{2}, common.DefaultAllocator)
	assert.Equal(t, bats[0].Length(), view.Length())
	assert.NotZero(t, view.Vecs[0].Allocated())
	assert.NoError(t, txn.Commit(context.Background()))
	view.Close()
	view = nil

	txn, rel = tae.GetRelation()
	err := rel.Append(context.Background(), bats[1])
	assert.NoError(t, err)
	blk = testutil.GetOneObject(rel)
	blk.Scan(ctx, &view, 0, []int{2}, common.DefaultAllocator)
	assert.NoError(t, err)
	assert.True(t, view.Vecs[0].Equals(bats[1].Vecs[2]))
	assert.NotZero(t, view.Vecs[0].Allocated())
	view.Close()
	view = nil
	blk.Scan(ctx, &view, 0, []int{2}, common.DefaultAllocator)
	assert.NoError(t, err)
	assert.True(t, view.Vecs[0].Equals(bats[1].Vecs[2]))
	assert.NotZero(t, view.Vecs[0].Allocated())
	view.Close()
	view = nil

	assert.NoError(t, txn.Commit(context.Background()))
}

func TestCompactBlk1(t *testing.T) {
	defer testutils.AfterTest(t)()
	testutils.EnsureNoLeak(t)
	ctx := context.Background()

	opts := config.WithLongScanAndCKPOpts(nil)
	tae := testutil.NewTestEngine(ctx, ModuleName, t, opts)
	defer tae.Close()
	schema := catalog.MockSchemaAll(3, 1)
	schema.BlockMaxRows = 5
	schema.ObjectMaxBlocks = 2
	tae.BindSchema(schema)
	bat := catalog.MockBatch(schema, 5)
	bats := bat.Split(5)
	defer bat.Close()

	tae.CreateRelAndAppend(bats[2], true)

	txn, rel := tae.GetRelation()
	_ = rel.Append(context.Background(), bats[1])
	assert.Nil(t, txn.Commit(context.Background()))

	txn, rel = tae.GetRelation()
	_ = rel.Append(context.Background(), bats[3])
	assert.Nil(t, txn.Commit(context.Background()))

	txn, rel = tae.GetRelation()
	_ = rel.Append(context.Background(), bats[4])
	assert.Nil(t, txn.Commit(context.Background()))

	txn, rel = tae.GetRelation()
	_ = rel.Append(context.Background(), bats[0])
	assert.Nil(t, txn.Commit(context.Background()))

	{
		v := testutil.GetSingleSortKeyValue(bat, schema, 1)
		t.Logf("v is %v**********", v)
		filter := handle.NewEQFilter(v)
		txn2, rel := tae.GetRelation()
		t.Log("********before delete******************")
		testutil.CheckAllColRowsByScan(t, rel, 5, true)
		_ = rel.DeleteByFilter(context.Background(), filter)
		assert.Nil(t, txn2.Commit(context.Background()))
	}

	_, rel = tae.GetRelation()
	testutil.CheckAllColRowsByScan(t, rel, 4, true)

	{
		t.Log("************compact************")
		txn, rel = tae.GetRelation()
		blk := testutil.GetOneObject(rel)
		meta := blk.GetMeta().(*catalog.ObjectEntry)
		task, err := jobs.NewFlushTableTailTask(nil, txn, []*catalog.ObjectEntry{meta}, nil, tae.DB.Runtime)
		assert.NoError(t, err)
		err = task.OnExec(context.Background())
		assert.NoError(t, err)

		{
			v := testutil.GetSingleSortKeyValue(bat, schema, 2)
			t.Logf("v is %v**********", v)
			filter := handle.NewEQFilter(v)
			txn2, rel := tae.GetRelation()
			t.Log("********before delete******************")
			testutil.CheckAllColRowsByScan(t, rel, 4, true)
			_ = rel.DeleteByFilter(context.Background(), filter)
			assert.Nil(t, txn2.Commit(context.Background()))
		}

		err = txn.Commit(context.Background())
		assert.NoError(t, err)
	}

	_, rel = tae.GetRelation()
	testutil.CheckAllColRowsByScan(t, rel, 3, true)

	tae.Restart(ctx)
	_, rel = tae.GetRelation()
	testutil.CheckAllColRowsByScan(t, rel, 3, true)
}

func TestCompactBlk2(t *testing.T) {
	defer testutils.AfterTest(t)()
	testutils.EnsureNoLeak(t)
	ctx := context.Background()

	opts := config.WithLongScanAndCKPOpts(nil)
	tae := testutil.NewTestEngine(ctx, ModuleName, t, opts)
	defer tae.Close()
	schema := catalog.MockSchemaAll(3, 1)
	schema.BlockMaxRows = 5
	schema.ObjectMaxBlocks = 2
	tae.BindSchema(schema)
	bat := catalog.MockBatch(schema, 5)
	bats := bat.Split(5)
	defer bat.Close()

	tae.CreateRelAndAppend(bats[2], true)

	txn, rel := tae.GetRelation()
	_ = rel.Append(context.Background(), bats[1])
	assert.Nil(t, txn.Commit(context.Background()))

	txn, rel = tae.GetRelation()
	_ = rel.Append(context.Background(), bats[3])
	assert.Nil(t, txn.Commit(context.Background()))

	txn, rel = tae.GetRelation()
	_ = rel.Append(context.Background(), bats[4])
	assert.Nil(t, txn.Commit(context.Background()))

	txn, rel = tae.GetRelation()
	_ = rel.Append(context.Background(), bats[0])
	assert.Nil(t, txn.Commit(context.Background()))

	v := testutil.GetSingleSortKeyValue(bat, schema, 1)
	filter := handle.NewEQFilter(v)
	txn2, rel1 := tae.GetRelation()
	testutil.CheckAllColRowsByScan(t, rel1, 5, true)
	_ = rel1.DeleteByFilter(context.Background(), filter)
	assert.Nil(t, txn2.Commit(context.Background()))
	txn3, rel1 := tae.GetRelation()

	txn4, rel2 := tae.GetRelation()
	testutil.CheckAllColRowsByScan(t, rel2, 4, true)

	txn, rel = tae.GetRelation()
	blk := testutil.GetOneObject(rel)
	meta := blk.GetMeta().(*catalog.ObjectEntry)
	task, err := jobs.NewFlushTableTailTask(nil, txn, []*catalog.ObjectEntry{meta}, nil, tae.DB.Runtime)
	assert.NoError(t, err)
	err = task.OnExec(context.Background())
	assert.NoError(t, err)
	err = txn.Commit(context.Background())
	assert.NoError(t, err)

	v = testutil.GetSingleSortKeyValue(bat, schema, 2)
	filter = handle.NewEQFilter(v)
	txn2, rel3 := tae.GetRelation()
	testutil.CheckAllColRowsByScan(t, rel3, 4, true)
	_ = rel3.DeleteByFilter(context.Background(), filter)
	assert.Nil(t, txn2.Commit(context.Background()))

	v = testutil.GetSingleSortKeyValue(bat, schema, 4)
	filter = handle.NewEQFilter(v)
	txn2, rel4 := tae.GetRelation()
	testutil.CheckAllColRowsByScan(t, rel4, 3, true)
	_ = rel4.DeleteByFilter(context.Background(), filter)
	assert.Nil(t, txn2.Commit(context.Background()))

	testutil.CheckAllColRowsByScan(t, rel1, 4, true)
	assert.Nil(t, txn3.Commit(context.Background()))
	testutil.CheckAllColRowsByScan(t, rel2, 4, true)
	assert.Nil(t, txn4.Commit(context.Background()))

	_, rel = tae.GetRelation()
	testutil.CheckAllColRowsByScan(t, rel, 2, true)

	v = testutil.GetSingleSortKeyValue(bat, schema, 2)
	filter = handle.NewEQFilter(v)
	_, _, err = rel.GetByFilter(context.Background(), filter)
	assert.NotNil(t, err)

	v = testutil.GetSingleSortKeyValue(bat, schema, 4)
	filter = handle.NewEQFilter(v)
	_, _, err = rel.GetByFilter(context.Background(), filter)
	assert.NotNil(t, err)

	tae.Restart(ctx)
}

func TestCompactblk3(t *testing.T) {
	defer testutils.AfterTest(t)()
	testutils.EnsureNoLeak(t)
	ctx := context.Background()

	opts := config.WithLongScanAndCKPOpts(nil)
	tae := testutil.NewTestEngine(ctx, ModuleName, t, opts)
	defer tae.Close()
	schema := catalog.MockSchemaAll(3, 1)
	schema.BlockMaxRows = 5
	schema.ObjectMaxBlocks = 2
	tae.BindSchema(schema)
	bat := catalog.MockBatch(schema, 3)
	defer bat.Close()

	tae.CreateRelAndAppend(bat, true)

	v := testutil.GetSingleSortKeyValue(bat, schema, 1)
	filter := handle.NewEQFilter(v)
	txn2, rel1 := tae.GetRelation()
	testutil.CheckAllColRowsByScan(t, rel1, 3, true)
	_ = rel1.DeleteByFilter(context.Background(), filter)
	assert.Nil(t, txn2.Commit(context.Background()))

	_, rel2 := tae.GetRelation()
	testutil.CheckAllColRowsByScan(t, rel2, 2, true)

	txn, rel := tae.GetRelation()
	blk := testutil.GetOneObject(rel)
	meta := blk.GetMeta().(*catalog.ObjectEntry)
	task, err := jobs.NewFlushTableTailTask(nil, txn, []*catalog.ObjectEntry{meta}, nil, tae.DB.Runtime)
	assert.NoError(t, err)
	err = task.OnExec(context.Background())
	assert.NoError(t, err)
	err = txn.Commit(context.Background())
	assert.NoError(t, err)

	txn, err = tae.StartTxn(nil)
	assert.NoError(t, err)
	processor := &catalog.LoopProcessor{}
	processor.ObjectFn = func(be *catalog.ObjectEntry) error {
		if be.GetTable().GetDB().IsSystemDB() {
			return nil
		}
		tblEntry := be.GetTable()
		for j := 0; j < be.BlockCnt(); j++ {
			var view *containers.Batch
			blkID := objectio.NewBlockidWithObjectID(be.ID(), uint16(j))
			err := tables.HybridScanByBlock(ctx, tblEntry, txn, &view, schema, []int{0}, blkID, common.DefaultAllocator)
			assert.NoError(t, err)
			view.Compact()
			assert.Equal(t, 2, view.Length())
			view.Close()
		}
		return nil
	}
	err = tae.Catalog.RecurLoop(processor)
	assert.NoError(t, err)
}

func TestImmutableIndexInAblk(t *testing.T) {
	defer testutils.AfterTest(t)()
	testutils.EnsureNoLeak(t)
	ctx := context.Background()

	opts := config.WithLongScanAndCKPOpts(nil)
	tae := testutil.NewTestEngine(ctx, ModuleName, t, opts)
	defer tae.Close()
	schema := catalog.MockSchemaAll(3, 1)
	schema.BlockMaxRows = 5
	schema.ObjectMaxBlocks = 2
	tae.BindSchema(schema)
	bat := catalog.MockBatch(schema, 5)
	bats := bat.Split(5)
	defer bat.Close()

	tae.CreateRelAndAppend(bats[2], true)
	txn, rel := tae.GetRelation()
	_ = rel.Append(context.Background(), bats[1])
	assert.Nil(t, txn.Commit(context.Background()))
	txn, rel = tae.GetRelation()
	_ = rel.Append(context.Background(), bats[3])
	assert.Nil(t, txn.Commit(context.Background()))
	txn, rel = tae.GetRelation()
	_ = rel.Append(context.Background(), bats[4])
	assert.Nil(t, txn.Commit(context.Background()))
	txn, rel = tae.GetRelation()
	_ = rel.Append(context.Background(), bats[0])
	assert.Nil(t, txn.Commit(context.Background()))

	v := testutil.GetSingleSortKeyValue(bat, schema, 1)
	filter := handle.NewEQFilter(v)
	txn2, rel := tae.GetRelation()
	_ = rel.DeleteByFilter(context.Background(), filter)
	assert.Nil(t, txn2.Commit(context.Background()))

	txn, rel = tae.GetRelation()
	blk := testutil.GetOneObject(rel)
	meta := blk.GetMeta().(*catalog.ObjectEntry)
	task, err := jobs.NewFlushTableTailTask(nil, txn, []*catalog.ObjectEntry{meta}, nil, tae.DB.Runtime)
	assert.NoError(t, err)
	err = task.OnExec(context.Background())
	assert.NoError(t, err)
	err = txn.Commit(context.Background())
	assert.NoError(t, err)

	txn, rel = tae.GetRelation()
	_, _, err = rel.GetByFilter(context.Background(), filter)
	assert.Error(t, err)
	v = testutil.GetSingleSortKeyValue(bat, schema, 2)
	filter = handle.NewEQFilter(v)
	_, _, err = rel.GetByFilter(context.Background(), filter)
	assert.NoError(t, err)

	rowIDs := containers.MakeVector(types.T_Rowid.ToType(), common.DefaultAllocator)
	for i := 0; i < bat.Length(); i++ {
		rowIDs.Append(nil, true)
	}
	err = meta.GetObjectData().GetDuplicatedRows(
		context.Background(), txn, bat.Vecs[1], nil, false, true, false, rowIDs, common.DefaultAllocator,
	)
	assert.NoError(t, err)
	err = meta.GetObjectData().Contains(context.Background(), txn, false, rowIDs, nil, common.DebugAllocator)
	assert.NoError(t, err)
	duplicate := false
	rowIDs.Foreach(func(v any, isNull bool, row int) error {
		if !isNull {
			duplicate = true
		}
		return nil
	}, nil)
	assert.True(t, duplicate)
}

func TestDelete3(t *testing.T) {
	// t.Skip(any("This case crashes occasionally, is being fixed, skip it for now"))
	defer testutils.AfterTest(t)()
	ctx := context.Background()

	opts := config.WithQuickScanAndCKPOpts(nil)
	tae := testutil.NewTestEngine(ctx, ModuleName, t, opts)
	defer tae.Close()

	// this task won't affect logic of TestAppend2, it just prints logs about dirty count
	forest := logtail.NewDirtyCollector(tae.LogtailMgr, opts.Clock, tae.Catalog, new(catalog.LoopProcessor))
	hb := ops.NewHeartBeaterWithFunc(5*time.Millisecond, func() {
		forest.Run(0)
		t.Log(forest.String())
	}, nil)
	hb.Start()
	defer hb.Stop()
	schema := catalog.MockSchemaAll(3, 2)
	schema.BlockMaxRows = 10
	schema.ObjectMaxBlocks = 2
	tae.BindSchema(schema)
	// rows := int(schema.BlockMaxRows * 1)
	rows := int(schema.BlockMaxRows*3) + 1
	bat := catalog.MockBatch(schema, rows)

	tae.CreateRelAndAppend(bat, true)
	tae.CheckRowsByScan(rows, false)
	deleted := false
	for i := 0; i < 10; i++ {
		if deleted {
			tae.CheckRowsByScan(0, true)
			tae.DoAppend(bat)
			deleted = false
			tae.CheckRowsByScan(rows, true)
		} else {
			tae.CheckRowsByScan(rows, true)
			err := tae.DeleteAll(true)
			if err == nil {
				deleted = true
				tae.CheckRowsByScan(0, true)
				// assert.Zero(t, tae.getRows())
			} else {
				tae.CheckRowsByScan(rows, true)
				// assert.Equal(t, tae.getRows(), rows)
			}
		}
	}
	t.Log(tae.Catalog.SimplePPString(common.PPL1))
}

func TestDropCreated1(t *testing.T) {
	defer testutils.AfterTest(t)()
	ctx := context.Background()

	opts := config.WithLongScanAndCKPOpts(nil)
	tae := testutil.NewTestEngine(ctx, ModuleName, t, opts)
	defer tae.Close()

	txn, err := tae.StartTxn(nil)
	assert.Nil(t, err)
	_, err = txn.CreateDatabase("db", "", "")
	assert.Nil(t, err)
	db, err := txn.DropDatabase("db")
	assert.Nil(t, err)
	assert.Nil(t, txn.Commit(context.Background()))

	assert.Equal(t, txn.GetCommitTS(), db.GetMeta().(*catalog.DBEntry).GetCreatedAtLocked())
	assert.Equal(t, txn.GetCommitTS(), db.GetMeta().(*catalog.DBEntry).GetCreatedAtLocked())

	tae.Restart(ctx)
}

func TestDropCreated2(t *testing.T) {
	defer testutils.AfterTest(t)()
	ctx := context.Background()

	opts := config.WithLongScanAndCKPOpts(nil)
	tae := testutil.NewTestEngine(ctx, ModuleName, t, opts)
	schema := catalog.MockSchemaAll(1, -1)
	defer tae.Close()

	txn, err := tae.StartTxn(nil)
	assert.Nil(t, err)
	db, err := txn.CreateDatabase("db", "", "")
	assert.Nil(t, err)
	rel, err := db.CreateRelation(schema)
	assert.Nil(t, err)
	_, err = db.DropRelationByName(schema.Name)
	assert.Nil(t, err)
	assert.Nil(t, txn.Commit(context.Background()))

	assert.Equal(t, txn.GetCommitTS(), rel.GetMeta().(*catalog.TableEntry).GetCreatedAtLocked())
	assert.Equal(t, txn.GetCommitTS(), rel.GetMeta().(*catalog.TableEntry).GetCreatedAtLocked())

	tae.Restart(ctx)
}

func TestDropCreated3(t *testing.T) {
	defer testutils.AfterTest(t)()
	ctx := context.Background()

	opts := config.WithLongScanAndCKPOpts(nil)
	tae := testutil.NewTestEngine(ctx, ModuleName, t, opts)
	defer tae.Close()

	txn, err := tae.StartTxn(nil)
	assert.Nil(t, err)
	_, err = txn.CreateDatabase("db", "", "")
	assert.Nil(t, err)
	_, err = txn.DropDatabase("db")
	assert.Nil(t, err)
	assert.Nil(t, txn.Commit(context.Background()))

	err = tae.BGCheckpointRunner.ForceIncrementalCheckpoint(tae.TxnMgr.Now(), false)
	assert.Nil(t, err)

	tae.Restart(ctx)
}

func TestRollbackCreateTable(t *testing.T) {
	defer testutils.AfterTest(t)()
	ctx := context.Background()

	opts := config.WithLongScanAndCKPOpts(nil)
	tae := testutil.NewTestEngine(ctx, ModuleName, t, opts)
	schema := catalog.MockSchemaAll(1, -1)
	defer tae.Close()

	txn, _ := tae.StartTxn(nil)
	db, _ := txn.CreateDatabase("db", "sql", "")
	db.CreateRelationWithID(schema.Clone(), uint64(27200))
	txn.Commit(ctx)

	for i := 0; i < 10; i += 2 {
		tae.Catalog.GCByTS(ctx, tae.TxnMgr.Now())
		txn, _ := tae.StartTxn(nil)
		db, _ := txn.GetDatabase("db")
		db.DropRelationByID(uint64(i + 27200))
		db.CreateRelationWithID(schema.Clone(), uint64(i+27200+1))
		txn.Commit(ctx)

		txn, _ = tae.StartTxn(nil)
		db, _ = txn.GetDatabase("db")
		db.DropRelationByID(uint64(i + 27200 + 1))
		db.CreateRelationWithID(schema.Clone(), uint64(i+27200+2))
		txn.Rollback(ctx)
	}

	t.Log(tae.Catalog.SimplePPString(3))
}

func TestDropCreated4(t *testing.T) {
	defer testutils.AfterTest(t)()
	ctx := context.Background()

	opts := config.WithLongScanAndCKPOpts(nil)
	tae := testutil.NewTestEngine(ctx, ModuleName, t, opts)
	schema := catalog.MockSchemaAll(1, -1)
	defer tae.Close()

	txn, err := tae.StartTxn(nil)
	assert.Nil(t, err)
	db, err := txn.CreateDatabase("db", "", "")
	assert.Nil(t, err)
	_, err = db.CreateRelation(schema)
	assert.Nil(t, err)
	_, err = db.DropRelationByName(schema.Name)
	assert.Nil(t, err)
	assert.Nil(t, txn.Commit(context.Background()))

	err = tae.BGCheckpointRunner.ForceIncrementalCheckpoint(tae.TxnMgr.Now(), false)
	assert.Nil(t, err)

	tae.Restart(ctx)
}

func TestTruncateZonemap(t *testing.T) {
	defer testutils.AfterTest(t)()
	ctx := context.Background()

	type Mod struct {
		offset int
		v      byte
	}
	mockBytes := func(init byte, size int, mods ...Mod) []byte {
		ret := make([]byte, size)
		for i := 0; i < size; i++ {
			ret[i] = init
		}
		for _, m := range mods {
			ret[m.offset] = m.v
		}
		return ret
	}
	testutils.EnsureNoLeak(t)
	opts := config.WithLongScanAndCKPOpts(nil)
	tae := testutil.NewTestEngine(ctx, ModuleName, t, opts)
	defer tae.Close()

	schema := catalog.MockSchemaAll(13, 12) // set varchar PK
	schema.BlockMaxRows = 10
	schema.ObjectMaxBlocks = 2
	tae.BindSchema(schema)

	bat := catalog.MockBatch(schema, int(schema.BlockMaxRows*2+9))        // 2.9 blocks
	minv := mockBytes(0, 35)                                              // 0x00000000
	trickyMinv := mockBytes(0, 33)                                        // smaller than minv, not in mut index but in immut index
	maxv := mockBytes(0xff, 35, Mod{0, 0x61}, Mod{1, 0x62}, Mod{2, 0x63}) // abc0xff0xff...
	trickyMaxv := []byte("abd")                                           // bigger than maxv, not in mut index but in immut index
	bat.Vecs[12].Update(8, maxv, false)
	bat.Vecs[12].Update(11, minv, false)
	bat.Vecs[12].Update(22, []byte("abcc"), false)
	defer bat.Close()

	checkMinMax := func(rel handle.Relation, minvOffset, maxvOffset uint32) {
		_, _, err := rel.GetByFilter(context.Background(), handle.NewEQFilter(trickyMinv))
		assert.True(t, moerr.IsMoErrCode(err, moerr.ErrNotFound))
		_, _, err = rel.GetByFilter(context.Background(), handle.NewEQFilter(trickyMaxv))
		assert.True(t, moerr.IsMoErrCode(err, moerr.ErrNotFound))
		_, row, err := rel.GetByFilter(context.Background(), handle.NewEQFilter(minv))
		assert.NoError(t, err)
		assert.Equal(t, minvOffset, row)
		_, row, err = rel.GetByFilter(context.Background(), handle.NewEQFilter(maxv))
		assert.NoError(t, err)
		assert.Equal(t, maxvOffset, row)
	}

	tae.CreateRelAndAppend(bat, true)

	// runtime check
	txn, rel := tae.GetRelation()
	checkMinMax(rel, 1, 8)
	assert.NoError(t, txn.Commit(context.Background()))

	// restart without compact
	tae.Restart(ctx)
	txn, rel = tae.GetRelation()
	checkMinMax(rel, 1, 8)
	assert.NoError(t, txn.Commit(context.Background()))

	// restart with compact
	tae.CompactBlocks(false)
	tae.MergeBlocks(false)
	tae.Restart(ctx)
	txn, rel = tae.GetRelation()
	checkMinMax(rel, 0, 8)
	assert.NoError(t, txn.Commit(context.Background()))

	// 3 NonAppendable Blocks
	txn, rel = tae.GetRelation()
	rel.UpdateByFilter(context.Background(), handle.NewEQFilter(maxv), 12, mockBytes(0xff, 35), false)
	assert.NoError(t, txn.Commit(context.Background()))
	tae.CompactBlocks(false)
	tae.MergeBlocks(false)
	tae.Restart(ctx)

	txn, rel = tae.GetRelation()
	_, row, err := rel.GetByFilter(context.Background(), handle.NewEQFilter(mockBytes(0xff, 35)))
	assert.NoError(t, err)
	assert.Equal(t, uint32(8), row)
	assert.NoError(t, txn.Commit(context.Background()))
}

func mustStartTxn(t *testing.T, tae *testutil.TestEngine, tenantID uint32) txnif.AsyncTxn {
	txn, err := tae.StartTxn(nil)
	assert.NoError(t, err)
	txn.BindAccessInfo(tenantID, 0, 0)
	return txn
}

func TestMultiTenantDBOps(t *testing.T) {
	defer testutils.AfterTest(t)()
	ctx := context.Background()

	var err error
	opts := config.WithLongScanAndCKPOpts(nil)
	tae := testutil.NewTestEngine(ctx, ModuleName, t, opts)
	defer tae.Close()

	txn11 := mustStartTxn(t, tae, 1)
	_, err = txn11.CreateDatabase("db", "", "")
	assert.NoError(t, err)
	txn12 := mustStartTxn(t, tae, 1)
	_, err = txn11.CreateDatabase("db", "", "")
	assert.Error(t, err)

	txn21 := mustStartTxn(t, tae, 2)
	_, err = txn21.CreateDatabase("db", "", "")
	assert.NoError(t, err)

	assert.NoError(t, txn11.Commit(context.Background()))
	assert.NoError(t, txn12.Commit(context.Background()))
	assert.NoError(t, txn21.Commit(context.Background()))

	txn22 := mustStartTxn(t, tae, 2)
	_, _ = txn22.CreateDatabase("db2", "", "")

	txn23 := mustStartTxn(t, tae, 2)
	// [mo_catalog, db]
	assert.Equal(t, 2, len(txn23.DatabaseNames()))
	assert.NoError(t, txn23.Commit(context.Background()))

	txn22.Commit(context.Background())
	tae.Restart(ctx)

	txn24 := mustStartTxn(t, tae, 2)
	// [mo_catalog, db, db2]
	assert.Equal(t, 3, len(txn24.DatabaseNames()))
	assert.NoError(t, txn24.Commit(context.Background()))

	txn13 := mustStartTxn(t, tae, 1)
	// [mo_catalog, db]
	assert.Equal(t, 2, len(txn13.DatabaseNames()))

	_, err = txn13.GetDatabase("db2")
	assert.Error(t, err)
	dbHdl, err := txn13.GetDatabase("db")
	assert.NoError(t, err)
	assert.Equal(t, uint32(1), dbHdl.GetMeta().(*catalog.DBEntry).GetTenantID())

	_, err = txn13.DropDatabase("db2")
	assert.Error(t, err)
	_, err = txn13.DropDatabase("db")
	assert.NoError(t, err)
	assert.NoError(t, txn13.Commit(context.Background()))

	txn14 := mustStartTxn(t, tae, 1)
	// [mo_catalog]
	assert.Equal(t, 1, len(txn14.DatabaseNames()))
	assert.NoError(t, txn14.Commit(context.Background()))
}

func TestMultiTenantMoCatalogOps(t *testing.T) {
	defer testutils.AfterTest(t)()
	ctx := context.Background()

	var err error
	opts := config.WithLongScanAndCKPOpts(nil)
	tae := testutil.NewTestEngine(ctx, ModuleName, t, opts)
	defer tae.Close()

	s := catalog.MockSchemaAll(1, 0)
	s.Name = "mo_accounts"
	txn0, sysDB := tae.GetDB(pkgcatalog.MO_CATALOG)
	_, err = sysDB.CreateRelation(s)
	assert.NoError(t, err)
	assert.NoError(t, txn0.Commit(context.Background()))

	schema11 := catalog.MockSchemaAll(3, 0)
	schema11.BlockMaxRows = 10
	schema11.ObjectMaxBlocks = 2
	tae.BindSchema(schema11)
	tae.BindTenantID(1)

	bat1 := catalog.MockBatch(schema11, int(schema11.BlockMaxRows*2+9))
	tae.CreateRelAndAppend(bat1, true)
	// pretend 'mo_users'
	s = catalog.MockSchemaAll(1, 0)
	s.Name = "mo_users"
	txn11, sysDB := tae.GetDB(pkgcatalog.MO_CATALOG)
	_, err = sysDB.CreateRelation(s)
	assert.NoError(t, err)
	assert.NoError(t, txn11.Commit(context.Background()))

	tae.CompactBlocks(false)
	tae.MergeBlocks(false)

	schema21 := catalog.MockSchemaAll(2, 1)
	schema21.BlockMaxRows = 10
	schema21.ObjectMaxBlocks = 2
	tae.BindSchema(schema21)
	tae.BindTenantID(2)

	bat2 := catalog.MockBatch(schema21, int(schema21.BlockMaxRows*3+5))
	tae.CreateRelAndAppend(bat2, true)
	txn21, sysDB := tae.GetDB(pkgcatalog.MO_CATALOG)
	s = catalog.MockSchemaAll(1, 0)
	s.Name = "mo_users"
	_, err = sysDB.CreateRelation(s)
	assert.NoError(t, err)
	assert.NoError(t, txn21.Commit(context.Background()))

	tae.CompactBlocks(false)
	tae.MergeBlocks(false)

	tae.Restart(ctx)

	{
		// account 2
		// check data for good
		_, tbl := tae.GetRelation()
		testutil.CheckAllColRowsByScan(t, tbl, 35, false)
	}
	{
		// account 1
		tae.BindSchema(schema11)
		tae.BindTenantID(1)
		// check data for good
		_, tbl := tae.GetRelation()
		testutil.CheckAllColRowsByScan(t, tbl, 29, false)
	}
	{
		// sys account
		tae.BindSchema(nil)
		tae.BindTenantID(0)
		// [mo_catalog]
		assert.Equal(t, 1, len(mustStartTxn(t, tae, 0).DatabaseNames()))
	}

}

// txn1: create relation and append, half blk
// txn2: compact
// txn3: append, shouldn't get rw
func TestGetLastAppender(t *testing.T) {
	defer testutils.AfterTest(t)()
	ctx := context.Background()

	opts := config.WithLongScanAndCKPOpts(nil)
	tae := testutil.NewTestEngine(ctx, ModuleName, t, opts)
	defer tae.Close()
	schema := catalog.MockSchemaAll(1, -1)
	schema.BlockMaxRows = 10
	schema.ObjectMaxBlocks = 2
	tae.BindSchema(schema)
	bat := catalog.MockBatch(schema, 14)
	bats := bat.Split(2)

	tae.CreateRelAndAppend(bats[0], true)
	t.Log(tae.Catalog.SimplePPString(3))

	tae.CompactBlocks(false)
	t.Log(tae.Catalog.SimplePPString(3))

	tae.Restart(ctx)

	txn, rel := tae.GetRelation()
	rel.Append(context.Background(), bats[1])
	assert.NoError(t, txn.Commit(context.Background()))
}

// txn1[s1,p1,e1] append1
// txn2[s2,p2,e2] append2
// txn3[s3,p3,e3] append3
// collect [0,p1] [0,p2] [p1+1,p2] [p1+1,p3]
// check data, row count, commit ts
// TODO 1. in2pc committs!=preparets; 2. abort
func TestCollectInsert(t *testing.T) {
	defer testutils.AfterTest(t)()
	ctx := context.Background()

	opts := config.WithLongScanAndCKPOpts(nil)
	tae := testutil.NewTestEngine(ctx, ModuleName, t, opts)
	defer tae.Close()
	schema := catalog.MockSchemaAll(1, -1)
	schema.BlockMaxRows = 20
	tae.BindSchema(schema)
	bat := catalog.MockBatch(schema, 12)
	bats := bat.Split(4)

	tae.CreateRelAndAppend(bats[0], true)

	txn1, rel := tae.GetRelation()
	assert.NoError(t, rel.Append(context.Background(), bats[1]))
	assert.NoError(t, txn1.Commit(context.Background()))

	p1 := txn1.GetPrepareTS()
	t.Logf("p1= %v", p1.ToString())

	txn2, rel := tae.GetRelation()
	assert.NoError(t, rel.Append(context.Background(), bats[2]))
	assert.NoError(t, txn2.Commit(context.Background()))

	p2 := txn2.GetPrepareTS()
	t.Logf("p2= %v", p2.ToString())

	txn3, rel := tae.GetRelation()
	assert.NoError(t, rel.Append(context.Background(), bats[3]))
	assert.NoError(t, txn3.Commit(context.Background()))

	p3 := txn3.GetPrepareTS()
	t.Logf("p3= %v", p3.ToString())

	_, rel = tae.GetRelation()
	objEntry := testutil.GetOneObject(rel).GetMeta().(*catalog.ObjectEntry)

	batches := make(map[uint32]*containers.BatchWithVersion)
	err := tables.RangeScanInMemoryByObject(ctx, objEntry, batches, types.TS{}, p1, common.DefaultAllocator)
	assert.NoError(t, err)
	t.Log((batches[schema.Version].Attrs))
	for _, vec := range batches[schema.Version].Vecs {
		t.Log(vec)
		assert.Equal(t, 6, vec.Length())
	}
	batches[schema.Version].Close()

	batches = make(map[uint32]*containers.BatchWithVersion)
	err = tables.RangeScanInMemoryByObject(ctx, objEntry, batches, types.TS{}, p2, common.DefaultAllocator)
	assert.NoError(t, err)
	t.Log((batches[schema.Version].Attrs))
	for _, vec := range batches[schema.Version].Vecs {
		t.Log(vec)
		assert.Equal(t, 9, vec.Length())
	}
	batches[schema.Version].Close()

	batches = make(map[uint32]*containers.BatchWithVersion)
	err = tables.RangeScanInMemoryByObject(ctx, objEntry, batches, p1.Next(), p2, common.DefaultAllocator)
	assert.NoError(t, err)
	t.Log((batches[schema.Version].Attrs))
	for _, vec := range batches[schema.Version].Vecs {
		t.Log(vec)
		assert.Equal(t, 3, vec.Length())
	}
	batches[schema.Version].Close()

	batches = make(map[uint32]*containers.BatchWithVersion)
	err = tables.RangeScanInMemoryByObject(ctx, objEntry, batches, p1.Next(), p3, common.DefaultAllocator)
	assert.NoError(t, err)
	t.Log((batches[schema.Version].Attrs))
	for _, vec := range batches[schema.Version].Vecs {
		t.Log(vec)
		assert.Equal(t, 6, vec.Length())
	}
	batches[schema.Version].Close()
}

func TestAppendnode(t *testing.T) {
	defer testutils.AfterTest(t)()
	ctx := context.Background()

	opts := config.WithLongScanAndCKPOpts(nil)
	tae := testutil.NewTestEngine(ctx, ModuleName, t, opts)
	defer tae.Close()
	schema := catalog.MockSchemaAll(1, 0)
	schema.BlockMaxRows = 10000
	schema.ObjectMaxBlocks = 2
	tae.BindSchema(schema)
	appendCnt := 20
	bat := catalog.MockBatch(schema, appendCnt)
	bats := bat.Split(appendCnt)

	tae.CreateRelAndAppend(bats[0], true)
	tae.CheckRowsByScan(1, false)

	var wg sync.WaitGroup
	pool, _ := ants.NewPool(5)
	defer pool.Release()
	worker := func(i int) func() {
		return func() {
			txn, rel := tae.GetRelation()
			row := testutil.GetColumnRowsByScan(t, rel, 0, true)
			err := tae.DoAppendWithTxn(bats[i], txn, true)
			assert.NoError(t, err)
			row2 := testutil.GetColumnRowsByScan(t, rel, 0, true)
			assert.Equal(t, row+1, row2)
			assert.NoError(t, txn.Commit(context.Background()))
			wg.Done()
		}
	}
	for i := 1; i < appendCnt; i++ {
		wg.Add(1)
		pool.Submit(worker(i))
	}
	wg.Wait()
	tae.CheckRowsByScan(appendCnt, true)

	tae.Restart(ctx)
	tae.CheckRowsByScan(appendCnt, true)
}

func TestTxnIdempotent(t *testing.T) {
	defer testutils.AfterTest(t)()
	ctx := context.Background()

	opts := config.WithLongScanAndCKPOpts(nil)
	tae := testutil.NewTestEngine(ctx, ModuleName, t, opts)
	defer tae.Close()

	schema := catalog.MockSchemaAll(1, 0)
	schema.BlockMaxRows = 10000
	schema.ObjectMaxBlocks = 2
	tae.BindSchema(schema)
	appendCnt := 20
	bat := catalog.MockBatch(schema, appendCnt)
	bats := bat.Split(appendCnt)

	var wg sync.WaitGroup

	tae.CreateRelAndAppend(bats[0], true)
	for i := 0; i < 10; i++ {
		txn, _ := tae.GetRelation()
		wg.Add(1)
		assert.NoError(t, txn.Rollback(context.Background()))
		go func() {
			defer wg.Done()
			assert.True(t, moerr.IsMoErrCode(txn.Commit(context.Background()), moerr.ErrTxnNotFound))
			// txn.Commit(context.Background())
		}()
		wg.Wait()
	}
}

// insert 200 rows and do quick compaction
// expect that there are some dirty tables at first and then zero dirty table found
func TestWatchDirty(t *testing.T) {
	defer testutils.AfterTest(t)()
	ctx := context.Background()

	opts := config.WithQuickScanAndCKPOpts(nil)
	tae := testutil.NewTestEngine(ctx, ModuleName, t, opts)
	defer tae.Close()
	logMgr := tae.LogtailMgr

	visitor := &catalog.LoopProcessor{}
	watcher := logtail.NewDirtyCollector(logMgr, opts.Clock, tae.Catalog, visitor)

	tbl, obj := watcher.DirtyCount()
	assert.Zero(t, obj)
	assert.Zero(t, tbl)

	schema := catalog.MockSchemaAll(1, 0)
	schema.BlockMaxRows = 50
	schema.ObjectMaxBlocks = 2
	tae.BindSchema(schema)
	appendCnt := 200
	bat := catalog.MockBatch(schema, appendCnt)
	bats := bat.Split(appendCnt)

	tae.CreateRelAndAppend(bats[0], true)
	tae.CheckRowsByScan(1, false)

	wg := &sync.WaitGroup{}
	pool, _ := ants.NewPool(3)
	defer pool.Release()
	worker := func(i int) func() {
		return func() {
			txn, _ := tae.GetRelation()
			err := tae.DoAppendWithTxn(bats[i], txn, true)
			assert.NoError(t, err)
			assert.NoError(t, txn.Commit(context.Background()))
			wg.Done()
		}
	}
	for i := 1; i < appendCnt; i++ {
		wg.Add(1)
		pool.Submit(worker(i))
	}
	wg.Wait()

	timer := time.After(20 * time.Second)
	for {
		select {
		case <-timer:
			t.Errorf("timeout to wait zero")
			return
		default:
			watcher.Run(0)
			time.Sleep(5 * time.Millisecond)
			_, objCnt := watcher.DirtyCount()
			// find block zero
			if objCnt == 0 {
				return
			}
		}
	}
}

func TestDirtyWatchRace(t *testing.T) {
	defer testutils.AfterTest(t)()
	ctx := context.Background()

	opts := config.WithQuickScanAndCKPOpts(nil)
	tae := testutil.NewTestEngine(ctx, ModuleName, t, opts)
	defer tae.Close()

	schema := catalog.MockSchemaAll(2, -1)
	schema.Name = "test"
	schema.BlockMaxRows = 5
	schema.ObjectMaxBlocks = 5
	tae.BindSchema(schema)

	tae.CreateRelAndAppend(catalog.MockBatch(schema, 1), true)

	visitor := &catalog.LoopProcessor{}
	watcher := logtail.NewDirtyCollector(tae.LogtailMgr, opts.Clock, tae.Catalog, visitor)

	wg := &sync.WaitGroup{}

	addRow := func() {
		txn, _ := tae.StartTxn(nil)
		db, _ := txn.GetDatabase("db")
		tbl, _ := db.GetRelationByName("test")
		tbl.Append(context.Background(), catalog.MockBatch(schema, 1))
		assert.NoError(t, txn.Commit(context.Background()))
		wg.Done()
	}

	pool, _ := ants.NewPool(5)
	defer pool.Release()

	for i := 0; i < 50; i++ {
		wg.Add(1)
		pool.Submit(addRow)
	}

	// test race
	for i := 0; i < 3; i++ {
		wg.Add(1)
		go func(i int) {
			for j := 0; j < 300; j++ {
				time.Sleep(5 * time.Millisecond)
				watcher.Run(0)
				// tbl, obj, blk := watcher.DirtyCount()
				// t.Logf("t%d: tbl %d, obj %d, blk %d", i, tbl, obj, blk)
				_, _ = watcher.DirtyCount()
			}
			wg.Done()
		}(i)
	}

	wg.Wait()
}

type TestBlockReadDeltaSource struct {
	deltaLoc objectio.Location
	testTs   types.TS
}

func (b *TestBlockReadDeltaSource) SetTS(ts types.TS) {
	b.testTs = ts
}

func (b *TestBlockReadDeltaSource) GetDeltaLoc(bid objectio.Blockid) (objectio.Location, types.TS) {
	return b.deltaLoc, b.testTs
}

func NewTestBlockReadSource(deltaLoc objectio.Location) logtail.DeltaSource {
	return &TestBlockReadDeltaSource{
		deltaLoc: deltaLoc,
	}
}

func TestBlockRead(t *testing.T) {
	blockio.RunPipelineTest(
		func() {
			defer testutils.AfterTest(t)()
			ctx := context.Background()

			opts := config.WithLongScanAndCKPOpts(nil)
			tae := testutil.NewTestEngine(ctx, ModuleName, t, opts)
			tsAlloc := types.NewTsAlloctor(opts.Clock)
			defer tae.Close()
			schema := catalog.MockSchemaAll(2, 1)
			schema.BlockMaxRows = 20
			schema.ObjectMaxBlocks = 2
			tae.BindSchema(schema)
			bat := catalog.MockBatch(schema, 40)

			tae.CreateRelAndAppend(bat, true)

			_, rel := tae.GetRelation()
			blkEntry := testutil.GetOneObject(rel).GetMeta().(*catalog.ObjectEntry)
			blkID := blkEntry.AsCommonID()

			beforeDel := tsAlloc.Alloc()
			txn1, rel := tae.GetRelation()
			assert.NoError(t, rel.RangeDelete(blkID, 0, 0, handle.DT_Normal))
			assert.NoError(t, txn1.Commit(context.Background()))

			afterFirstDel := tsAlloc.Alloc()
			txn2, rel := tae.GetRelation()
			assert.NoError(t, rel.RangeDelete(blkID, 1, 3, handle.DT_Normal))
			assert.NoError(t, txn2.Commit(context.Background()))

			afterSecondDel := tsAlloc.Alloc()

			tae.CompactBlocks(false)
			_, rel = tae.GetRelation()
			tombstoneObjectEntry := testutil.GetOneTombstoneMeta(rel)
			objectEntry := testutil.GetOneBlockMeta(rel)
			objStats := tombstoneObjectEntry.ObjectMVCCNode
			testDS := NewTestBlockReadSource(objStats.ObjectLocation())
			ds := logtail.NewDeltaLocDataSource(ctx, tae.DB.Runtime.Fs.Service, beforeDel, testDS)
			bid, _ := blkEntry.ID(), blkEntry.ID()

			info := &objectio.BlockInfo{
				BlockID: *objectio.NewBlockidWithObjectID(bid, 0),
			}
			metaloc := objectEntry.ObjectLocation()
			metaloc.SetRows(schema.BlockMaxRows)
			info.SetMetaLocation(metaloc)

			columns := make([]string, 0)
			colIdxs := make([]uint16, 0)
			colTyps := make([]types.Type, 0)
			defs := schema.ColDefs[:]
			rand.Shuffle(len(defs), func(i, j int) { defs[i], defs[j] = defs[j], defs[i] })
			for _, col := range defs {
				columns = append(columns, col.Name)
				colIdxs = append(colIdxs, uint16(col.Idx))
				colTyps = append(colTyps, col.Type)
			}
			t.Log("read columns: ", columns)
			fs := tae.DB.Runtime.Fs.Service
			pool, err := mpool.NewMPool("test", 0, mpool.NoFixed)
			assert.NoError(t, err)
			infos := make([]*objectio.BlockInfo, 0)
			infos = append(infos, info)
			err = blockio.Prefetch("", fs, infos[0].MetaLocation())
			assert.NoError(t, err)

			buildBatch := func(typs []types.Type) *batch.Batch {
				bat := batch.NewWithSize(len(typs))
				//bat.Attrs = append(bat.Attrs, cols...)

				for i := 0; i < len(typs); i++ {
					bat.Vecs[i] = vector.NewVec(typs[i])
				}
				return bat
			}
			b1 := buildBatch(colTyps)
			err = blockio.BlockDataReadInner(
				context.Background(), info, ds, colIdxs, colTyps,
				beforeDel, nil, fileservice.Policy(0), b1, pool, fs,
			)
			assert.NoError(t, err)
			assert.Equal(t, len(columns), len(b1.Vecs))
			assert.Equal(t, 20, b1.Vecs[0].Length())

			testDS.SetTS(afterFirstDel)

			b2 := buildBatch(colTyps)
			err = blockio.BlockDataReadInner(
				context.Background(), info, ds, colIdxs, colTyps,
				afterFirstDel, nil, fileservice.Policy(0), b2, pool, fs,
			)
			assert.NoError(t, err)
			assert.Equal(t, 19, b2.Vecs[0].Length())

			testDS.SetTS(afterSecondDel)

			b3 := buildBatch(colTyps)
			err = blockio.BlockDataReadInner(
				context.Background(), info, ds, colIdxs, colTyps,
				afterSecondDel, nil, fileservice.Policy(0), b3, pool, fs,
			)
			assert.NoError(t, err)
			assert.Equal(t, len(columns), len(b2.Vecs))
			assert.Equal(t, 16, b3.Vecs[0].Length())
			// read rowid column only
			b4 := buildBatch([]types.Type{types.T_Rowid.ToType()})
			err = blockio.BlockDataReadInner(
				context.Background(), info,
				ds,
				[]uint16{2},
				[]types.Type{types.T_Rowid.ToType()},
				afterSecondDel, nil, fileservice.Policy(0), b4, pool, fs,
			)
			assert.NoError(t, err)
			assert.Equal(t, 1, len(b4.Vecs))
			assert.Equal(t, 16, b4.Vecs[0].Length())

			// read rowid column only
			//info.Appendable = false
			b5 := buildBatch([]types.Type{types.T_Rowid.ToType()})
			err = blockio.BlockDataReadInner(
				context.Background(), info,
				ds, []uint16{2},
				[]types.Type{types.T_Rowid.ToType()},
				afterSecondDel, nil, fileservice.Policy(0), b5, pool, fs,
			)
			assert.NoError(t, err)
			assert.Equal(t, 1, len(b5.Vecs))
			assert.Equal(t, 16, b5.Vecs[0].Length())
		},
	)
}

func TestCompactDeltaBlk(t *testing.T) {
	defer testutils.AfterTest(t)()
	testutils.EnsureNoLeak(t)
	ctx := context.Background()

	opts := config.WithLongScanAndCKPOpts(nil)
	tae := testutil.NewTestEngine(ctx, ModuleName, t, opts)
	defer tae.Close()
	schema := catalog.MockSchemaAll(3, 1)
	schema.BlockMaxRows = 6
	schema.ObjectMaxBlocks = 2
	tae.BindSchema(schema)
	bat := catalog.MockBatch(schema, 5)

	tae.CreateRelAndAppend(bat, true)

	{
		v := testutil.GetSingleSortKeyValue(bat, schema, 1)
		filter := handle.NewEQFilter(v)
		txn2, rel := tae.GetRelation()
		testutil.CheckAllColRowsByScan(t, rel, 5, true)
		_ = rel.DeleteByFilter(context.Background(), filter)
		assert.Nil(t, txn2.Commit(context.Background()))
	}

	_, rel := tae.GetRelation()
	testutil.CheckAllColRowsByScan(t, rel, 4, true)

	{
		txn, rel := tae.GetRelation()
		blk := testutil.GetOneObject(rel)
		meta := blk.GetMeta().(*catalog.ObjectEntry)
		task, err := jobs.NewFlushTableTailTask(nil, txn, []*catalog.ObjectEntry{meta}, nil, tae.DB.Runtime)
		assert.NoError(t, err)
		err = task.OnExec(context.Background())
		assert.NoError(t, err)
		assert.False(t, meta.GetLatestNode().IsEmpty())
		created := task.GetCreatedObjects().GetMeta().(*catalog.ObjectEntry)
		assert.False(t, created.GetLatestNode().IsEmpty())
		err = txn.Commit(context.Background())
		assert.Nil(t, err)
		err = meta.GetTable().RemoveEntry(meta)
		assert.Nil(t, err)
	}
	{
		v := testutil.GetSingleSortKeyValue(bat, schema, 2)
		filter := handle.NewEQFilter(v)
		txn2, rel := tae.GetRelation()
		testutil.CheckAllColRowsByScan(t, rel, 4, true)
		_ = rel.DeleteByFilter(context.Background(), filter)
		assert.Nil(t, txn2.Commit(context.Background()))
	}
	{
		txn, rel := tae.GetRelation()
		blk := testutil.GetOneObject(rel)
		meta := blk.GetMeta().(*catalog.ObjectEntry)
		tombstone := testutil.GetOneTombstoneMeta(rel)
		assert.False(t, meta.IsAppendable())
		task2, err := jobs.NewFlushTableTailTask(nil, txn, nil, []*catalog.ObjectEntry{tombstone}, tae.DB.Runtime)
		assert.NoError(t, err)
		err = task2.OnExec(context.Background())
		assert.NoError(t, err)
		assert.Nil(t, txn.Commit(context.Background()))
		t.Log(tae.Catalog.SimplePPString(3))

		txn, _ = tae.GetRelation()
		task, err := jobs.NewMergeObjectsTask(nil, txn, []*catalog.ObjectEntry{meta}, tae.DB.Runtime, 0, false)
		assert.NoError(t, err)
		err = task.OnExec(context.Background())
		assert.NoError(t, err)
		t.Log(tae.Catalog.SimplePPString(3))
		assert.True(t, !meta.IsEmpty())
		created := task.GetCreatedObjects()[0]
		assert.False(t, created.IsEmpty())
		err = txn.Commit(context.Background())
		assert.Nil(t, err)
	}

	_, rel = tae.GetRelation()
	testutil.CheckAllColRowsByScan(t, rel, 3, true)

	tae.Restart(ctx)
	_, rel = tae.GetRelation()
	testutil.CheckAllColRowsByScan(t, rel, 3, true)
}

func TestFlushTable(t *testing.T) {
	defer testutils.AfterTest(t)()
	ctx := context.Background()

	opts := config.WithLongScanAndCKPOpts(nil)
	tae := testutil.NewTestEngine(ctx, ModuleName, t, opts)
	defer tae.Close()

	tae.BGCheckpointRunner.DebugUpdateOptions(
		checkpoint.WithForceFlushCheckInterval(time.Millisecond * 5))

	schema := catalog.MockSchemaAll(3, 1)
	schema.BlockMaxRows = 10
	schema.ObjectMaxBlocks = 2
	tae.BindSchema(schema)
	bat := catalog.MockBatch(schema, 21)
	defer bat.Close()

	tae.CreateRelAndAppend(bat, true)

	_, rel := tae.GetRelation()
	db, err := rel.GetDB()
	assert.Nil(t, err)
	table, err := db.GetRelationByName(schema.Name)
	assert.Nil(t, err)
	err = tae.FlushTable(
		context.Background(),
		0,
		db.GetID(),
		table.ID(),
		types.BuildTS(time.Now().UTC().UnixNano(), 0))
	assert.NoError(t, err)
	t.Log(tae.Catalog.SimplePPString(common.PPL1))

	txn, rel := tae.GetRelation()
	it := rel.MakeObjectIt(false)
	for it.Next() {
		blk := it.GetObject().GetMeta().(*catalog.ObjectEntry)
		assert.True(t, blk.HasPersistedData())
	}
	it.Close()
	assert.NoError(t, txn.Commit(context.Background()))
}

func TestReadCheckpoint(t *testing.T) {
	defer testutils.AfterTest(t)()
	ctx := context.Background()

	opts := config.WithQuickScanAndCKPOpts(nil)
	tae := testutil.NewTestEngine(ctx, ModuleName, t, opts)
	defer tae.Close()

	schema := catalog.MockSchemaAll(3, 1)
	schema.BlockMaxRows = 10
	schema.ObjectMaxBlocks = 2
	tae.BindSchema(schema)
	bat := catalog.MockBatch(schema, 21)
	defer bat.Close()

	tae.CreateRelAndAppend(bat, true)
	now := time.Now()
	testutils.WaitExpect(10000, func() bool {
		return tae.Runtime.Scheduler.GetPenddingLSNCnt() == 0
	})
	t.Log(time.Since(now))
	t.Logf("Checkpointed: %d", tae.Runtime.Scheduler.GetCheckpointedLSN())
	t.Logf("GetPenddingLSNCnt: %d", tae.Runtime.Scheduler.GetPenddingLSNCnt())
	assert.Equal(t, uint64(0), tae.Runtime.Scheduler.GetPenddingLSNCnt())
	tids := []uint64{
		pkgcatalog.MO_DATABASE_ID,
		pkgcatalog.MO_TABLES_ID,
		pkgcatalog.MO_COLUMNS_ID,
		1000,
	}

	now = time.Now()
	testutils.WaitExpect(10000, func() bool {
		return tae.Runtime.Scheduler.GetPenddingLSNCnt() == 0
	})
	t.Log(time.Since(now))
	assert.Equal(t, uint64(0), tae.Runtime.Scheduler.GetPenddingLSNCnt())

	now = time.Now()
	testutils.WaitExpect(10000, func() bool {
		return tae.BGCheckpointRunner.GetPenddingIncrementalCount() == 0
	})
	t.Log(time.Since(now))
	assert.Equal(t, 0, tae.BGCheckpointRunner.GetPenddingIncrementalCount())

	gcTS := types.BuildTS(time.Now().UTC().UnixNano(), 0)
	err := tae.BGCheckpointRunner.GCByTS(context.Background(), gcTS)
	assert.NoError(t, err)
	now = time.Now()
	assert.Equal(t, uint64(0), tae.Wal.GetPenddingCnt())
	testutils.WaitExpect(10000, func() bool {
		tae.BGCheckpointRunner.ExistPendingEntryToGC()
		return !tae.BGCheckpointRunner.ExistPendingEntryToGC()
	})
	t.Log(time.Since(now))
	assert.False(t, tae.BGCheckpointRunner.ExistPendingEntryToGC())
	entries := tae.BGCheckpointRunner.GetAllGlobalCheckpoints()
	for _, entry := range entries {
		t.Log(entry.String())
	}
	for _, entry := range entries {
		for _, tid := range tids {
			ins, del, _, _, err := entry.GetByTableID(context.Background(), tae.Runtime.Fs, tid)
			assert.NoError(t, err)
			t.Logf("table %d", tid)
			if ins != nil {
				logutil.Infof("ins is %v", ins.Vecs[0].String())
				t.Log(common.ApiBatchToString(ins, 3))
			}
			if del != nil {
				t.Log(common.ApiBatchToString(del, 3))
			}
		}
	}
	tae.Restart(ctx)
	entries = tae.BGCheckpointRunner.GetAllGlobalCheckpoints()
	entry := entries[len(entries)-1]
	for _, tid := range tids {
		ins, del, _, _, err := entry.GetByTableID(context.Background(), tae.Runtime.Fs, tid)
		assert.NoError(t, err)
		t.Logf("table %d", tid)
		if ins != nil {
			t.Log(common.ApiBatchToString(ins, 3))
		}
		if del != nil {
			t.Log(common.ApiBatchToString(del, 3))
		}
	}
}

func TestDelete4(t *testing.T) {
	t.Skip(any("This case crashes occasionally, is being fixed, skip it for now"))
	defer testutils.AfterTest(t)()
	ctx := context.Background()

	opts := config.WithQuickScanAndCKPOpts(nil)
	tae := testutil.NewTestEngine(ctx, ModuleName, t, opts)
	defer tae.Close()
	schema := catalog.NewEmptySchema("xx")
	schema.AppendPKCol("name", types.T_varchar.ToType(), 0)
	schema.AppendCol("offset", types.T_uint32.ToType())
	schema.Finalize(false)
	schema.BlockMaxRows = 50
	schema.ObjectMaxBlocks = 5
	tae.BindSchema(schema)
	bat := catalog.MockBatch(schema, 1)
	bat.Vecs[1].Update(0, uint32(0), false)
	defer bat.Close()
	tae.CreateRelAndAppend(bat, true)

	filter := handle.NewEQFilter(bat.Vecs[0].Get(0))
	var wg sync.WaitGroup
	var count atomic.Uint32

	run := func() {
		defer wg.Done()
		time.Sleep(time.Duration(rand.Intn(20)+1) * time.Millisecond)
		cloneBat := bat.CloneWindow(0, 1)
		defer cloneBat.Close()
		txn, rel := tae.GetRelation()
		id, offset, err := rel.GetByFilter(context.Background(), filter)
		if err != nil {
			txn.Rollback(context.Background())
			return
		}
		v, _, err := rel.GetValue(id, offset, 1, false)
		if err != nil {
			txn.Rollback(context.Background())
			return
		}
		oldV := v.(uint32)
		newV := oldV + 1
		if err := rel.RangeDelete(id, offset, offset, handle.DT_Normal); err != nil {
			txn.Rollback(context.Background())
			return
		}
		cloneBat.Vecs[1].Update(0, newV, false)
		if err := rel.Append(context.Background(), cloneBat); err != nil {
			txn.Rollback(context.Background())
			return
		}
		if err := txn.Commit(context.Background()); err == nil {
			ok := count.CompareAndSwap(oldV, newV)
			for !ok {
				ok = count.CompareAndSwap(oldV, newV)
			}
			t.Logf("RangeDelete block-%d, offset-%d, old %d newV %d, %s", id.BlockID, offset, oldV, newV, txn.GetCommitTS().ToString())
		}
	}

	p, _ := ants.NewPool(20)
	defer p.Release()
	for i := 0; i < 100; i++ {
		wg.Add(1)
		_ = p.Submit(run)
	}
	wg.Wait()

	t.Logf("count=%v", count.Load())

	getValueFn := func() {
		txn, rel := tae.GetRelation()
		v, _, err := rel.GetValueByFilter(context.Background(), filter, 1)
		assert.NoError(t, err)
		assert.Equal(t, int(count.Load()), int(v.(uint32)))
		assert.NoError(t, txn.Commit(context.Background()))
		t.Logf("GetV=%v, %s", v, txn.GetStartTS().ToString())
	}
	scanFn := func() {
		txn, rel := tae.GetRelation()
		it := rel.MakeObjectIt(false)
		for it.Next() {
			blk := it.GetObject()
			for j := 0; j < blk.BlkCnt(); j++ {
				var view *containers.Batch
				err := blk.HybridScan(ctx, &view, uint16(j), []int{0}, common.DefaultAllocator)
				assert.NoError(t, err)
				view.Compact()
				if view.Length() != 0 {
					t.Logf("block-%d, data=%s", j, logtail.ToStringTemplate(view.Vecs[0], -1))
				}
				view.Close()
			}
		}
		it.Close()
		txn.Commit(context.Background())
	}

	for i := 0; i < 20; i++ {
		getValueFn()
		scanFn()

		tae.Restart(ctx)

		getValueFn()
		scanFn()
		for j := 0; j < 100; j++ {
			wg.Add(1)
			p.Submit(run)
		}
		wg.Wait()
	}
	t.Log(tae.Catalog.SimplePPString(common.PPL3))
}

// append, delete, apppend, get start ts, compact, get active row
func TestGetActiveRow(t *testing.T) {
	ctx := context.Background()

	opts := config.WithLongScanAndCKPOpts(nil)
	tae := testutil.NewTestEngine(ctx, ModuleName, t, opts)
	defer tae.Close()

	schema := catalog.MockSchemaAll(3, 1)
	schema.BlockMaxRows = 10
	schema.ObjectMaxBlocks = 2
	tae.BindSchema(schema)
	bat := catalog.MockBatch(schema, 1)
	defer bat.Close()

	tae.CreateRelAndAppend(bat, true)

	txn, rel := tae.GetRelation()
	v := testutil.GetSingleSortKeyValue(bat, schema, 0)
	filter := handle.NewEQFilter(v)
	id, row, err := rel.GetByFilter(context.Background(), filter)
	assert.NoError(t, err)
	err = rel.RangeDelete(id, row, row, handle.DT_Normal)
	assert.NoError(t, err)
	assert.NoError(t, txn.Commit(context.Background()))

	txn, rel = tae.GetRelation()
	assert.NoError(t, rel.Append(context.Background(), bat))
	assert.NoError(t, txn.Commit(context.Background()))

	_, rel = tae.GetRelation()
	{
		txn2, rel2 := tae.GetRelation()
		blk := testutil.GetOneObject(rel2).GetMeta().(*catalog.ObjectEntry)
		task, err := jobs.NewFlushTableTailTask(nil, txn2, []*catalog.ObjectEntry{blk}, nil, tae.Runtime)
		assert.NoError(t, err)
		err = task.OnExec(context.Background())
		assert.NoError(t, err)
		assert.NoError(t, txn2.Commit(context.Background()))
	}
	filter = handle.NewEQFilter(v)
	_, _, err = rel.GetByFilter(context.Background(), filter)
	assert.NoError(t, err)
}
func TestTransfer(t *testing.T) {
	ctx := context.Background()

	opts := config.WithLongScanAndCKPOpts(nil)
	tae := testutil.NewTestEngine(ctx, ModuleName, t, opts)
	defer tae.Close()
	schema := catalog.MockSchemaAll(5, 3)
	schema.BlockMaxRows = 100
	schema.ObjectMaxBlocks = 10
	tae.BindSchema(schema)

	bat := catalog.MockBatch(schema, 10)
	defer bat.Close()

	tae.CreateRelAndAppend(bat, true)

	filter := handle.NewEQFilter(bat.Vecs[3].Get(3))

	txn1, rel1 := tae.GetRelation()
	err := rel1.DeleteByFilter(context.Background(), filter)
	assert.NoError(t, err)

	meta := rel1.GetMeta().(*catalog.TableEntry)
	err = tae.FlushTable(context.Background(), 0, meta.GetDB().ID, meta.ID,
		types.BuildTS(time.Now().UTC().UnixNano(), 0))
	assert.NoError(t, err)

	err = txn1.Commit(context.Background())
	// assert.True(t, moerr.IsMoErrCode(err, moerr.ErrTxnRWConflict))
	assert.NoError(t, err)

	txn2, rel2 := tae.GetRelation()
	_, _, err = rel2.GetValueByFilter(context.Background(), filter, 3)
	t.Log(err)
	assert.True(t, moerr.IsMoErrCode(err, moerr.ErrNotFound))
	v, _, err := rel2.GetValueByFilter(context.Background(), handle.NewEQFilter(bat.Vecs[3].Get(4)), 2)
	expectV := bat.Vecs[2].Get(4)
	assert.Equal(t, expectV, v)
	assert.NoError(t, err)
	_ = txn2.Commit(context.Background())
}

func TestTransfer2(t *testing.T) {
	ctx := context.Background()

	opts := config.WithLongScanAndCKPOpts(nil)
	tae := testutil.NewTestEngine(ctx, ModuleName, t, opts)
	defer tae.Close()
	schema := catalog.MockSchemaAll(5, 3)
	schema.BlockMaxRows = 10
	schema.ObjectMaxBlocks = 10
	tae.BindSchema(schema)

	bat := catalog.MockBatch(schema, 200)
	defer bat.Close()

	tae.CreateRelAndAppend(bat, true)

	filter := handle.NewEQFilter(bat.Vecs[3].Get(3))

	txn1, rel1 := tae.GetRelation()
	err := rel1.DeleteByFilter(context.Background(), filter)
	assert.NoError(t, err)

	tae.CompactBlocks(false)
	tae.MergeBlocks(false)

	err = txn1.Commit(context.Background())
	// assert.True(t, moerr.IsMoErrCode(err, moerr.ErrTxnRWConflict))
	assert.NoError(t, err)

	txn2, rel2 := tae.GetRelation()
	_, _, err = rel2.GetValueByFilter(context.Background(), filter, 3)
	t.Log(err)
	assert.True(t, moerr.IsMoErrCode(err, moerr.ErrNotFound))
	v, _, err := rel2.GetValueByFilter(context.Background(), handle.NewEQFilter(bat.Vecs[3].Get(4)), 2)
	expectV := bat.Vecs[2].Get(4)
	assert.Equal(t, expectV, v)
	assert.NoError(t, err)
	_ = txn2.Commit(context.Background())
}

func TestMergeBlocks3(t *testing.T) {
	ctx := context.Background()

	opts := config.WithLongScanAndCKPOpts(nil)
	tae := testutil.NewTestEngine(ctx, ModuleName, t, opts)
	defer tae.Close()
	schema := catalog.MockSchemaAll(5, 3)
	schema.BlockMaxRows = 10
	schema.ObjectMaxBlocks = 5
	tae.BindSchema(schema)
	bat := catalog.MockBatch(schema, 100)
	defer bat.Close()
	tae.CreateRelAndAppend(bat, true)

	// flush to nblk
	{
		txn, rel := tae.GetRelation()
		blkMetas := testutil.GetAllBlockMetas(rel, false)
		tombstoneMetas := testutil.GetAllBlockMetas(rel, true)
		task, err := jobs.NewFlushTableTailTask(tasks.WaitableCtx, txn, blkMetas, tombstoneMetas, tae.DB.Runtime)
		assert.NoError(t, err)
		assert.NoError(t, task.OnExec(context.Background()))
		assert.NoError(t, txn.Commit(context.Background()))
	}

	filter15 := handle.NewEQFilter(bat.Vecs[3].Get(15))
	filter19 := handle.NewEQFilter(bat.Vecs[3].Get(19))
	filter18 := handle.NewEQFilter(bat.Vecs[3].Get(18))
	filter17 := handle.NewEQFilter(bat.Vecs[3].Get(17))
	// delete all rows in first blk in obj1 and the 5th,9th rows in blk2
	{
		txn, rel := tae.GetRelation()
		obj1 := testutil.GetOneObject(rel).GetMeta().(*catalog.ObjectEntry)
		objHandle, err := rel.GetObject(obj1.ID(), false)
		assert.NoError(t, err)

		var view *containers.Batch
		err = objHandle.Scan(ctx, &view, 0, []int{schema.GetColIdx(catalog.PhyAddrColumnName)}, common.DefaultAllocator)
		assert.NoError(t, err)
		assert.NotNil(t, *view)
		pkDef := schema.GetPrimaryKey()
		var pkView *containers.Batch
		err = objHandle.Scan(ctx, &pkView, 0, []int{pkDef.Idx}, common.DefaultAllocator)
		assert.NoError(t, err)
		err = rel.DeleteByPhyAddrKeys(view.Vecs[0], pkView.Vecs[0])
		assert.NoError(t, err)

		assert.NoError(t, rel.DeleteByFilter(context.Background(), filter15))
		assert.NoError(t, rel.DeleteByFilter(context.Background(), filter19))
		assert.NoError(t, txn.Commit(context.Background()))
	}

	// 1. merge first Object
	// 2. delete 7th row in blk2 during executing merge task
	// 3. delete 8th row in blk2 and commit that after merging, test transfer
	{
		del8txn, rel8 := tae.GetRelation()
		valrow8, null, err := rel8.GetValueByFilter(context.Background(), filter18, schema.GetColIdx(catalog.PhyAddrColumnName))
		assert.NoError(t, err)
		assert.False(t, null)

		del7txn, rel7 := tae.GetRelation()
		mergetxn, relm := tae.GetRelation()

		// merge first Object
		obj1 := testutil.GetOneObject(relm).GetMeta().(*catalog.ObjectEntry)
		assert.NoError(t, err)

		objsToMerge := []*catalog.ObjectEntry{obj1}
		task, err := jobs.NewMergeObjectsTask(nil, mergetxn, objsToMerge, tae.Runtime, 0, false)
		assert.NoError(t, err)
		assert.NoError(t, task.OnExec(context.Background()))

		// delete del7 after starting merge txn
		assert.NoError(t, rel7.DeleteByFilter(context.Background(), filter17))
		assert.NoError(t, del7txn.Commit(context.Background()))

		// commit merge, and it will carry del7 to the new block
		assert.NoError(t, mergetxn.Commit(context.Background()))

		// delete 8 row and it is expected to be transfered correctly
		rel8.DeleteByPhyAddrKey(valrow8)
		assert.NoError(t, del8txn.Commit(context.Background()))
	}

	// consistency check
	{
		var err error
		txn, rel := tae.GetRelation()
		_, _, err = rel.GetValueByFilter(context.Background(), filter15, 3)
		assert.True(t, moerr.IsMoErrCode(err, moerr.ErrNotFound))
		_, _, err = rel.GetValueByFilter(context.Background(), filter17, 3)
		assert.True(t, moerr.IsMoErrCode(err, moerr.ErrNotFound))
		_, _, err = rel.GetValueByFilter(context.Background(), filter18, 3)
		assert.True(t, moerr.IsMoErrCode(err, moerr.ErrNotFound))
		_, _, err = rel.GetValueByFilter(context.Background(), filter19, 3)
		assert.True(t, moerr.IsMoErrCode(err, moerr.ErrNotFound))

		testutil.CheckAllColRowsByScan(t, rel, 86, true)
		assert.NoError(t, txn.Commit(context.Background()))
	}
}

func TestTransfer3(t *testing.T) {
	defer testutils.AfterTest(t)()
	ctx := context.Background()

	opts := config.WithLongScanAndCKPOpts(nil)
	tae := testutil.NewTestEngine(ctx, ModuleName, t, opts)
	defer tae.Close()
	schema := catalog.MockSchemaAll(5, 3)
	schema.BlockMaxRows = 100
	schema.ObjectMaxBlocks = 10
	tae.BindSchema(schema)

	bat := catalog.MockBatch(schema, 10)
	defer bat.Close()

	tae.CreateRelAndAppend(bat, true)

	filter := handle.NewEQFilter(bat.Vecs[3].Get(3))

	txn1, rel1 := tae.GetRelation()

	var err error
	err = rel1.DeleteByFilter(context.Background(), filter)
	assert.NoError(t, err)

	meta := rel1.GetMeta().(*catalog.TableEntry)
	err = tae.FlushTable(context.Background(), 0, meta.GetDB().ID, meta.ID,
		types.BuildTS(time.Now().UTC().UnixNano(), 0))
	assert.NoError(t, err)

	err = rel1.Append(context.Background(), bat.Window(3, 1))
	assert.NoError(t, err)
	err = txn1.Commit(context.Background())
	assert.NoError(t, err)
}

func TestUpdate(t *testing.T) {
	t.Skip(any("This case crashes occasionally, is being fixed, skip it for now"))
	defer testutils.AfterTest(t)()
	ctx := context.Background()

	opts := config.WithQuickScanAndCKPOpts2(nil, 5)
	// opts := config.WithLongScanAndCKPOpts(nil)
	tae := testutil.NewTestEngine(ctx, ModuleName, t, opts)
	defer tae.Close()

	schema := catalog.MockSchemaAll(5, 3)
	schema.BlockMaxRows = 100
	schema.ObjectMaxBlocks = 4
	tae.BindSchema(schema)

	bat := catalog.MockBatch(schema, 1)
	defer bat.Close()
	bat.Vecs[2].Update(0, int32(0), false)

	tae.CreateRelAndAppend(bat, true)

	var wg sync.WaitGroup

	var expectV atomic.Int32
	expectV.Store(bat.Vecs[2].Get(0).(int32))
	filter := handle.NewEQFilter(bat.Vecs[3].Get(0))
	updateFn := func() {
		defer wg.Done()
		txn, rel := tae.GetRelation()
		id, offset, err := rel.GetByFilter(context.Background(), filter)
		assert.NoError(t, err)
		v, _, err := rel.GetValue(id, offset, 2, false)
		assert.NoError(t, err)
		err = rel.RangeDelete(id, offset, offset, handle.DT_Normal)
		if err != nil {
			t.Logf("range delete %v, rollbacking", err)
			_ = txn.Rollback(context.Background())
			return
		}
		tuples := bat.CloneWindow(0, 1)
		defer tuples.Close()
		updatedV := v.(int32) + 1
		tuples.Vecs[2].Update(0, updatedV, false)
		err = rel.Append(context.Background(), tuples)
		assert.NoError(t, err)

		err = txn.Commit(context.Background())
		if err != nil {
			t.Logf("commit update %v", err)
		} else {
			expectV.CompareAndSwap(v.(int32), updatedV)
			t.Logf("%v committed", updatedV)
		}
	}
	p, _ := ants.NewPool(5)
	defer p.Release()
	loop := 1000
	for i := 0; i < loop; i++ {
		wg.Add(1)
		// updateFn()
		_ = p.Submit(updateFn)
	}
	wg.Wait()
	t.Logf("Final: %v", expectV.Load())
	{
		txn, rel := tae.GetRelation()
		v, _, err := rel.GetValueByFilter(context.Background(), filter, 2)
		assert.NoError(t, err)
		assert.Equal(t, v.(int32), expectV.Load())
		testutil.CheckAllColRowsByScan(t, rel, 1, true)
		assert.NoError(t, txn.Commit(context.Background()))
	}
}

func TestMergeMemsize(t *testing.T) {
	t.Skip("run it manully to observe memory heap")
	ctx := context.Background()
	opts := config.WithLongScanAndCKPOpts(nil)
	tae := testutil.NewTestEngine(ctx, ModuleName, t, opts)
	defer tae.Close()

	schema := catalog.MockSchemaAll(18, 3)
	schema.Name = "testupdate"
	schema.BlockMaxRows = 8192
	schema.ObjectMaxBlocks = 200
	tae.BindSchema(schema)

	wholebat := catalog.MockBatch(schema, 8192*80)
	for _, col := range schema.ColDefs {
		t.Log(col.Type.DescString(), col.Type.Size)
	}
	t.Log(wholebat.ApproxSize())
	batCnt := 40
	bats := wholebat.Split(batCnt)
	// write only one block by apply metaloc
	objName1 := objectio.BuildObjectNameWithObjectID(objectio.NewObjectid())
	writer, err := blockio.NewBlockWriterNew(tae.Runtime.Fs.Service, objName1, 0, nil)
	assert.Nil(t, err)
	writer.SetPrimaryKey(3)
	for _, b := range bats {
		_, err = writer.WriteBatch(containers.ToCNBatch(b))
		assert.Nil(t, err)
	}
	blocks, _, err := writer.Sync(context.Background())
	assert.Nil(t, err)
	assert.Equal(t, batCnt, len(blocks))
	statsVec := containers.MakeVector(types.T_varchar.ToType(), common.DefaultAllocator)
	ss := writer.GetObjectStats()
	statsVec.Append(ss[:], false)
	{
		txn, _ := tae.StartTxn(nil)
		txn.SetDedupType(txnif.DedupPolicy_CheckIncremental)
		db, err := txn.CreateDatabase("db", "", "")
		assert.NoError(t, err)
		tbl, err := db.CreateRelation(schema)
		assert.NoError(t, err)
		assert.NoError(t, tbl.AddObjsWithMetaLoc(context.Background(), statsVec))
		assert.NoError(t, txn.Commit(context.Background()))
	}
	statsVec.Close()

	t.Log(tae.Catalog.SimplePPString(common.PPL1))
	var metas []*catalog.ObjectEntry
	{
		txn, rel := tae.GetRelation()
		it := rel.MakeObjectIt(false)
		blkcnt := 0
		for it.Next() {
			obj := it.GetObject()
			defer obj.Close()
			meta := it.GetObject().GetMeta().(*catalog.ObjectEntry)
			stat := meta.GetObjectStats()
			blkcnt += int(stat.BlkCnt())
			metas = append(metas, meta)

		}
		it.Next()
		txn.Commit(ctx)
		assert.Equal(t, batCnt, blkcnt)
	}

	{
		txn, _ := tae.StartTxn(nil)
		task, err := jobs.NewMergeObjectsTask(nil, txn, metas, tae.Runtime, 0, false)
		assert.NoError(t, err)

		dbutils.PrintMemStats()
		err = task.OnExec(context.Background())
		assert.NoError(t, err)
		assert.NoError(t, txn.Commit(ctx))
		dbutils.PrintMemStats()
	}
}

func TestCollectDeletesAfterCKP(t *testing.T) {
	ctx := context.Background()
	opts := config.WithLongScanAndCKPOpts(nil)
	tae := testutil.NewTestEngine(ctx, ModuleName, t, opts)
	defer tae.Close()

	schema := catalog.MockSchemaAll(5, 3)
	schema.Name = "testupdate"
	schema.BlockMaxRows = 8192
	schema.ObjectMaxBlocks = 20
	tae.BindSchema(schema)

	bat := catalog.MockBatch(schema, 400)
	// write only one block by apply metaloc
	objName1 := objectio.BuildObjectNameWithObjectID(objectio.NewObjectid())
	writer, err := blockio.NewBlockWriterNew(tae.Runtime.Fs.Service, objName1, 0, nil)
	assert.Nil(t, err)
	writer.SetPrimaryKey(3)
	_, err = writer.WriteBatch(containers.ToCNBatch(bat))
	assert.Nil(t, err)
	blocks, _, err := writer.Sync(context.Background())
	assert.Nil(t, err)
	assert.Equal(t, 1, len(blocks))
	statsVec := containers.MakeVector(types.T_varchar.ToType(), common.DefaultAllocator)
	ss := writer.GetObjectStats()
	statsVec.Append(ss[:], false)
	defer statsVec.Close()
	{
		txn, _ := tae.StartTxn(nil)
		txn.SetDedupType(txnif.DedupPolicy_CheckIncremental)
		db, err := txn.CreateDatabase("db", "", "")
		assert.NoError(t, err)
		tbl, err := db.CreateRelation(schema)
		assert.NoError(t, err)
		assert.NoError(t, tbl.AddObjsWithMetaLoc(context.Background(), statsVec))
		assert.NoError(t, txn.Commit(context.Background()))
	}

	updateFn := func(round, i, j int) {
		tuples := bat.CloneWindow(0, 1)
		defer tuples.Close()
		for x := i; x < j; x++ {
			txn, rel := tae.GetRelation()
			filter := handle.NewEQFilter(int64(x))
			id, offset, err := rel.GetByFilter(context.Background(), filter)
			assert.NoError(t, err)
			_, _, err = rel.GetValue(id, offset, 2, false)
			assert.NoError(t, err)
			err = rel.RangeDelete(id, offset, offset, handle.DT_Normal)
			if err != nil {
				t.Logf("range delete %v, rollbacking", err)
				_ = txn.Rollback(context.Background())
				return
			}
			tuples.Vecs[3].Update(0, int64(x), false)
			err = rel.Append(context.Background(), tuples)
			assert.NoError(t, err)
			assert.NoError(t, txn.Commit(context.Background()))
		}
		t.Logf("(%d, %d, %d) done", round, i, j)
	}
	updateFn(1, 100, 110)
	{
		txn, rel := tae.GetRelation()
		meta := testutil.GetOneTombstoneMeta(rel)
		batches := make(map[uint32]*containers.BatchWithVersion)
		err := tables.RangeScanInMemoryByObject(ctx, meta, batches, types.TS{}, types.MaxTs(), common.DefaultAllocator)
		assert.NoError(t, err)
		bat = batches[schema.Version].Batch
		assert.Equal(t, 10, bat.Length())
		bat.Close()
		assert.NoError(t, txn.Commit(ctx))
	}
	logutil.Info(tae.Catalog.SimplePPString(3))
	tae.ForceLongCheckpoint()
	{
		txn, rel := tae.GetRelation()
		meta := testutil.GetOneTombstoneMeta(rel)
		assert.Equal(t, 10, meta.GetRows())
		assert.NoError(t, txn.Commit(ctx))
	}
	logutil.Info(tae.Catalog.SimplePPString(3))
	tae.Restart(ctx)
	logutil.Info(tae.Catalog.SimplePPString(3))
	{
		txn, rel := tae.GetRelation()
		meta := testutil.GetOneTombstoneMeta(rel)
		assert.Equal(t, 10, meta.GetRows())
		assert.NoError(t, txn.Commit(ctx))
	}
}

// This is used to observe a lot of compactions to overflow a Object, it is not compulsory
func TestAlwaysUpdate(t *testing.T) {
	t.Skip("This is a long test, run it manully to observe what you want")
	defer testutils.AfterTest(t)()
	ctx := context.Background()

	// opts := config.WithQuickScanAndCKPOpts2(nil, 10)
	// opts.GCCfg.ScanGCInterval = 3600 * time.Second
	// opts.CatalogCfg.GCInterval = 3600 * time.Second
	opts := config.WithQuickScanAndCKPAndGCOpts(nil)
	tae := testutil.NewTestEngine(ctx, ModuleName, t, opts)
	defer tae.Close()

	schema := catalog.MockSchemaAll(5, 3)
	schema.Name = "testupdate"
	schema.BlockMaxRows = 8192
	schema.ObjectMaxBlocks = 200
	tae.BindSchema(schema)

	bats := catalog.MockBatch(schema, 400*100).Split(100)
	statsVec := containers.MakeVector(types.T_varchar.ToType(), common.DefaultAllocator)
	defer statsVec.Close()
	// write only one Object
	for i := 0; i < 1; i++ {
		objName1 := objectio.BuildObjectNameWithObjectID(objectio.NewObjectid())
		writer, err := blockio.NewBlockWriterNew(tae.Runtime.Fs.Service, objName1, 0, nil)
		assert.Nil(t, err)
		writer.SetPrimaryKey(3)
		for _, bat := range bats[i*25 : (i+1)*25] {
			_, err := writer.WriteBatch(containers.ToCNBatch(bat))
			assert.Nil(t, err)
		}
		blocks, _, err := writer.Sync(context.Background())
		assert.Nil(t, err)
		assert.Equal(t, 25, len(blocks))
		ss := writer.GetObjectStats()
		statsVec.Append(ss[:], false)
	}

	// var did, tid uint64
	txn, _ := tae.StartTxn(nil)
	txn.SetDedupType(txnif.DedupPolicy_CheckIncremental)
	db, err := txn.CreateDatabase("db", "", "")
	// did = db.GetID()
	assert.NoError(t, err)
	tbl, err := db.CreateRelation(schema)
	// tid = tbl.ID()
	assert.NoError(t, err)
	assert.NoError(t, tbl.AddObjsWithMetaLoc(context.Background(), statsVec))
	assert.NoError(t, txn.Commit(context.Background()))

	t.Log(tae.Catalog.SimplePPString(common.PPL1))

	wg := &sync.WaitGroup{}

	updateFn := func(round, i, j int) {
		defer wg.Done()
		tuples := bats[0].CloneWindow(0, 1)
		defer tuples.Close()
		for x := i; x < j; x++ {
			txn, rel := tae.GetRelation()
			filter := handle.NewEQFilter(int64(x))
			id, offset, err := rel.GetByFilter(context.Background(), filter)
			assert.NoError(t, err)
			_, _, err = rel.GetValue(id, offset, 2, false)
			assert.NoError(t, err)
			err = rel.RangeDelete(id, offset, offset, handle.DT_Normal)
			if err != nil {
				t.Logf("range delete %v, rollbacking", err)
				_ = txn.Rollback(context.Background())
				return
			}
			tuples.Vecs[3].Update(0, int64(x), false)
			err = rel.Append(context.Background(), tuples)
			assert.NoError(t, err)
			assert.NoError(t, txn.Commit(context.Background()))
		}
		t.Logf("(%d, %d, %d) done", round, i, j)
	}

	p, _ := ants.NewPool(20)
	defer p.Release()

	// ch := make(chan int, 1)
	// ticker := time.NewTicker(1 * time.Second)
	// ticker2 := time.NewTicker(100 * time.Millisecond)
	// go func() {
	// 	for {
	// 		select {
	// 		case <-ticker.C:
	// 			t.Log(tbl.SimplePPString(common.PPL1))
	// 		case <-ticker2.C:
	// 			_, _, _ = logtail.HandleSyncLogTailReq(ctx, new(dummyCpkGetter), tae.LogtailMgr, tae.Catalog, api.SyncLogTailReq{
	// 				CnHave: totsp(types.BuildTS(0, 0)),
	// 				CnWant: totsp(types.MaxTs()),
	// 				Table:  &api.TableID{DbId: did, TbId: tid},
	// 			}, true)
	// 		case <-ch:
	// 		}
	// 	}
	// }()

	for r := 0; r < 10; r++ {
		for i := 0; i < 40; i++ {
			wg.Add(1)
			start, end := i*200, (i+1)*200
			f := func() { updateFn(r, start, end) }
			p.Submit(f)
		}
		wg.Wait()
		tae.CheckRowsByScan(100*100, true)
	}
}

func TestInsertPerf(t *testing.T) {
	t.Skip(any("for debug"))
	ctx := context.Background()

	opts := config.WithLongScanAndCKPOpts(nil)
	tae := testutil.NewTestEngine(ctx, ModuleName, t, opts)
	defer tae.Close()
	schema := catalog.MockSchemaAll(10, 2)
	schema.BlockMaxRows = 1000
	schema.ObjectMaxBlocks = 5
	tae.BindSchema(schema)

	cnt := 1000
	iBat := 1
	poolSize := 20

	bat := catalog.MockBatch(schema, cnt*iBat*poolSize*2)
	defer bat.Close()

	tae.CreateRelAndAppend(bat.Window(0, 1), true)
	var wg sync.WaitGroup
	run := func(start int) func() {
		return func() {
			defer wg.Done()
			for i := start; i < start+cnt*iBat; i += iBat {
				txn, rel := tae.GetRelation()
				_ = rel.Append(context.Background(), bat.Window(i, iBat))
				_ = txn.Commit(context.Background())
			}
		}
	}

	p, _ := ants.NewPool(poolSize)
	defer p.Release()
	now := time.Now()
	for i := 1; i <= poolSize; i++ {
		wg.Add(1)
		_ = p.Submit(run(i * cnt * iBat))
	}
	wg.Wait()
	t.Log(time.Since(now))
}

func TestUpdatePerf(t *testing.T) {
	t.Skip(any("for debug"))
	ctx := context.Background()

	totalCnt := 4000
	poolSize := 2
	cnt := totalCnt / poolSize

	opts := config.WithLongScanAndCKPOpts(nil)
	tae := testutil.NewTestEngine(ctx, ModuleName, t, opts)
	defer tae.Close()
	schema := catalog.MockSchemaAll(10, 2)
	schema.BlockMaxRows = 1000
	schema.ObjectMaxBlocks = 5
	tae.BindSchema(schema)

	bat := catalog.MockBatch(schema, poolSize)
	defer bat.Close()

	tae.CreateRelAndAppend(bat, true)
	var wg sync.WaitGroup
	run := func(idx int) func() {
		return func() {
			defer wg.Done()
			v := bat.Vecs[schema.GetSingleSortKeyIdx()].Get(idx)
			filter := handle.NewEQFilter(v)
			for i := 0; i < cnt; i++ {
				txn, rel := tae.GetRelation()
				err := rel.UpdateByFilter(context.Background(), filter, 0, int8(0), false)
				assert.NoError(t, err)
				err = txn.Commit(context.Background())
				assert.NoError(t, err)
				if i%50 == 0 {
					t.Logf("update %d", i)
				}
			}
		}
	}

	p, _ := ants.NewPool(poolSize)
	defer p.Release()
	now := time.Now()
	for i := 0; i < poolSize; i++ {
		wg.Add(1)
		_ = p.Submit(run(i))
	}
	wg.Wait()
	t.Log(time.Since(now))
}

func TestUpdatePerf2(t *testing.T) {
	t.Skip(any("for debug"))
	ctx := context.Background()

	totalCnt := 10000000
	deleteCnt := 1000000
	updateCnt := 100000
	poolSize := 200

	opts := config.WithLongScanAndCKPOpts(nil)
	tae := testutil.NewTestEngine(ctx, ModuleName, t, opts)
	defer tae.Close()
	schema := catalog.MockSchemaAll(3, 2)
	schema.BlockMaxRows = 1000
	schema.ObjectMaxBlocks = 5
	tae.BindSchema(schema)

	bat := catalog.MockBatch(schema, totalCnt)
	defer bat.Close()

	tae.CreateRelAndAppend(bat, true)
	tae.CompactBlocks(true)

	txn, rel := tae.GetRelation()
	it := rel.MakeObjectIt(false)
	blkCnt := totalCnt / int(schema.BlockMaxRows)
	deleteEachBlock := deleteCnt / blkCnt
	t.Logf("%d blocks", blkCnt)
	blkIdx := 0
	for it.Next() {
		txn2, rel2 := tae.GetRelation()
		obj := it.GetObject()
		meta := obj.GetMeta().(*catalog.ObjectEntry)
		id := meta.AsCommonID()
		for i := 0; i < meta.BlockCnt(); i++ {
			id.SetBlockOffset(uint16(i))
			for j := 0; j < deleteEachBlock; j++ {
				idx := uint32(rand.Intn(int(schema.BlockMaxRows)))
				rel2.RangeDelete(id, idx, idx, handle.DT_Normal)
			}
			blkIdx++
			if blkIdx%50 == 0 {
				t.Logf("update %d blk", blkIdx)
			}
		}
		txn2.Commit(ctx)
		tae.CompactBlocks(true)
	}
	it.Close()
	txn.Commit(ctx)

	var wg sync.WaitGroup
	var now time.Time
	run := func(index int) func() {
		return func() {
			defer wg.Done()
			for i := 0; i < (updateCnt)/poolSize; i++ {
				idx := rand.Intn(totalCnt)
				v := bat.Vecs[schema.GetSingleSortKeyIdx()].Get(idx)
				filter := handle.NewEQFilter(v)
				txn, rel := tae.GetRelation()
				rel.UpdateByFilter(context.Background(), filter, 0, int8(0), false)
				txn.Commit(context.Background())
				if index == 0 && i%50 == 0 {
					logutil.Infof("update %d", i)
				}
			}
		}
	}
	t.Log("start update")
	now = time.Now()

	p, _ := ants.NewPool(poolSize)
	defer p.Release()
	for i := 0; i < poolSize; i++ {
		wg.Add(1)
		_ = p.Submit(run(i))
	}
	wg.Wait()
	t.Log(time.Since(now))
}

func TestDeletePerf(t *testing.T) {
	t.Skip(any("for debug"))
	ctx := context.Background()

	opts := config.WithQuickScanAndCKPAndGCOpts(nil)
	tae := testutil.NewTestEngine(ctx, ModuleName, t, opts)
	defer tae.Close()
	schema := catalog.MockSchemaAll(10, 2)
	schema.BlockMaxRows = 1000
	schema.ObjectMaxBlocks = 5
	tae.BindSchema(schema)

	totalCount := 50000
	poolSize := 20
	cnt := totalCount / poolSize

	bat := catalog.MockBatch(schema, totalCount)
	defer bat.Close()

	tae.CreateRelAndAppend(bat, true)
	var wg sync.WaitGroup
	run := func(start int) func() {
		return func() {
			defer wg.Done()
			for i := start * cnt; i < start*cnt+cnt; i++ {
				v := bat.Vecs[schema.GetSingleSortKeyIdx()].Get(i)
				filter := handle.NewEQFilter(v)
				txn, rel := tae.GetRelation()
				err := rel.DeleteByFilter(context.Background(), filter)
				assert.NoError(t, err)
				err = txn.Commit(context.Background())
				assert.NoError(t, err)
			}
		}
	}

	p, _ := ants.NewPool(poolSize)
	defer p.Release()
	now := time.Now()
	for i := 0; i < poolSize; i++ {
		wg.Add(1)
		_ = p.Submit(run(i))
	}
	wg.Wait()
	t.Log(time.Since(now))
	t.Log(tae.Catalog.SimplePPString(3))
}

func TestAppendBat(t *testing.T) {
	p, _ := ants.NewPool(100)
	defer p.Release()
	var wg sync.WaitGroup

	schema := catalog.MockSchema(7, 2)
	bat := catalog.MockBatch(schema, 1000)
	defer bat.Close()

	run := func() {
		defer wg.Done()
		b := containers.BuildBatch(schema.Attrs(), schema.Types(), containers.Options{
			Allocator: common.DefaultAllocator})
		defer b.Close()
		for i := 0; i < bat.Length(); i++ {
			w := bat.Window(i, 1)
			b.Extend(w)
		}
	}

	for i := 0; i < 200; i++ {
		wg.Add(1)
		_ = p.Submit(run)
	}
	wg.Wait()
}

func TestGCWithCheckpoint(t *testing.T) {
	blockio.RunPipelineTest(
		func() {
			defer testutils.AfterTest(t)()
			ctx := context.Background()

			opts := config.WithQuickScanAndCKPAndGCOpts(nil)
			tae := testutil.NewTestEngine(ctx, ModuleName, t, opts)
			defer tae.Close()
			cleaner := gc.NewCheckpointCleaner(context.Background(), "", tae.Runtime.Fs, tae.BGCheckpointRunner, false)
			manager := gc.NewDiskCleaner(cleaner)
			manager.Start()
			defer manager.Stop()

			schema := catalog.MockSchemaAll(3, 1)
			schema.BlockMaxRows = 10
			schema.ObjectMaxBlocks = 2
			tae.BindSchema(schema)
			bat := catalog.MockBatch(schema, 21)
			defer bat.Close()

			tae.CreateRelAndAppend(bat, true)
			now := time.Now()
			testutils.WaitExpect(10000, func() bool {
				return tae.Runtime.Scheduler.GetPenddingLSNCnt() == 0
			})
			t.Log(time.Since(now))
			t.Logf("Checkpointed: %d", tae.Runtime.Scheduler.GetCheckpointedLSN())
			t.Logf("GetPenddingLSNCnt: %d", tae.Runtime.Scheduler.GetPenddingLSNCnt())
			assert.Equal(t, uint64(0), tae.Runtime.Scheduler.GetPenddingLSNCnt())
			err := manager.GC(context.Background())
			assert.Nil(t, err)
			entries := tae.BGCheckpointRunner.GetAllIncrementalCheckpoints()
			num := len(entries)
			assert.Greater(t, num, 0)
			testutils.WaitExpect(5000, func() bool {
				if manager.GetCleaner().GetMaxConsumed() == nil {
					return false
				}
				end := entries[num-1].GetEnd()
				maxEnd := manager.GetCleaner().GetMaxConsumed().GetEnd()
				return end.Equal(&maxEnd)
			})
			end := entries[num-1].GetEnd()
			maxEnd := manager.GetCleaner().GetMaxConsumed().GetEnd()
			assert.True(t, end.Equal(&maxEnd))
			cleaner2 := gc.NewCheckpointCleaner(context.Background(), "", tae.Runtime.Fs, tae.BGCheckpointRunner, false)
			manager2 := gc.NewDiskCleaner(cleaner2)
			manager2.Start()
			defer manager2.Stop()
			testutils.WaitExpect(5000, func() bool {
				if manager2.GetCleaner().GetMaxConsumed() == nil {
					return false
				}
				end := entries[num-1].GetEnd()
				maxEnd := manager2.GetCleaner().GetMaxConsumed().GetEnd()
				return end.Equal(&maxEnd)
			})
			end = entries[num-1].GetEnd()
			maxEnd = manager2.GetCleaner().GetMaxConsumed().GetEnd()
			assert.True(t, end.Equal(&maxEnd))
			tables1 := manager.GetCleaner().GetInputs()
			tables2 := manager2.GetCleaner().GetInputs()
			assert.True(t, tables1.Compare(tables2))
		},
	)
}

func TestGCDropDB(t *testing.T) {
	blockio.RunPipelineTest(
		func() {
			defer testutils.AfterTest(t)()
			ctx := context.Background()

			opts := config.WithQuickScanAndCKPAndGCOpts(nil)
			tae := testutil.NewTestEngine(ctx, ModuleName, t, opts)
			defer tae.Close()
			cleaner := gc.NewCheckpointCleaner(context.Background(), "", tae.Runtime.Fs, tae.BGCheckpointRunner, false)
			manager := gc.NewDiskCleaner(cleaner)
			manager.Start()
			defer manager.Stop()
			schema := catalog.MockSchemaAll(3, 1)
			schema.BlockMaxRows = 10
			schema.ObjectMaxBlocks = 2
			tae.BindSchema(schema)
			bat := catalog.MockBatch(schema, 210)
			defer bat.Close()

			tae.CreateRelAndAppend(bat, true)
			txn, err := tae.StartTxn(nil)
			assert.Nil(t, err)
			db, err := txn.DropDatabase(testutil.DefaultTestDB)
			assert.Nil(t, err)
			assert.Nil(t, txn.Commit(context.Background()))

			assert.Equal(t, txn.GetCommitTS(), db.GetMeta().(*catalog.DBEntry).GetDeleteAtLocked())
			now := time.Now()
			testutils.WaitExpect(10000, func() bool {
				return tae.Runtime.Scheduler.GetPenddingLSNCnt() == 0
			})
			t.Log(time.Since(now))
			err = manager.GC(context.Background())
			assert.Nil(t, err)
			entries := tae.BGCheckpointRunner.GetAllIncrementalCheckpoints()
			num := len(entries)
			assert.Greater(t, num, 0)
			testutils.WaitExpect(5000, func() bool {
				if manager.GetCleaner().GetMaxConsumed() == nil {
					return false
				}
				end := entries[num-1].GetEnd()
				maxEnd := manager.GetCleaner().GetMaxConsumed().GetEnd()
				return end.Equal(&maxEnd)
			})
			end := entries[num-1].GetEnd()
			maxEnd := manager.GetCleaner().GetMaxConsumed().GetEnd()
			assert.True(t, end.Equal(&maxEnd))
			cleaner2 := gc.NewCheckpointCleaner(context.Background(), "", tae.Runtime.Fs, tae.BGCheckpointRunner, false)
			manager2 := gc.NewDiskCleaner(cleaner2)
			manager2.Start()
			defer manager2.Stop()
			testutils.WaitExpect(5000, func() bool {
				if manager2.GetCleaner().GetMaxConsumed() == nil {
					return false
				}
				end := entries[num-1].GetEnd()
				maxEnd := manager2.GetCleaner().GetMaxConsumed().GetEnd()
				return end.Equal(&maxEnd)
			})
			end = entries[num-1].GetEnd()
			maxEnd = manager2.GetCleaner().GetMaxConsumed().GetEnd()
			assert.True(t, end.Equal(&maxEnd))
			tables1 := manager.GetCleaner().GetInputs()
			tables2 := manager2.GetCleaner().GetInputs()
			assert.True(t, tables1.Compare(tables2))
			tae.Restart(ctx)
		},
	)
}

func TestGCDropTable(t *testing.T) {
	blockio.RunPipelineTest(
		func() {
			defer testutils.AfterTest(t)()
			ctx := context.Background()

			opts := config.WithQuickScanAndCKPAndGCOpts(nil)
			tae := testutil.NewTestEngine(ctx, ModuleName, t, opts)
			defer tae.Close()
			cleaner := gc.NewCheckpointCleaner(context.Background(), "", tae.Runtime.Fs, tae.BGCheckpointRunner, false)
			manager := gc.NewDiskCleaner(cleaner)
			manager.Start()
			defer manager.Stop()
			schema := catalog.MockSchemaAll(3, 1)
			schema.BlockMaxRows = 10
			schema.ObjectMaxBlocks = 2
			tae.BindSchema(schema)
			bat := catalog.MockBatch(schema, 210)
			defer bat.Close()
			schema2 := catalog.MockSchemaAll(3, 1)
			schema2.BlockMaxRows = 10
			schema2.ObjectMaxBlocks = 2
			bat2 := catalog.MockBatch(schema2, 210)
			defer bat.Close()

			tae.CreateRelAndAppend(bat, true)
			txn, _ := tae.StartTxn(nil)
			db, err := txn.GetDatabase(testutil.DefaultTestDB)
			assert.Nil(t, err)
			rel, _ := db.CreateRelation(schema2)
			rel.Append(context.Background(), bat2)
			assert.Nil(t, txn.Commit(context.Background()))

			txn, err = tae.StartTxn(nil)
			assert.Nil(t, err)
			db, err = txn.GetDatabase(testutil.DefaultTestDB)
			assert.Nil(t, err)
			_, err = db.DropRelationByName(schema2.Name)
			assert.Nil(t, err)
			assert.Nil(t, txn.Commit(context.Background()))

			now := time.Now()
			testutils.WaitExpect(10000, func() bool {
				return tae.Runtime.Scheduler.GetPenddingLSNCnt() == 0
			})
			assert.Equal(t, uint64(0), tae.Runtime.Scheduler.GetPenddingLSNCnt())
			assert.Equal(t, txn.GetCommitTS(), rel.GetMeta().(*catalog.TableEntry).GetDeleteAtLocked())
			t.Log(time.Since(now))
			err = manager.GC(context.Background())
			assert.Nil(t, err)
			entries := tae.BGCheckpointRunner.GetAllIncrementalCheckpoints()
			num := len(entries)
			assert.Greater(t, num, 0)
			testutils.WaitExpect(10000, func() bool {
				if manager.GetCleaner().GetMaxConsumed() == nil {
					return false
				}
				end := entries[num-1].GetEnd()
				maxEnd := manager.GetCleaner().GetMaxConsumed().GetEnd()
				return end.Equal(&maxEnd)
			})
			end := entries[num-1].GetEnd()
			maxEnd := manager.GetCleaner().GetMaxConsumed().GetEnd()
			assert.True(t, end.Equal(&maxEnd))
			cleaner2 := gc.NewCheckpointCleaner(context.Background(), "", tae.Runtime.Fs, tae.BGCheckpointRunner, false)
			manager2 := gc.NewDiskCleaner(cleaner2)
			manager2.Start()
			defer manager2.Stop()
			testutils.WaitExpect(5000, func() bool {
				if manager2.GetCleaner().GetMaxConsumed() == nil {
					return false
				}
				end := entries[num-1].GetEnd()
				maxEnd := manager2.GetCleaner().GetMaxConsumed().GetEnd()
				return end.Equal(&maxEnd)
			})
			end = entries[num-1].GetEnd()
			maxEnd = manager2.GetCleaner().GetMaxConsumed().GetEnd()
			assert.True(t, end.Equal(&maxEnd))
			tables1 := manager.GetCleaner().GetInputs()
			tables2 := manager2.GetCleaner().GetInputs()
			assert.True(t, tables1.Compare(tables2))
			tae.Restart(ctx)
		},
	)
}

func TestAlterRenameTbl(t *testing.T) {
	defer testutils.AfterTest(t)()
	ctx := context.Background()

	opts := config.WithLongScanAndCKPOpts(nil)
	tae := testutil.NewTestEngine(ctx, ModuleName, t, opts)
	defer tae.Close()

	schema := catalog.MockSchemaAll(2, -1)
	schema.Name = "test"
	schema.BlockMaxRows = 10
	schema.ObjectMaxBlocks = 2
	schema.Constraint = []byte("start version")
	schema.Comment = "comment version"

	{
		var err error
		txn, _ := tae.StartTxn(nil)
		txn.CreateDatabase("xx", "", "")
		assert.NoError(t, txn.Commit(context.Background()))
		txn1, _ := tae.StartTxn(nil)
		txn2, _ := tae.StartTxn(nil)

		db, _ := txn1.GetDatabase("xx")
		_, err = db.CreateRelation(schema)
		assert.NoError(t, err)

		db1, _ := txn2.GetDatabase("xx")
		_, err = db1.CreateRelation(schema)
		assert.True(t, moerr.IsMoErrCode(err, moerr.ErrTxnWWConflict))
		assert.NoError(t, txn1.Rollback(context.Background()))
		assert.NoError(t, txn2.Rollback(context.Background()))
	}

	txn, _ := tae.StartTxn(nil)
	db, _ := txn.CreateDatabase("db", "", "")
	created, _ := db.CreateRelation(schema)
	tid := created.ID()
	txn.Commit(context.Background())

	// concurrent create and in txn alter check
	txn0, _ := tae.StartTxn(nil)
	txn, _ = tae.StartTxn(nil)
	db, _ = txn.GetDatabase("db")
	tbl, _ := db.GetRelationByName("test") // 1002
	assert.NoError(t, tbl.AlterTable(context.TODO(), api.NewRenameTableReq(0, 0, "test", "ultra-test")))
	_, err := db.GetRelationByName("test")
	assert.True(t, moerr.IsMoErrCode(err, moerr.OkExpectedEOB))
	tbl, err = db.GetRelationByName("ultra-test")
	assert.NoError(t, err)
	assert.Equal(t, tid, tbl.ID())

	assert.NoError(t, tbl.AlterTable(context.TODO(), api.NewRenameTableReq(0, 0, "ultra-test", "ultraman-test")))
	_, err = db.GetRelationByName("test")
	assert.True(t, moerr.IsMoErrCode(err, moerr.OkExpectedEOB))
	_, err = db.GetRelationByName("ultra-test")
	assert.True(t, moerr.IsMoErrCode(err, moerr.OkExpectedEOB))
	tbl, err = db.GetRelationByName("ultraman-test")
	assert.NoError(t, err)
	assert.Equal(t, tid, tbl.ID())

	// concurrent txn should see test
	txn1, _ := tae.StartTxn(nil)
	db, err = txn1.GetDatabase("db")
	assert.NoError(t, err)
	tbl, err = db.GetRelationByName("test")
	assert.NoError(t, err)
	assert.Equal(t, tid, tbl.ID())
	_, err = db.GetRelationByName("ultraman-test")
	assert.True(t, moerr.IsMoErrCode(err, moerr.OkExpectedEOB))
	assert.NoError(t, txn1.Commit(context.Background()))

	assert.NoError(t, txn.Commit(context.Background()))

	txn2, _ := tae.StartTxn(nil)
	db, err = txn2.GetDatabase("db")
	assert.NoError(t, err)
	_, err = db.GetRelationByName("test")
	assert.True(t, moerr.IsMoErrCode(err, moerr.OkExpectedEOB))
	_, err = db.GetRelationByName("ultra-test")
	assert.True(t, moerr.IsMoErrCode(err, moerr.OkExpectedEOB))
	tbl, err = db.GetRelationByName("ultraman-test")
	assert.NoError(t, err)
	assert.Equal(t, tid, tbl.ID())

	assert.NoError(t, txn2.Commit(context.Background()))

	// should see test, not newest name
	db, err = txn0.GetDatabase("db")
	assert.NoError(t, err)
	_, err = db.GetRelationByName("ultraman-test")
	assert.True(t, moerr.IsMoErrCode(err, moerr.OkExpectedEOB))
	_, err = db.GetRelationByName("ultra-test")
	assert.True(t, moerr.IsMoErrCode(err, moerr.OkExpectedEOB))
	tbl, err = db.GetRelationByName("test")
	assert.NoError(t, err)
	assert.Equal(t, tid, tbl.ID())

	txn3, _ := tae.StartTxn(nil)
	db, _ = txn3.GetDatabase("db")
	rel, err := db.CreateRelation(schema)
	assert.NoError(t, err)
	assert.NotEqual(t, rel.ID(), tid)
	assert.NoError(t, txn3.Commit(context.Background()))

	t.Log(1, db.GetMeta().(*catalog.DBEntry).PrettyNameIndex())
	{
		txn, _ := tae.StartTxn(nil)
		db, _ := txn.GetDatabase("db")
		tbl, _ := db.GetRelationByName("test")
		assert.Error(t, tbl.AlterTable(context.TODO(), api.NewRenameTableReq(0, 0, "unmatch", "yyyy")))
		assert.NoError(t, txn.Rollback(context.Background()))
	}
	// alter back to original schema
	{
		txn, _ := tae.StartTxn(nil)
		db, _ := txn.GetDatabase("db")
		tbl, _ := db.GetRelationByName("test")
		assert.NoError(t, tbl.AlterTable(context.TODO(), api.NewRenameTableReq(0, 0, "test", "xx")))
		assert.NoError(t, txn.Commit(context.Background()))

		t.Log(2, db.GetMeta().(*catalog.DBEntry).PrettyNameIndex())
		txn, _ = tae.StartTxn(nil)
		db, _ = txn.GetDatabase("db")
		tbl, _ = db.GetRelationByName("xx")
		assert.NoError(t, tbl.AlterTable(context.TODO(), api.NewRenameTableReq(0, 0, "xx", "test")))
		assert.NoError(t, txn.Commit(context.Background()))

		t.Log(3, db.GetMeta().(*catalog.DBEntry).PrettyNameIndex())
	}

	// rename duplicate and rollback
	{
		txn, _ := tae.StartTxn(nil)
		db, _ := txn.GetDatabase("db")
		schema.Name = "other"
		_, err := db.CreateRelation(schema)
		assert.NoError(t, err)
		assert.NoError(t, txn.Commit(context.Background()))

		t.Log(4, db.GetMeta().(*catalog.DBEntry).PrettyNameIndex())
		txn, _ = tae.StartTxn(nil)
		db, _ = txn.GetDatabase("db")
		tbl, _ = db.GetRelationByName("test")
		assert.NoError(t, tbl.AlterTable(context.TODO(), api.NewRenameTableReq(0, 0, "test", "toBeRollback1")))
		assert.NoError(t, tbl.AlterTable(context.TODO(), api.NewRenameTableReq(0, 0, "toBeRollback1", "toBeRollback2")))
		assert.Error(t, tbl.AlterTable(context.TODO(), api.NewRenameTableReq(0, 0, "toBeRollback2", "other"))) // duplicate
		assert.NoError(t, txn.Rollback(context.Background()))

		t.Log(5, db.GetMeta().(*catalog.DBEntry).PrettyNameIndex())
	}

	// test checkpoint replay with txn nil
	{
		txn, _ := tae.StartTxn(nil)
		db, _ := txn.GetDatabase("db")
		tbl, _ := db.GetRelationByName("test")
		assert.NoError(t, tbl.AlterTable(context.TODO(), api.NewRenameTableReq(0, 0, "test", "newtest"))) // make test nodelist has no active node
		assert.NoError(t, txn.Commit(context.Background()))

		txn, _ = tae.StartTxn(nil)
		db, _ = txn.GetDatabase("db")
		tbl, _ = db.GetRelationByName("other")
		assert.NoError(t, tbl.AlterTable(context.TODO(), api.NewRenameTableReq(0, 0, "other", "test"))) // rename other to test, success
		assert.NoError(t, txn.Commit(context.Background()))
	}

	tae.Restart(ctx)

	txn, _ = tae.StartTxn(nil)
	db, _ = txn.GetDatabase("db")
	dbentry := db.GetMeta().(*catalog.DBEntry)
	t.Log(dbentry.PrettyNameIndex())
	assert.NoError(t, txn.Commit(context.Background()))

	assert.NoError(t, tae.BGCheckpointRunner.ForceIncrementalCheckpoint(tae.TxnMgr.Now(), false))
	tae.Restart(ctx)

	txn, _ = tae.StartTxn(nil)
	db, _ = txn.GetDatabase("db")
	dbentry = db.GetMeta().(*catalog.DBEntry)
	t.Log(dbentry.PrettyNameIndex())
	assert.NoError(t, txn.Commit(context.Background()))
}

func TestAlterRenameTbl2(t *testing.T) {
	defer testutils.AfterTest(t)()
	ctx := context.Background()

	opts := config.WithLongScanAndCKPOpts(nil)
	tae := testutil.NewTestEngine(ctx, ModuleName, t, opts)
	defer tae.Close()

	schema := catalog.MockSchemaAll(2, -1)
	schema.Name = "t1"
	schema.BlockMaxRows = 10
	schema.ObjectMaxBlocks = 2
	schema.Constraint = []byte("start version")
	schema.Comment = "comment version"

	schema2 := schema.Clone()
	schema2.Name = "t1-copy-fefsfwafe"

	schema3 := schema.Clone()
	schema3.Name = "t1-copy-igmgibjtm"

	var oldId, newId uint64
	{
		var err error
		txn, _ := tae.StartTxn(nil)
		txn.CreateDatabase("xx", "", "")

		db, _ := txn.GetDatabase("xx")

		hdl, err := db.CreateRelation(schema)
		assert.NoError(t, err)
		oldId = hdl.ID()
		assert.NoError(t, txn.Commit(context.Background()))
	}

	{
		txn, _ := tae.StartTxn(nil)
		db, _ := txn.GetDatabase("xx")
		hdl, err := db.CreateRelation(schema2)
		assert.NoError(t, err)
		newId = hdl.ID()

		_, err = db.DropRelationByID(oldId)
		assert.NoError(t, err)

		newhdl, _ := db.GetRelationByID(newId)
		assert.NoError(t, newhdl.AlterTable(ctx, api.NewRenameTableReq(0, 0, "t1-copy-fefsfwafe", "t1")))
		assert.NoError(t, txn.Commit(context.Background()))

		dbentry := db.GetMeta().(*catalog.DBEntry)
		t.Log(dbentry.PrettyNameIndex())
	}

	{
		txn, _ := tae.StartTxn(nil)
		db, _ := txn.GetDatabase("xx")
		hdl, err := db.CreateRelation(schema3)
		assert.NoError(t, err)
		newId2 := hdl.ID()

		_, err = db.DropRelationByID(newId)
		assert.NoError(t, err)

		newhdl, _ := db.GetRelationByID(newId2)
		assert.NoError(t, newhdl.AlterTable(ctx, api.NewRenameTableReq(0, 0, "t1-copy-igmgibjtm", "t1")))
		assert.NoError(t, txn.Commit(context.Background()))

		dbentry := db.GetMeta().(*catalog.DBEntry)
		t.Log(dbentry.PrettyNameIndex())
		newId = newId2
	}

	tae.Restart(ctx)
	{
		txn, _ := tae.StartTxn(nil)
		db, _ := txn.GetDatabase("xx")
		dbentry := db.GetMeta().(*catalog.DBEntry)
		t.Log(dbentry.PrettyNameIndex())
		assert.NoError(t, txn.Commit(context.Background()))
	}

	{
		txn, _ := tae.StartTxn(nil)
		db, _ := txn.GetDatabase("xx")

		newhdl, _ := db.GetRelationByID(newId)
		assert.NoError(t, newhdl.AlterTable(ctx, api.NewRenameTableReq(0, 0, "t1", "t2")))
		assert.NoError(t, txn.Commit(context.Background()))

		dbentry := db.GetMeta().(*catalog.DBEntry)
		t.Log(dbentry.PrettyNameIndex())
	}

	assert.NoError(t, tae.BGCheckpointRunner.ForceIncrementalCheckpoint(tae.TxnMgr.Now(), false))

	tae.Restart(ctx)
	{
		txn, _ := tae.StartTxn(nil)
		db, _ := txn.GetDatabase("xx")
		dbentry := db.GetMeta().(*catalog.DBEntry)
		t.Log(dbentry.PrettyNameIndex())
		assert.NoError(t, txn.Commit(context.Background()))
	}

}

func TestAlterFakePk(t *testing.T) {
	defer testutils.AfterTest(t)()
	testutils.EnsureNoLeak(t)
	ctx := context.Background()

	opts := config.WithLongScanAndCKPOpts(nil)
	tae := testutil.NewTestEngine(ctx, ModuleName, t, opts)
	defer tae.Close()
	schema := catalog.MockSchemaAll(3, -1)
	schema.BlockMaxRows = 10
	schema.ObjectMaxBlocks = 2
	tae.BindSchema(schema)
	bats := catalog.MockBatch(schema, 12).Split(3)
	tae.CreateRelAndAppend(bats[0], true)

	var did, tid uint64
	var blkFp *common.ID
	{
		// add two cloumns
		txn, rel := tae.GetRelation()
		tid = rel.ID()
		d, _ := rel.GetDB()
		did = d.GetID()
		blkFp = testutil.GetOneObject(rel).Fingerprint()
		tblEntry := rel.GetMeta().(*catalog.TableEntry)
		err := rel.AlterTable(context.TODO(), api.NewAddColumnReq(0, 0, "add1", types.NewProtoType(types.T_int32), 1))
		assert.NoError(t, err)
		err = rel.AlterTable(context.TODO(), api.NewAddColumnReq(0, 0, "add2", types.NewProtoType(types.T_int64), 2))
		assert.NoError(t, err)
		t.Log(tblEntry.StringWithLevel(common.PPL2))
		assert.NoError(t, txn.Commit(context.Background()))
		assert.Equal(t, 2, tblEntry.MVCC.Depth())
	}

	{
		txn, rel := tae.GetRelation()
		obj, err := rel.GetObject(blkFp.ObjectID(), false)
		assert.NoError(t, err)
		err = rel.RangeDelete(obj.Fingerprint(), 1, 1, handle.DT_Normal)
		assert.NoError(t, err)
		err = rel.RangeDelete(obj.Fingerprint(), 3, 3, handle.DT_Normal)
		assert.NoError(t, err)
		assert.NoError(t, txn.Commit(context.Background()))
	}

	{
		txn, rel := tae.GetRelation()
		obj, err := rel.GetObject(blkFp.ObjectID(), false)
		assert.NoError(t, err)
		// check non-exist column foreach
		newSchema := obj.GetRelation().Schema(false)
		sels := &nulls.Nulls{}
		sels.Add(1)
		sels.Add(3)
		rows := make([]int, 0, 4)
		tbl := rel.GetMeta().(*catalog.TableEntry)
		var view *containers.Batch
		blkID := objectio.NewBlockidWithObjectID(obj.GetID(), 0)
		err = tables.HybridScanByBlock(ctx, tbl, txn, &view, newSchema.(*catalog.Schema), []int{1}, blkID, common.DefaultAllocator)
		view.Vecs[0].Foreach(func(v any, isNull bool, row int) error {
			assert.True(t, true)
			rows = append(rows, row)
			return nil
		}, sels)
		assert.Equal(t, []int{1, 3}, rows)
		assert.NoError(t, err)
		assert.NoError(t, txn.Commit(context.Background()))
	}

	t.Log(tae.Catalog.SimplePPString(3))
	resp, close, _ := logtail.HandleSyncLogTailReq(context.TODO(), new(dummyCpkGetter), tae.LogtailMgr, tae.Catalog, api.SyncLogTailReq{
		CnHave: totsp(types.BuildTS(0, 0)),
		CnWant: totsp(types.MaxTs()),
		Table:  &api.TableID{DbId: did, TbId: tid},
	}, true)

	defer close()
	assert.Equal(t, 4, len(resp.Commands)) // data object, tombstone object, date insert, data delete
	for i, cmd := range resp.Commands {
		t.Logf("command %d, table name %v, type %d", i, cmd.TableName, cmd.EntryType)
	}
	assert.Equal(t, api.Entry_Insert, resp.Commands[0].EntryType) // data insert
	assert.Equal(t, api.Entry_Insert, resp.Commands[1].EntryType) // data insert
	assert.Equal(t, api.Entry_Insert, resp.Commands[2].EntryType) // data insert
	assert.Equal(t, api.Entry_Delete, resp.Commands[3].EntryType) // data delete

	dataObjectBat, err := batch.ProtoBatchToBatch(resp.Commands[0].Bat)
	assert.NoError(t, err)
	tnDataObjectBat := containers.NewNonNullBatchWithSharedMemory(dataObjectBat, common.DefaultAllocator)
	t.Log(tnDataObjectBat.Attrs)
	assert.Equal(t, 10, len(tnDataObjectBat.Vecs))
	for _, v := range tnDataObjectBat.Vecs {
		assert.Equal(t, 1, v.Length())
	}

	tombstoneObjectBat, err := batch.ProtoBatchToBatch(resp.Commands[1].Bat)
	assert.NoError(t, err)
	tnTombstoneObjectBat := containers.NewNonNullBatchWithSharedMemory(tombstoneObjectBat, common.DefaultAllocator)
	t.Log(tnTombstoneObjectBat.Attrs)
	assert.Equal(t, 10, len(tnTombstoneObjectBat.Vecs)) // 1 fake pk + 1 rowid + 1 committs
	for _, v := range tnTombstoneObjectBat.Vecs {
		assert.Equal(t, 1, v.Length())
	}

	insBat, err := batch.ProtoBatchToBatch(resp.Commands[2].Bat)
	assert.NoError(t, err)
	tnInsBat := containers.NewNonNullBatchWithSharedMemory(insBat, common.DefaultAllocator)
	t.Log(tnInsBat.Attrs)
	assert.Equal(t, 6, len(tnInsBat.Vecs)) // 3 col + 1 fake pk + 1 rowid + 1 committs
	for _, v := range tnInsBat.Vecs {
		assert.Equal(t, 4, v.Length())
	}
	t.Log(tnInsBat.GetVectorByName(pkgcatalog.FakePrimaryKeyColName).PPString(10))

	delBat, err := batch.ProtoBatchToBatch(resp.Commands[3].Bat)
	assert.NoError(t, err)
	tnDelBat := containers.NewNonNullBatchWithSharedMemory(delBat, common.DefaultAllocator)
	t.Log(tnDelBat.Attrs)
	assert.Equal(t, 4, len(tnDelBat.Vecs)) // 1 fake pk + 1 rowid + 1 committs + tombstone rowID
	for _, v := range tnDelBat.Vecs {
		assert.Equal(t, 2, v.Length())
	}
	t.Log(tnDelBat.GetVectorByName(catalog.AttrPKVal).PPString(10))

}

func TestAlterColumnAndFreeze(t *testing.T) {
	defer testutils.AfterTest(t)()
	testutils.EnsureNoLeak(t)
	ctx := context.Background()

	opts := config.WithLongScanAndCKPOpts(nil)
	tae := testutil.NewTestEngine(ctx, ModuleName, t, opts)
	defer tae.Close()
	schema := catalog.MockSchemaAll(10, 5)
	schema.BlockMaxRows = 10
	schema.ObjectMaxBlocks = 2
	tae.BindSchema(schema)
	bats := catalog.MockBatch(schema, 8).Split(2)
	tae.CreateRelAndAppend(bats[0], true)

	{
		// test error in alter
		txn, rel := tae.GetRelation()
		tblEntry := rel.GetMeta().(*catalog.TableEntry)
		err := rel.AlterTable(context.TODO(), api.NewRemoveColumnReq(0, 0, 1, 10))
		assert.True(t, moerr.IsMoErrCode(err, moerr.ErrInternal))
		assert.Equal(t, 2, tblEntry.MVCC.Depth())
		t.Log(tblEntry.StringWithLevel(common.PPL2))
		assert.NoError(t, txn.Rollback(context.Background()))
		// new node is clean
		assert.Equal(t, 1, tblEntry.MVCC.Depth())
	}

	txn0, rel0 := tae.GetRelation()
	db, err := rel0.GetDB()
	assert.NoError(t, err)
	did, tid := db.GetID(), rel0.ID()

	assert.NoError(t, rel0.Append(context.Background(), bats[1])) // in localObject

	txn, rel := tae.GetRelation()
	assert.NoError(t, rel.AlterTable(context.TODO(), api.NewAddColumnReq(0, 0, "xyz", types.NewProtoType(types.T_int32), 0)))
	assert.NoError(t, txn.Commit(context.Background()))

	assert.Error(t, rel0.Append(context.Background(), nil)) // schema changed, error
	// Test variaous read on old schema
	testutil.CheckAllColRowsByScan(t, rel0, 8, false)

	filter := handle.NewEQFilter(uint16(3))
	id, row, err := rel0.GetByFilter(context.Background(), filter)
	filen, blkn := id.BlockID.Offsets() // first block
	assert.Equal(t, uint16(0), filen)
	assert.Equal(t, uint16(0), blkn)
	assert.Equal(t, uint32(3), row)
	assert.NoError(t, err)

	for _, col := range rel0.Schema(false).(*catalog.Schema).ColDefs {
		val, null, err := rel0.GetValue(id, 2, uint16(col.Idx), false)
		assert.NoError(t, err)
		assert.False(t, null)
		if col.IsPrimary() {
			assert.Equal(t, uint16(2), val.(uint16))
		}
	}
	assert.Error(t, txn0.Commit(context.Background())) // scheam change, commit failed

	// GetValueByFilter() is combination of GetByFilter and GetValue
	// GetValueByPhyAddrKey is GetValue

	tae.Restart(ctx)

	txn, rel = tae.GetRelation()
	schema1 := rel.Schema(false).(*catalog.Schema)
	bats = catalog.MockBatch(schema1, 16).Split(4)
	assert.Error(t, rel.Append(context.Background(), bats[0])) // dup error
	assert.NoError(t, rel.Append(context.Background(), bats[1]))
	assert.NoError(t, txn.Commit(context.Background()))

	txn, rel = tae.GetRelation()
	testutil.CheckAllColRowsByScan(t, rel, 8, false)
	it := rel.MakeObjectIt(false)
	cnt := 0
	var id2 *common.ID
	for it.Next() {
		cnt++
		id2 = it.GetObject().Fingerprint()
	}
	it.Close()
	assert.Equal(t, 2, cnt) // 2 blocks because the first is freezed

	for _, col := range rel.Schema(false).(*catalog.Schema).ColDefs {
		val, null, err := rel.GetValue(id, 3, uint16(col.Idx), false) // get first blk
		assert.NoError(t, err)
		if col.Name == "xyz" {
			assert.True(t, null) // fill null for the new column
		} else {
			assert.False(t, null)
		}
		if col.IsPrimary() {
			assert.Equal(t, uint16(3), val.(uint16))
		}

		val, null, err = rel.GetValue(id2, 3, uint16(col.Idx), false) // get second blk
		assert.NoError(t, err)
		assert.False(t, null)
		if col.IsPrimary() {
			assert.Equal(t, uint16(7), val.(uint16))
		}
	}
	txn.Commit(context.Background())

	// append to the second block
	txn, rel = tae.GetRelation()
	assert.NoError(t, rel.Append(context.Background(), bats[2]))
	assert.NoError(t, rel.Append(context.Background(), bats[3])) // new block and append 2 rows
	assert.NoError(t, txn.Commit(context.Background()))

	// remove and freeze
	txn, rel = tae.GetRelation()
	assert.NoError(t, rel.AlterTable(context.TODO(), api.NewRemoveColumnReq(0, 0, 9, 8))) // remove float mock_8
	assert.NoError(t, txn.Commit(context.Background()))

	txn, rel = tae.GetRelation()
	schema2 := rel.Schema(false).(*catalog.Schema)
	bats = catalog.MockBatch(schema2, 20).Split(5)
	assert.NoError(t, rel.Append(context.Background(), bats[4])) // new 4th block and append 4 blocks

	testutil.CheckAllColRowsByScan(t, rel, 20, true)
	assert.NoError(t, txn.Commit(context.Background()))

	t.Log(tae.Catalog.SimplePPString(3))

	resp, close, _ := logtail.HandleSyncLogTailReq(context.TODO(), new(dummyCpkGetter), tae.LogtailMgr, tae.Catalog, api.SyncLogTailReq{
		CnHave: totsp(types.BuildTS(0, 0)),
		CnWant: totsp(types.MaxTs()),
		Table:  &api.TableID{DbId: did, TbId: tid},
	}, true)

	assert.Equal(t, 4, len(resp.Commands)) // data object + 3 version insert
	bat0 := resp.Commands[1].Bat
	assert.Equal(t, 12, len(bat0.Attrs))
	assert.Equal(t, "mock_9", bat0.Attrs[2+schema.GetSeqnum("mock_9")])
	bat1 := resp.Commands[2].Bat
	assert.Equal(t, 13, len(bat1.Attrs))
	assert.Equal(t, "mock_9", bat1.Attrs[2+schema1.GetSeqnum("mock_9")])
	assert.Equal(t, "xyz", bat1.Attrs[2+schema1.GetSeqnum("xyz")])
	bat2 := resp.Commands[3].Bat
	assert.Equal(t, 13, len(bat2.Attrs))
	assert.Equal(t, "mock_9", bat2.Attrs[2+schema1.GetSeqnum("mock_9")])
	assert.Equal(t, "mock_9", bat2.Attrs[2+schema2.GetSeqnum("mock_9")])
	assert.Equal(t, "xyz", bat2.Attrs[2+schema1.GetSeqnum("xyz")])
	assert.Equal(t, "xyz", bat2.Attrs[2+schema2.GetSeqnum("xyz")])
	close()
	logutil.Info(tae.Catalog.SimplePPString(common.PPL1))
}

func TestGlobalCheckpoint1(t *testing.T) {
	defer testutils.AfterTest(t)()
	testutils.EnsureNoLeak(t)
	ctx := context.Background()

	opts := config.WithQuickScanAndCKPOpts(nil)
	options.WithCheckpointGlobalMinCount(1)(opts)
	options.WithGlobalVersionInterval(time.Millisecond * 10)(opts)
	tae := testutil.NewTestEngine(ctx, ModuleName, t, opts)
	defer tae.Close()
	schema := catalog.MockSchemaAll(10, 2)
	schema.BlockMaxRows = 10
	schema.ObjectMaxBlocks = 2
	tae.BindSchema(schema)
	bat := catalog.MockBatch(schema, 400)

	tae.CreateRelAndAppend(bat, true)

	t.Log(tae.Catalog.SimplePPString(common.PPL1))
	tae.Restart(ctx)
	t.Log(tae.Catalog.SimplePPString(common.PPL1))
	tae.CheckRowsByScan(400, true)

	testutils.WaitExpect(4000, func() bool {
		return tae.Wal.GetPenddingCnt() == 0
	})

	tae.Restart(ctx)
	tae.CheckRowsByScan(400, true)
}

func TestAppendAndGC(t *testing.T) {
	defer testutils.AfterTest(t)()
	testutils.EnsureNoLeak(t)
	ctx := context.Background()

	opts := new(options.Options)
	opts = config.WithQuickScanAndCKPOpts(opts)
	options.WithDisableGCCheckpoint()(opts)
	tae := testutil.NewTestEngine(ctx, ModuleName, t, opts)
	defer tae.Close()
	db := tae.DB
	db.DiskCleaner.GetCleaner().SetMinMergeCountForTest(2)

	schema1 := catalog.MockSchemaAll(13, 2)
	schema1.BlockMaxRows = 10
	schema1.ObjectMaxBlocks = 2

	schema2 := catalog.MockSchemaAll(13, 2)
	schema2.BlockMaxRows = 10
	schema2.ObjectMaxBlocks = 2
	{
		txn, _ := db.StartTxn(nil)
		database, err := txn.CreateDatabase("db", "", "")
		assert.Nil(t, err)
		_, err = database.CreateRelation(schema1)
		assert.Nil(t, err)
		_, err = database.CreateRelation(schema2)
		assert.Nil(t, err)
		assert.Nil(t, txn.Commit(context.Background()))
	}
	bat := catalog.MockBatch(schema1, int(schema1.BlockMaxRows*10-1))
	defer bat.Close()
	bats := bat.Split(bat.Length())

	pool, err := ants.NewPool(20)
	assert.Nil(t, err)
	defer pool.Release()
	var wg sync.WaitGroup

	for _, data := range bats {
		wg.Add(2)
		err = pool.Submit(testutil.AppendClosure(t, data, schema1.Name, db, &wg))
		assert.Nil(t, err)
		err = pool.Submit(testutil.AppendClosure(t, data, schema2.Name, db, &wg))
		assert.Nil(t, err)
	}
	wg.Wait()
	testutils.WaitExpect(10000, func() bool {
		return db.Runtime.Scheduler.GetPenddingLSNCnt() == 0
	})
	t.Log(tae.Catalog.SimplePPString(common.PPL1))
	if db.Runtime.Scheduler.GetPenddingLSNCnt() != 0 {
		return
	}
	assert.Equal(t, uint64(0), db.Runtime.Scheduler.GetPenddingLSNCnt())
	err = db.DiskCleaner.GetCleaner().CheckGC()
	assert.Nil(t, err)
	testutils.WaitExpect(5000, func() bool {
		return db.DiskCleaner.GetCleaner().GetMinMerged() != nil
	})
	testutils.WaitExpect(10000, func() bool {
		return db.DiskCleaner.GetCleaner().GetMinMerged() != nil
	})
	minMerged := db.DiskCleaner.GetCleaner().GetMinMerged()
	if minMerged == nil {
		return
	}
	assert.NotNil(t, minMerged)
	tae.Restart(ctx)
	db = tae.DB
	db.DiskCleaner.GetCleaner().SetMinMergeCountForTest(2)
	testutils.WaitExpect(5000, func() bool {
		if db.DiskCleaner.GetCleaner().GetMaxConsumed() == nil {
			return false
		}
		end := db.DiskCleaner.GetCleaner().GetMaxConsumed().GetEnd()
		minEnd := minMerged.GetEnd()
		return end.GreaterEq(&minEnd)
	})
	end := db.DiskCleaner.GetCleaner().GetMaxConsumed().GetEnd()
	minEnd := minMerged.GetEnd()
	assert.True(t, end.GreaterEq(&minEnd))
	err = db.DiskCleaner.GetCleaner().CheckGC()
	assert.Nil(t, err)

}

func TestSnapshotGC(t *testing.T) {
	t.Skip("FIXME: jiangwei")
	defer testutils.AfterTest(t)()
	testutils.EnsureNoLeak(t)
	ctx := context.Background()

	opts := new(options.Options)
	opts = config.WithQuickScanAndCKPOpts(opts)
	options.WithDisableGCCheckpoint()(opts)
	tae := testutil.NewTestEngine(ctx, ModuleName, t, opts)
	defer tae.Close()
	db := tae.DB
	db.DiskCleaner.GetCleaner().SetMinMergeCountForTest(1)

	snapshotSchema := catalog.MockSnapShotSchema()
	snapshotSchema.BlockMaxRows = 2
	snapshotSchema.ObjectMaxBlocks = 1
	schema1 := catalog.MockSchemaAll(13, 2)
	schema1.BlockMaxRows = 10
	schema1.ObjectMaxBlocks = 2

	schema2 := catalog.MockSchemaAll(13, 2)
	schema2.BlockMaxRows = 10
	schema2.ObjectMaxBlocks = 2
	var rel3 handle.Relation
	{
		txn, _ := db.StartTxn(nil)
		database, err := txn.CreateDatabase("db", "", "")
		assert.Nil(t, err)
		_, err = database.CreateRelation(schema1)
		assert.Nil(t, err)
		_, err = database.CreateRelation(schema2)
		assert.Nil(t, err)
		rel3, err = database.CreateRelation(snapshotSchema)
		assert.Nil(t, err)
		assert.Nil(t, txn.Commit(context.Background()))
	}
	db.DiskCleaner.GetCleaner().SetTid(rel3.ID())
	db.DiskCleaner.GetCleaner().DisableGCForTest()
	bat := catalog.MockBatch(schema1, int(schema1.BlockMaxRows*10-1))
	defer bat.Close()
	bats := bat.Split(bat.Length())

	pool, err := ants.NewPool(20)
	assert.Nil(t, err)
	defer pool.Release()
	snapshots := make([]int64, 0)
	var wg sync.WaitGroup
	var snapWG sync.WaitGroup
	snapWG.Add(1)
	go func() {
		i := 0
		for {
			if i > 3 {
				snapWG.Done()
				break
			}
			i++
			time.Sleep(200 * time.Millisecond)
			snapshot := time.Now().UTC().UnixNano()
			snapshots = append(snapshots, snapshot)
			attrs := []string{"col0", "col1", "ts", "col3", "col4", "col5", "col6", "id"}
			vecTypes := []types.Type{types.T_uint64.ToType(),
				types.T_uint64.ToType(), types.T_int64.ToType(),
				types.T_enum.ToType(), types.T_uint64.ToType(), types.T_uint64.ToType(),
				types.T_uint64.ToType(), types.T_uint64.ToType()}
			opt := containers.Options{}
			opt.Capacity = 0
			data1 := containers.BuildBatch(attrs, vecTypes, opt)
			data1.Vecs[0].Append(uint64(0), false)
			data1.Vecs[1].Append(uint64(0), false)
			data1.Vecs[2].Append(snapshot, false)
			data1.Vecs[3].Append(types.Enum(1), false)
			data1.Vecs[4].Append(uint64(0), false)
			data1.Vecs[5].Append(uint64(0), false)
			data1.Vecs[6].Append(uint64(0), false)
			data1.Vecs[7].Append(uint64(0), false)
			txn1, _ := db.StartTxn(nil)
			database, _ := txn1.GetDatabase("db")
			rel, _ := database.GetRelationByName(snapshotSchema.Name)
			err = rel.Append(context.Background(), data1)
			data1.Close()
			assert.Nil(t, err)
			assert.Nil(t, txn1.Commit(context.Background()))
		}
	}()
	for _, data := range bats {
		wg.Add(2)
		err := pool.Submit(testutil.AppendClosure(t, data, schema1.Name, db, &wg))
		assert.Nil(t, err)

		err = pool.Submit(testutil.AppendClosure(t, data, schema2.Name, db, &wg))
		assert.Nil(t, err)
	}
	snapWG.Wait()
	wg.Wait()
	testutils.WaitExpect(10000, func() bool {
		return db.Runtime.Scheduler.GetPenddingLSNCnt() == 0
	})
	if db.Runtime.Scheduler.GetPenddingLSNCnt() != 0 {
		return
	}
	db.DiskCleaner.GetCleaner().EnableGCForTest()
	t.Log(tae.Catalog.SimplePPString(common.PPL1))
	assert.Equal(t, uint64(0), db.Runtime.Scheduler.GetPenddingLSNCnt())
	testutils.WaitExpect(5000, func() bool {
		return db.DiskCleaner.GetCleaner().GetMinMerged() != nil
	})
	minMerged := db.DiskCleaner.GetCleaner().GetMinMerged()
	testutils.WaitExpect(5000, func() bool {
		return db.DiskCleaner.GetCleaner().GetMinMerged() != nil
	})
	if db.DiskCleaner.GetCleaner().GetMinMerged() == nil {
		return
	}
	assert.NotNil(t, minMerged)
	err = db.DiskCleaner.GetCleaner().CheckGC()
	assert.Nil(t, err)
	tae.RestartDisableGC(ctx)
	db = tae.DB
	db.DiskCleaner.GetCleaner().SetMinMergeCountForTest(1)
	testutils.WaitExpect(5000, func() bool {
		if db.DiskCleaner.GetCleaner().GetMaxConsumed() == nil {
			return false
		}
		end := db.DiskCleaner.GetCleaner().GetMaxConsumed().GetEnd()
		minEnd := minMerged.GetEnd()
		return end.GreaterEq(&minEnd)
	})
	end := db.DiskCleaner.GetCleaner().GetMaxConsumed().GetEnd()
	minEnd := minMerged.GetEnd()
	assert.True(t, end.GreaterEq(&minEnd))
	err = db.DiskCleaner.GetCleaner().CheckGC()
	assert.Nil(t, err)

}

func TestSnapshotMeta(t *testing.T) {
	defer testutils.AfterTest(t)()
	testutils.EnsureNoLeak(t)
	ctx := context.Background()

	opts := new(options.Options)
	opts = config.WithQuickScanAndCKPOpts(opts)
	options.WithDisableGCCheckpoint()(opts)
	tae := testutil.NewTestEngine(ctx, ModuleName, t, opts)
	defer tae.Close()
	db := tae.DB
	db.DiskCleaner.GetCleaner().SetMinMergeCountForTest(1)

	snapshotSchema := catalog.MockSnapShotSchema()
	snapshotSchema.BlockMaxRows = 2
	snapshotSchema.ObjectMaxBlocks = 1
	snapshotSchema1 := catalog.MockSnapShotSchema()
	snapshotSchema1.BlockMaxRows = 2
	snapshotSchema1.ObjectMaxBlocks = 1
	snapshotSchema2 := catalog.MockSnapShotSchema()
	snapshotSchema2.BlockMaxRows = 2
	snapshotSchema2.ObjectMaxBlocks = 1
	var rel3, rel4, rel5 handle.Relation
	{
		txn, _ := db.StartTxn(nil)
		database, err := txn.CreateDatabase("db", "", "")
		assert.Nil(t, err)
		database2, err := txn.CreateDatabase("db2", "", "")
		assert.Nil(t, err)
		database3, err := txn.CreateDatabase("db3", "", "")
		assert.Nil(t, err)
		rel3, err = database.CreateRelation(snapshotSchema)
		assert.Nil(t, err)
		rel4, err = database2.CreateRelation(snapshotSchema1)
		assert.Nil(t, err)
		rel5, err = database3.CreateRelation(snapshotSchema2)
		assert.Nil(t, err)
		assert.Nil(t, txn.Commit(context.Background()))
	}
	//db.DiskCleaner.GetCleaner().DisableGCForTest()

	snapshots := make([]int64, 0)
	for i := 0; i < 10; i++ {
		time.Sleep(20 * time.Millisecond)
		snapshot := time.Now().UTC().Unix()
		snapshots = append(snapshots, snapshot)
	}
	testutils.WaitExpect(10000, func() bool {
		return db.Runtime.Scheduler.GetPenddingLSNCnt() == 0
	})
	if db.Runtime.Scheduler.GetPenddingLSNCnt() != 0 {
		return
	}
	tae.Restart(ctx)
	db = tae.DB
	db.DiskCleaner.GetCleaner().DisableGCForTest()
	db.DiskCleaner.GetCleaner().SetMinMergeCountForTest(1)
	for i, snapshot := range snapshots {
		attrs := []string{"col0", "col1", "ts", "col3", "col4", "col5", "col6", "id"}
		vecTypes := []types.Type{types.T_uint64.ToType(),
			types.T_uint64.ToType(), types.T_int64.ToType(),
			types.T_enum.ToType(), types.T_uint64.ToType(), types.T_uint64.ToType(),
			types.T_uint64.ToType(), types.T_uint64.ToType()}
		opt := containers.Options{}
		opt.Capacity = 0
		data1 := containers.BuildBatch(attrs, vecTypes, opt)
		data1.Vecs[0].Append(uint64(0), false)
		data1.Vecs[1].Append(uint64(0), false)
		data1.Vecs[2].Append(snapshot, false)
		data1.Vecs[3].Append(types.Enum(1), false)
		data1.Vecs[4].Append(uint64(0), false)
		data1.Vecs[5].Append(uint64(0), false)
		data1.Vecs[6].Append(uint64(0), false)
		data1.Vecs[7].Append(uint64(0), false)
		txn1, _ := db.StartTxn(nil)
		var database handle.Database
		var id uint64
		if i%3 == 0 {
			id = rel3.ID()
			database, _ = txn1.GetDatabase("db")
		} else if i%3 == 1 {
			id = rel4.ID()
			database, _ = txn1.GetDatabase("db2")
		} else {
			id = rel5.ID()
			database, _ = txn1.GetDatabase("db3")
		}
		rel, _ := database.GetRelationByID(id)
		err := rel.Append(context.Background(), data1)
		data1.Close()
		assert.Nil(t, err)
		assert.Nil(t, txn1.Commit(context.Background()))
	}
	testutils.WaitExpect(10000, func() bool {
		return db.Runtime.Scheduler.GetPenddingLSNCnt() == 0
	})
	if db.Runtime.Scheduler.GetPenddingLSNCnt() != 0 {
		return
	}
	initMinMerged := db.DiskCleaner.GetCleaner().GetMinMerged()
	db.DiskCleaner.GetCleaner().EnableGCForTest()
	t.Log(tae.Catalog.SimplePPString(common.PPL1))
	assert.Equal(t, uint64(0), db.Runtime.Scheduler.GetPenddingLSNCnt())
	testutils.WaitExpect(3000, func() bool {
		if db.DiskCleaner.GetCleaner().GetMinMerged() == nil {
			return false
		}
		minEnd := db.DiskCleaner.GetCleaner().GetMinMerged().GetEnd()
		if minEnd.IsEmpty() {
			return false
		}
		if initMinMerged == nil {
			return true
		}
		initMinEnd := initMinMerged.GetEnd()
		return minEnd.Greater(&initMinEnd)
	})
	minMerged := db.DiskCleaner.GetCleaner().GetMinMerged()
	if minMerged == nil {
		return
	}
	minEnd := minMerged.GetEnd()
	if minEnd.IsEmpty() {
		return
	}
	if initMinMerged != nil {
		initMinEnd := initMinMerged.GetEnd()
		if !minEnd.Greater(&initMinEnd) {
			return
		}
	}

	assert.NotNil(t, minMerged)
	snaps, err := db.DiskCleaner.GetCleaner().GetSnapshots()
	assert.Nil(t, err)
	defer logtail.CloseSnapshotList(snaps)
	assert.Equal(t, 1, len(snaps))
	for _, snap := range snaps {
		assert.Equal(t, len(snapshots), snap.Length())
	}
	err = db.DiskCleaner.GetCleaner().CheckGC()
	assert.Nil(t, err)
	tae.RestartDisableGC(ctx)
	db = tae.DB
	db.DiskCleaner.GetCleaner().SetMinMergeCountForTest(1)
	testutils.WaitExpect(10000, func() bool {
		if db.DiskCleaner.GetCleaner().GetMaxConsumed() == nil {
			return false
		}
		end := db.DiskCleaner.GetCleaner().GetMaxConsumed().GetEnd()
		if db.DiskCleaner.GetCleaner().GetMinMerged() == nil {
			return false
		}
		minEnd := db.DiskCleaner.GetCleaner().GetMinMerged().GetEnd()
		return end.GreaterEq(&minEnd)
	})
	end := db.DiskCleaner.GetCleaner().GetMaxConsumed().GetEnd()
	minEnd = db.DiskCleaner.GetCleaner().GetMinMerged().GetEnd()
	assert.True(t, end.GreaterEq(&minEnd))
	snaps, err = db.DiskCleaner.GetCleaner().GetSnapshots()
	assert.Nil(t, err)
	defer logtail.CloseSnapshotList(snaps)
	assert.Equal(t, 1, len(snaps))
	for _, snap := range snaps {
		assert.Equal(t, len(snapshots), snap.Length())
	}
	err = db.DiskCleaner.GetCleaner().CheckGC()
	assert.Nil(t, err)
}

func TestGlobalCheckpoint2(t *testing.T) {
	defer testutils.AfterTest(t)()
	testutils.EnsureNoLeak(t)
	ctx := context.Background()

	opts := config.WithQuickScanAndCKPOpts(nil)
	options.WithCheckpointGlobalMinCount(1)(opts)
	options.WithDisableGCCatalog()(opts)
	tae := testutil.NewTestEngine(ctx, ModuleName, t, opts)
	tae.BGCheckpointRunner.DisableCheckpoint()
	tae.BGCheckpointRunner.CleanPenddingCheckpoint()
	defer tae.Close()
	schema := catalog.MockSchemaAll(10, 2)
	schema.BlockMaxRows = 10
	schema.ObjectMaxBlocks = 2
	tae.BindSchema(schema)
	bat := catalog.MockBatch(schema, 40)

	_, firstRel := tae.CreateRelAndAppend(bat, true)

	tae.DropRelation(t)
	txn, err := tae.StartTxn(nil)
	assert.NoError(t, err)
	tae.IncrementalCheckpoint(txn.GetStartTS(), false, true, true)
	tae.GlobalCheckpoint(txn.GetStartTS(), 0, false)
	assert.NoError(t, txn.Commit(context.Background()))

	tae.CreateRelAndAppend(bat, false)

	txn, rel := tae.GetRelation()
	assert.NoError(t, rel.AlterTable(context.Background(), api.NewRemoveColumnReq(0, 0, 3, 3)))
	assert.NoError(t, txn.Commit(context.Background()))

	txn, rel = tae.GetRelation()
	newschema := rel.Schema(false).(*catalog.Schema)
	assert.Equal(t, uint32(1), newschema.Version)
	assert.Equal(t, uint32(10), newschema.Extra.NextColSeqnum)
	assert.Equal(t, "mock_3", newschema.Extra.DroppedAttrs[0])
	assert.NoError(t, txn.Commit(context.Background()))

	currTs := types.BuildTS(time.Now().UTC().UnixNano(), 0)
	assert.NoError(t, err)
	tae.IncrementalCheckpoint(currTs, false, true, true)
	tae.GlobalCheckpoint(currTs, time.Duration(1), false)

	p := &catalog.LoopProcessor{}
	tableExisted := false
	p.TableFn = func(te *catalog.TableEntry) error {
		if te.ID == firstRel.ID() {
			tableExisted = true
		}
		return nil
	}

	assert.NoError(t, tae.Catalog.RecurLoop(p))
	assert.True(t, tableExisted)

	t.Log(tae.Catalog.SimplePPString(3))
	tae.Restart(ctx)
	t.Log(tae.Catalog.SimplePPString(3))

	tableExisted = false
	assert.NoError(t, tae.Catalog.RecurLoop(p))
	assert.False(t, tableExisted)
	txn, rel = tae.GetRelation()
	newschema = rel.Schema(false).(*catalog.Schema)
	assert.Equal(t, uint32(1), newschema.Version)
	assert.Equal(t, uint32(10), newschema.Extra.NextColSeqnum)
	assert.Equal(t, "mock_3", newschema.Extra.DroppedAttrs[0])
	assert.NoError(t, txn.Commit(context.Background()))

}

func TestGlobalCheckpoint3(t *testing.T) {
	t.Skip("This case crashes occasionally, is being fixed, skip it for now")
	defer testutils.AfterTest(t)()
	testutils.EnsureNoLeak(t)
	ctx := context.Background()

	opts := config.WithQuickScanAndCKPOpts(nil)
	options.WithCheckpointGlobalMinCount(1)(opts)
	options.WithGlobalVersionInterval(time.Nanosecond * 1)(opts)
	options.WithDisableGCCatalog()(opts)
	tae := testutil.NewTestEngine(ctx, ModuleName, t, opts)
	defer tae.Close()
	schema := catalog.MockSchemaAll(10, 2)
	schema.BlockMaxRows = 10
	schema.ObjectMaxBlocks = 2
	tae.BindSchema(schema)
	bat := catalog.MockBatch(schema, 40)

	_, rel := tae.CreateRelAndAppend(bat, true)
	testutils.WaitExpect(1000, func() bool {
		return tae.Wal.GetPenddingCnt() == 0
	})

	tae.DropRelation(t)
	testutils.WaitExpect(1000, func() bool {
		return tae.Wal.GetPenddingCnt() == 0
	})

	tae.CreateRelAndAppend(bat, false)
	testutils.WaitExpect(1000, func() bool {
		return tae.Wal.GetPenddingCnt() == 0
	})

	p := &catalog.LoopProcessor{}
	tableExisted := false
	p.TableFn = func(te *catalog.TableEntry) error {
		if te.ID == rel.ID() {
			tableExisted = true
		}
		return nil
	}

	assert.NoError(t, tae.Catalog.RecurLoop(p))
	assert.True(t, tableExisted)

	tae.Restart(ctx)

	tableExisted = false
	assert.NoError(t, tae.Catalog.RecurLoop(p))
	assert.False(t, tableExisted)
}

func TestGlobalCheckpoint4(t *testing.T) {
	t.Skip("This case crashes occasionally, is being fixed, skip it for now")
	defer testutils.AfterTest(t)()
	testutils.EnsureNoLeak(t)
	ctx := context.Background()

	opts := config.WithQuickScanAndCKPOpts(nil)
	tae := testutil.NewTestEngine(ctx, ModuleName, t, opts)
	defer tae.Close()
	tae.BGCheckpointRunner.DisableCheckpoint()
	tae.BGCheckpointRunner.CleanPenddingCheckpoint()
	globalCkpInterval := time.Second

	schema := catalog.MockSchemaAll(18, 2)
	schema.BlockMaxRows = 10
	schema.ObjectMaxBlocks = 2
	tae.BindSchema(schema)
	bat := catalog.MockBatch(schema, 40)

	txn, err := tae.StartTxn(nil)
	assert.NoError(t, err)
	_, err = txn.CreateDatabase("db", "", "")
	assert.NoError(t, err)
	assert.NoError(t, txn.Commit(context.Background()))

	err = tae.IncrementalCheckpoint(txn.GetCommitTS(), false, true, true)
	assert.NoError(t, err)

	txn, err = tae.StartTxn(nil)
	assert.NoError(t, err)
	_, err = txn.DropDatabase("db")
	assert.NoError(t, err)
	assert.NoError(t, txn.Commit(context.Background()))

	err = tae.GlobalCheckpoint(txn.GetCommitTS(), globalCkpInterval, false)
	assert.NoError(t, err)

	tae.CreateRelAndAppend(bat, true)

	t.Log(tae.Catalog.SimplePPString(3))
	tae.Restart(ctx)
	tae.BGCheckpointRunner.DisableCheckpoint()
	tae.BGCheckpointRunner.CleanPenddingCheckpoint()
	t.Log(tae.Catalog.SimplePPString(3))

	// tae.CreateRelAndAppend(bat, false)

	txn, err = tae.StartTxn(nil)
	assert.NoError(t, err)
	db, err := txn.GetDatabase("db")
	assert.NoError(t, err)
	_, err = db.DropRelationByName(schema.Name)
	assert.NoError(t, err)
	assert.NoError(t, txn.Commit(context.Background()))

	err = tae.GlobalCheckpoint(txn.GetCommitTS(), globalCkpInterval, false)
	assert.NoError(t, err)

	tae.CreateRelAndAppend(bat, false)

	t.Log(tae.Catalog.SimplePPString(3))
	tae.Restart(ctx)
	tae.BGCheckpointRunner.DisableCheckpoint()
	tae.BGCheckpointRunner.CleanPenddingCheckpoint()
	t.Log(tae.Catalog.SimplePPString(3))
}

func TestGlobalCheckpoint5(t *testing.T) {
	defer testutils.AfterTest(t)()
	testutils.EnsureNoLeak(t)
	ctx := context.Background()

	opts := config.WithQuickScanAndCKPOpts(nil)
	tae := testutil.NewTestEngine(ctx, ModuleName, t, opts)
	defer tae.Close()
	tae.BGCheckpointRunner.DisableCheckpoint()
	tae.BGCheckpointRunner.CleanPenddingCheckpoint()
	globalCkpInterval := time.Duration(0)

	schema := catalog.MockSchemaAll(18, 2)
	schema.BlockMaxRows = 10
	schema.ObjectMaxBlocks = 2
	tae.BindSchema(schema)
	bat := catalog.MockBatch(schema, 60)
	bats := bat.Split(3)

	txn, err := tae.StartTxn(nil)
	assert.NoError(t, err)
	err = tae.IncrementalCheckpoint(txn.GetStartTS(), false, true, true)
	assert.NoError(t, err)
	assert.NoError(t, txn.Commit(context.Background()))

	tae.CreateRelAndAppend(bats[0], true)

	txn, err = tae.StartTxn(nil)
	assert.NoError(t, err)
	err = tae.GlobalCheckpoint(txn.GetStartTS(), globalCkpInterval, false)
	assert.NoError(t, err)
	assert.NoError(t, txn.Commit(context.Background()))

	tae.DoAppend(bats[1])

	txn, err = tae.StartTxn(nil)
	assert.NoError(t, err)
	err = tae.GlobalCheckpoint(txn.GetStartTS(), globalCkpInterval, false)
	assert.NoError(t, err)
	assert.NoError(t, txn.Commit(context.Background()))

	tae.CheckRowsByScan(40, true)

	t.Log(tae.Catalog.SimplePPString(3))
	tae.Restart(ctx)
	tae.BGCheckpointRunner.DisableCheckpoint()
	tae.BGCheckpointRunner.CleanPenddingCheckpoint()
	t.Log(tae.Catalog.SimplePPString(3))

	tae.CheckRowsByScan(40, true)

	tae.DoAppend(bats[2])

	tae.CheckRowsByScan(60, true)
	txn, err = tae.StartTxn(nil)
	assert.NoError(t, err)
	err = tae.GlobalCheckpoint(txn.GetStartTS(), globalCkpInterval, false)
	assert.NoError(t, err)
	assert.NoError(t, err)
	assert.NoError(t, txn.Commit(context.Background()))
}

func TestGlobalCheckpoint6(t *testing.T) {
	t.Skip("This case crashes occasionally, is being fixed, skip it for now")
	defer testutils.AfterTest(t)()
	testutils.EnsureNoLeak(t)
	ctx := context.Background()

	opts := config.WithQuickScanAndCKPOpts(nil)
	tae := testutil.NewTestEngine(ctx, ModuleName, t, opts)
	defer tae.Close()
	tae.BGCheckpointRunner.DisableCheckpoint()
	tae.BGCheckpointRunner.CleanPenddingCheckpoint()
	globalCkpInterval := time.Duration(0)
	restartCnt := 10
	batchsize := 10

	schema := catalog.MockSchemaAll(18, 2)
	schema.BlockMaxRows = 5
	schema.ObjectMaxBlocks = 2
	tae.BindSchema(schema)
	bat := catalog.MockBatch(schema, batchsize*(restartCnt+1))
	bats := bat.Split(restartCnt + 1)

	tae.CreateRelAndAppend(bats[0], true)
	txn, err := tae.StartTxn(nil)
	assert.NoError(t, err)
	err = tae.IncrementalCheckpoint(txn.GetStartTS(), false, true, true)
	assert.NoError(t, err)
	assert.NoError(t, txn.Commit(context.Background()))

	for i := 0; i < restartCnt; i++ {
		tae.DoAppend(bats[i+1])
		txn, err = tae.StartTxn(nil)
		assert.NoError(t, err)
		err = tae.GlobalCheckpoint(txn.GetStartTS(), globalCkpInterval, false)
		assert.NoError(t, err)
		assert.NoError(t, txn.Commit(context.Background()))

		rows := (i + 2) * batchsize
		tae.CheckRowsByScan(rows, true)
		t.Log(tae.Catalog.SimplePPString(3))
		tae.Restart(ctx)
		tae.BGCheckpointRunner.DisableCheckpoint()
		tae.BGCheckpointRunner.CleanPenddingCheckpoint()
		t.Log(tae.Catalog.SimplePPString(3))
		tae.CheckRowsByScan(rows, true)
	}
}

func TestGCCheckpoint1(t *testing.T) {
	defer testutils.AfterTest(t)()
	testutils.EnsureNoLeak(t)
	ctx := context.Background()

	opts := config.WithQuickScanAndCKPOpts(nil)
	tae := testutil.NewTestEngine(ctx, ModuleName, t, opts)
	defer tae.Close()

	schema := catalog.MockSchemaAll(18, 2)
	schema.BlockMaxRows = 5
	schema.ObjectMaxBlocks = 2
	tae.BindSchema(schema)
	bat := catalog.MockBatch(schema, 50)

	tae.CreateRelAndAppend(bat, true)

	testutils.WaitExpect(4000, func() bool {
		return tae.Wal.GetPenddingCnt() == 0
	})
	assert.Equal(t, uint64(0), tae.Wal.GetPenddingCnt())

	testutils.WaitExpect(4000, func() bool {
		return tae.BGCheckpointRunner.GetPenddingIncrementalCount() == 0
	})
	assert.Equal(t, 0, tae.BGCheckpointRunner.GetPenddingIncrementalCount())

	testutils.WaitExpect(4000, func() bool {
		return tae.BGCheckpointRunner.MaxGlobalCheckpoint().IsFinished()
	})
	assert.True(t, tae.BGCheckpointRunner.MaxGlobalCheckpoint().IsFinished())

	tae.BGCheckpointRunner.DisableCheckpoint()

	gcTS := types.BuildTS(time.Now().UTC().UnixNano(), 0)
	t.Log(gcTS.ToString())
	tae.BGCheckpointRunner.GCByTS(context.Background(), gcTS)

	maxGlobal := tae.BGCheckpointRunner.MaxGlobalCheckpoint()

	testutils.WaitExpect(4000, func() bool {
		tae.BGCheckpointRunner.ExistPendingEntryToGC()
		return !tae.BGCheckpointRunner.ExistPendingEntryToGC()
	})
	assert.False(t, tae.BGCheckpointRunner.ExistPendingEntryToGC())

	globals := tae.BGCheckpointRunner.GetAllGlobalCheckpoints()
	assert.Equal(t, 1, len(globals))
	end := maxGlobal.GetEnd()
	maxEnd := globals[0].GetEnd()
	assert.True(t, end.Equal(&maxEnd))
	for _, global := range globals {
		t.Log(global.String())
	}

	incrementals := tae.BGCheckpointRunner.GetAllIncrementalCheckpoints()
	prevEnd := maxGlobal.GetEnd().Prev()
	for _, incremental := range incrementals {
		startTS := incremental.GetStart()
		prevEndNextTS := prevEnd.Next()
		assert.True(t, startTS.Equal(&prevEndNextTS))
		t.Log(incremental.String())
	}
}

func TestGCCatalog1(t *testing.T) {
	defer testutils.AfterTest(t)()
	ctx := context.Background()

	opts := config.WithLongScanAndCKPOpts(nil)
	tae := testutil.NewTestEngine(ctx, ModuleName, t, opts)
	defer tae.Close()

	txn1, _ := tae.StartTxn(nil)
	db, err := txn1.CreateDatabase("db1", "", "")
	assert.Nil(t, err)
	db2, err := txn1.CreateDatabase("db2", "", "")
	assert.Nil(t, err)

	schema := catalog.MockSchema(1, 0)
	schema.Name = "tb1"
	tb, err := db.CreateRelation(schema)
	assert.Nil(t, err)
	schema2 := catalog.MockSchema(1, 0)
	schema2.Name = "tb2"
	tb2, err := db.CreateRelation(schema2)
	assert.Nil(t, err)
	schema3 := catalog.MockSchema(1, 0)
	schema3.Name = "tb3"
	tb3, err := db2.CreateRelation(schema3)
	assert.Nil(t, err)

	_, err = tb.CreateObject(false)
	assert.Nil(t, err)
	_, err = tb2.CreateObject(false)
	assert.Nil(t, err)
	obj3, err := tb2.CreateObject(false)
	assert.Nil(t, err)
	obj4, err := tb3.CreateObject(false)
	assert.Nil(t, err)

	err = txn1.Commit(context.Background())
	assert.Nil(t, err)

	p := &catalog.LoopProcessor{}
	var dbCnt, tableCnt, objCnt int
	p.DatabaseFn = func(d *catalog.DBEntry) error {
		if d.IsSystemDB() {
			return nil
		}
		dbCnt++
		return nil
	}
	p.TableFn = func(te *catalog.TableEntry) error {
		if te.GetDB().IsSystemDB() {
			return nil
		}
		tableCnt++
		return nil
	}
	p.ObjectFn = func(se *catalog.ObjectEntry) error {
		if se.GetTable().GetDB().IsSystemDB() {
			return nil
		}
		objCnt++
		return nil
	}
	resetCount := func() {
		dbCnt = 0
		tableCnt = 0
		objCnt = 0
	}

	err = tae.Catalog.RecurLoop(p)
	assert.NoError(t, err)
	assert.Equal(t, 2, dbCnt)
	assert.Equal(t, 3, tableCnt)
	assert.Equal(t, 4, objCnt)

	txn2, err := tae.StartTxn(nil)
	assert.NoError(t, err)
	db2, err = txn2.GetDatabase("db2")
	assert.NoError(t, err)
	tb3, err = db2.GetRelationByName("tb3")
	assert.NoError(t, err)
	obj4, err = tb3.GetObject(obj4.GetID(), false)
	assert.NoError(t, err)
	err = txn2.Commit(context.Background())
	assert.NoError(t, err)

	t.Log(tae.Catalog.SimplePPString(3))
	commitTS := txn2.GetCommitTS()
	tae.Catalog.GCByTS(context.Background(), commitTS.Next())
	t.Log(tae.Catalog.SimplePPString(3))

	resetCount()
	err = tae.Catalog.RecurLoop(p)
	assert.NoError(t, err)
	assert.Equal(t, 2, dbCnt)
	assert.Equal(t, 3, tableCnt)
	assert.Equal(t, 4, objCnt)

	txn3, err := tae.StartTxn(nil)
	assert.NoError(t, err)
	db2, err = txn3.GetDatabase("db2")
	assert.NoError(t, err)
	tb3, err = db2.GetRelationByName("tb3")
	assert.NoError(t, err)
	obj4, err = tb3.GetObject(obj4.GetID(), false)
	assert.NoError(t, err)
	err = tb3.SoftDeleteObject(obj4.GetID(), false)
	testutil.MockObjectStats(t, obj4)
	assert.NoError(t, err)

	db2, err = txn3.GetDatabase("db1")
	assert.NoError(t, err)
	tb3, err = db2.GetRelationByName("tb2")
	assert.NoError(t, err)
	obj3, err = tb3.GetObject(obj3.GetID(), false)
	assert.NoError(t, err)
	err = tb3.SoftDeleteObject(obj3.GetID(), false)
	testutil.MockObjectStats(t, obj3)
	assert.NoError(t, err)

	err = txn3.Commit(context.Background())
	assert.NoError(t, err)

	t.Log(tae.Catalog.SimplePPString(3))
	commitTS = txn3.GetCommitTS()
	tae.Catalog.GCByTS(context.Background(), commitTS.Next())
	t.Log(tae.Catalog.SimplePPString(3))

	resetCount()
	err = tae.Catalog.RecurLoop(p)
	assert.NoError(t, err)
	assert.Equal(t, 2, dbCnt)
	assert.Equal(t, 3, tableCnt)
	assert.Equal(t, 2, objCnt)

	txn4, err := tae.StartTxn(nil)
	assert.NoError(t, err)
	db2, err = txn4.GetDatabase("db2")
	assert.NoError(t, err)
	_, err = db2.DropRelationByName("tb3")
	assert.NoError(t, err)

	db2, err = txn4.GetDatabase("db1")
	assert.NoError(t, err)
	_, err = db2.DropRelationByName("tb2")
	assert.NoError(t, err)

	err = txn4.Commit(context.Background())
	assert.NoError(t, err)

	t.Log(tae.Catalog.SimplePPString(3))
	commitTS = txn4.GetCommitTS()
	tae.Catalog.GCByTS(context.Background(), commitTS.Next())
	t.Log(tae.Catalog.SimplePPString(3))

	resetCount()
	err = tae.Catalog.RecurLoop(p)
	assert.NoError(t, err)
	assert.Equal(t, 2, dbCnt)
	assert.Equal(t, 1, tableCnt)
	assert.Equal(t, 1, objCnt)

	txn5, err := tae.StartTxn(nil)
	assert.NoError(t, err)
	_, err = txn5.DropDatabase("db2")
	assert.NoError(t, err)

	_, err = txn5.DropDatabase("db1")
	assert.NoError(t, err)

	err = txn5.Commit(context.Background())
	assert.NoError(t, err)

	t.Log(tae.Catalog.SimplePPString(3))
	commitTS = txn5.GetCommitTS()
	tae.Catalog.GCByTS(context.Background(), commitTS.Next())
	t.Log(tae.Catalog.SimplePPString(3))

	resetCount()
	err = tae.Catalog.RecurLoop(p)
	assert.NoError(t, err)
	assert.Equal(t, 0, dbCnt)
	assert.Equal(t, 0, tableCnt)
	assert.Equal(t, 0, objCnt)
}

func TestGCCatalog2(t *testing.T) {
	defer testutils.AfterTest(t)()
	ctx := context.Background()

	opts := config.WithQuickScanAndCKPOpts(nil)
	options.WithCatalogGCInterval(10 * time.Millisecond)(opts)
	tae := testutil.NewTestEngine(ctx, ModuleName, t, opts)
	defer tae.Close()
	schema := catalog.MockSchema(3, 2)
	schema.BlockMaxRows = 10
	schema.ObjectMaxBlocks = 2
	tae.BindSchema(schema)
	bat := catalog.MockBatch(schema, 33)

	checkCompactAndGCFn := func() bool {
		p := &catalog.LoopProcessor{}
		appendableCount := 0
		p.ObjectFn = func(be *catalog.ObjectEntry) error {
			if be.GetTable().GetDB().IsSystemDB() {
				return nil
			}
			if be.IsAppendable() {
				appendableCount++
			}
			return nil
		}
		err := tae.Catalog.RecurLoop(p)
		assert.NoError(t, err)
		return appendableCount == 0
	}

	tae.CreateRelAndAppend(bat, true)
	t.Log(tae.Catalog.SimplePPString(3))
	testutils.WaitExpect(10000, checkCompactAndGCFn)
	assert.True(t, checkCompactAndGCFn())
	t.Log(tae.Catalog.SimplePPString(3))
}
func TestGCCatalog3(t *testing.T) {
	defer testutils.AfterTest(t)()
	ctx := context.Background()

	opts := config.WithQuickScanAndCKPOpts(nil)
	options.WithCatalogGCInterval(10 * time.Millisecond)(opts)
	tae := testutil.NewTestEngine(ctx, ModuleName, t, opts)
	defer tae.Close()
	schema := catalog.MockSchema(3, 2)
	schema.BlockMaxRows = 10
	schema.ObjectMaxBlocks = 2
	tae.BindSchema(schema)
	bat := catalog.MockBatch(schema, 33)

	checkCompactAndGCFn := func() bool {
		p := &catalog.LoopProcessor{}
		dbCount := 0
		p.DatabaseFn = func(be *catalog.DBEntry) error {
			if be.IsSystemDB() {
				return nil
			}
			dbCount++
			return nil
		}
		err := tae.Catalog.RecurLoop(p)
		assert.NoError(t, err)
		return dbCount == 0
	}

	tae.CreateRelAndAppend(bat, true)
	txn, err := tae.StartTxn(nil)
	assert.NoError(t, err)
	_, err = txn.DropDatabase("db")
	assert.NoError(t, err)
	assert.NoError(t, txn.Commit(context.Background()))

	t.Log(tae.Catalog.SimplePPString(3))
	testutils.WaitExpect(10000, checkCompactAndGCFn)
	assert.True(t, checkCompactAndGCFn())
	t.Log(tae.Catalog.SimplePPString(3))
}

func TestForceCheckpoint(t *testing.T) {
	fault.Enable()
	defer fault.Disable()
	err := fault.AddFaultPoint(context.Background(), "tae: flush timeout", ":::", "echo", 0, "mock flush timeout")
	assert.NoError(t, err)
	defer func() {
		err := fault.RemoveFaultPoint(context.Background(), "tae: flush timeout")
		assert.NoError(t, err)
	}()
	ctx := context.Background()

	opts := config.WithLongScanAndCKPOpts(nil)
	tae := testutil.NewTestEngine(ctx, ModuleName, t, opts)
	defer tae.Close()

	schema := catalog.MockSchemaAll(18, 2)
	schema.BlockMaxRows = 5
	schema.ObjectMaxBlocks = 2
	tae.BindSchema(schema)
	bat := catalog.MockBatch(schema, 50)

	tae.CreateRelAndAppend(bat, true)

	err = tae.BGCheckpointRunner.ForceFlushWithInterval(tae.TxnMgr.Now(), context.Background(), time.Second*2, time.Millisecond*10)
	assert.Error(t, err)
	err = tae.BGCheckpointRunner.ForceIncrementalCheckpoint(tae.TxnMgr.Now(), false)
	assert.NoError(t, err)
}

func TestLogailAppend(t *testing.T) {
	ctx := context.Background()
	tae := testutil.NewTestEngine(ctx, ModuleName, t, nil)
	defer tae.Close()
	tae.DB.LogtailMgr.RegisterCallback(logtail.MockCallback)
	schema := catalog.MockSchemaAll(13, 2)
	schema.BlockMaxRows = 10
	schema.ObjectMaxBlocks = 2
	tae.BindSchema(schema)
	batch := catalog.MockBatch(schema, int(schema.BlockMaxRows*uint32(schema.ObjectMaxBlocks)-1))
	//create database, create table, append
	tae.CreateRelAndAppend(batch, true)
	//delete
	err := tae.DeleteAll(true)
	assert.NoError(t, err)
	//compact(metadata)
	tae.DoAppend(batch)
	tae.CompactBlocks(false)
	//drop table
	tae.DropRelation(t)
	//drop database
	txn, err := tae.StartTxn(nil)
	assert.NoError(t, err)
	txn.DropDatabase("db")
	assert.NoError(t, txn.Commit(context.Background()))
}

func TestSnapshotLag1(t *testing.T) {
	ctx := context.Background()
	opts := config.WithLongScanAndCKPOpts(nil)
	tae := testutil.NewTestEngine(ctx, ModuleName, t, opts)
	defer tae.Close()

	schema := catalog.MockSchemaAll(14, 3)
	schema.BlockMaxRows = 10000
	schema.ObjectMaxBlocks = 10
	tae.BindSchema(schema)

	data := catalog.MockBatch(schema, 20)
	defer data.Close()

	bats := data.Split(4)
	tae.CreateRelAndAppend(bats[0], true)

	txn1, rel1 := tae.GetRelation()
	assert.NoError(t, rel1.Append(context.Background(), bats[1]))
	txn2, rel2 := tae.GetRelation()
	assert.NoError(t, rel2.Append(context.Background(), bats[1]))

	{
		txn, rel := tae.GetRelation()
		assert.NoError(t, rel.Append(context.Background(), bats[1]))
		assert.NoError(t, txn.Commit(context.Background()))
	}

	txn1.MockStartTS(tae.TxnMgr.Now())
	err := txn1.Commit(context.Background())
	assert.True(t, moerr.IsMoErrCode(err, moerr.ErrDuplicateEntry))
	err = txn2.Commit(context.Background())
	assert.True(t, moerr.IsMoErrCode(err, moerr.ErrTxnWWConflict))
}

func TestMarshalPartioned(t *testing.T) {
	ctx := context.Background()
	opts := config.WithLongScanAndCKPOpts(nil)
	tae := testutil.NewTestEngine(ctx, ModuleName, t, opts)
	defer tae.Close()

	schema := catalog.MockSchemaAll(14, 3)
	schema.BlockMaxRows = 10000
	schema.ObjectMaxBlocks = 10
	schema.Partitioned = 1
	tae.BindSchema(schema)

	data := catalog.MockBatch(schema, 20)
	defer data.Close()

	bats := data.Split(4)
	tae.CreateRelAndAppend(bats[0], true)

	_, rel := tae.GetRelation()
	partioned := rel.Schema(false).(*catalog.Schema).Partitioned
	assert.Equal(t, int8(1), partioned)

	tae.Restart(ctx)

	_, rel = tae.GetRelation()
	partioned = rel.Schema(false).(*catalog.Schema).Partitioned
	assert.Equal(t, int8(1), partioned)

	err := tae.BGCheckpointRunner.ForceIncrementalCheckpoint(tae.TxnMgr.Now(), false)
	assert.NoError(t, err)
	lsn := tae.BGCheckpointRunner.MaxLSNInRange(tae.TxnMgr.Now())
	entry, err := tae.Wal.RangeCheckpoint(1, lsn)
	assert.NoError(t, err)
	assert.NoError(t, entry.WaitDone())

	tae.Restart(ctx)

	_, rel = tae.GetRelation()
	partioned = rel.Schema(false).(*catalog.Schema).Partitioned
	assert.Equal(t, int8(1), partioned)
}

func TestDedup2(t *testing.T) {
	ctx := context.Background()
	opts := config.WithQuickScanAndCKPAndGCOpts(nil)
	tae := testutil.NewTestEngine(ctx, ModuleName, t, opts)
	defer tae.Close()

	schema := catalog.MockSchemaAll(14, 3)
	schema.BlockMaxRows = 2
	schema.ObjectMaxBlocks = 10
	schema.Partitioned = 1
	tae.BindSchema(schema)

	count := 50
	data := catalog.MockBatch(schema, count)
	datas := data.Split(count)

	tae.CreateRelAndAppend(datas[0], true)

	for i := 1; i < count; i++ {
		tae.DoAppend(datas[i])
		txn, rel := tae.GetRelation()
		for j := 0; j <= i; j++ {
			err := rel.Append(context.Background(), datas[j])
			assert.Error(t, err, "txn start at %v", txn.GetStartTS().ToString())
		}
		assert.NoError(t, txn.Commit(context.Background()))
	}
}

func TestCompactLargeTable(t *testing.T) {
	ctx := context.Background()
	opts := config.WithQuickScanAndCKPAndGCOpts(nil)
	tae := testutil.NewTestEngine(ctx, ModuleName, t, opts)
	defer tae.Close()

	schema := catalog.MockSchemaAll(600, 3)
	schema.BlockMaxRows = 2
	schema.ObjectMaxBlocks = 10
	schema.Partitioned = 1
	tae.BindSchema(schema)

	data := catalog.MockBatch(schema, 10)

	tae.CreateRelAndAppend(data, true)

	tae.Restart(ctx)

	tae.CheckRowsByScan(10, true)

	testutils.WaitExpect(10000, func() bool {
		return tae.Wal.GetPenddingCnt() == 0
	})

	tae.Restart(ctx)

	tae.CheckRowsByScan(10, true)
}

func TestCommitS3Blocks(t *testing.T) {
	ctx := context.Background()
	opts := config.WithQuickScanAndCKPAndGCOpts(nil)
	tae := testutil.NewTestEngine(ctx, ModuleName, t, opts)
	defer tae.Close()

	schema := catalog.MockSchemaAll(60, 3)
	schema.BlockMaxRows = 20
	schema.ObjectMaxBlocks = 10
	schema.Partitioned = 1
	tae.BindSchema(schema)

	data := catalog.MockBatch(schema, 200)
	datas := data.Split(10)
	tae.CreateRelAndAppend(datas[0], true)
	datas = datas[1:]

	statsVecs := make([]containers.Vector, 0)
	for _, bat := range datas {
		name := objectio.BuildObjectNameWithObjectID(objectio.NewObjectid())
		writer, err := blockio.NewBlockWriterNew(tae.Runtime.Fs.Service, name, 0, nil)
		assert.Nil(t, err)
		writer.SetPrimaryKey(3)
		for i := 0; i < 50; i++ {
			_, err := writer.WriteBatch(containers.ToCNBatch(bat))
			assert.Nil(t, err)
			//offset++
		}
		blocks, _, err := writer.Sync(context.Background())
		assert.Nil(t, err)
		assert.Equal(t, 50, len(blocks))
		statsVec := containers.MakeVector(types.T_varchar.ToType(), common.DefaultAllocator)
		defer statsVec.Close()
		ss := writer.GetObjectStats()
		statsVec.Append(ss[:], false)
		statsVecs = append(statsVecs, statsVec)
	}

	for _, vec := range statsVecs {
		txn, rel := tae.GetRelation()
		rel.AddObjsWithMetaLoc(context.Background(), vec)
		assert.NoError(t, txn.Commit(context.Background()))
	}
	for _, vec := range statsVecs {
		txn, rel := tae.GetRelation()
		err := rel.AddObjsWithMetaLoc(context.Background(), vec)
		assert.Error(t, err)
		assert.NoError(t, txn.Commit(context.Background()))
	}
}

func TestDedupSnapshot1(t *testing.T) {
	defer testutils.AfterTest(t)()
	testutils.EnsureNoLeak(t)
	ctx := context.Background()

	opts := config.WithQuickScanAndCKPOpts(nil)
	tae := testutil.NewTestEngine(ctx, ModuleName, t, opts)
	defer tae.Close()

	schema := catalog.MockSchemaAll(13, 3)
	schema.BlockMaxRows = 10
	schema.ObjectMaxBlocks = 3
	tae.BindSchema(schema)
	bat := catalog.MockBatch(schema, 10)
	tae.CreateRelAndAppend(bat, true)

	testutils.WaitExpect(10000, func() bool {
		return tae.Wal.GetPenddingCnt() == 0
	})
	assert.Equal(t, uint64(0), tae.Wal.GetPenddingCnt())

	txn, rel := tae.GetRelation()
	startTS := txn.GetStartTS()
	txn.SetSnapshotTS(startTS.Next())
	txn.SetDedupType(txnif.DedupPolicy_CheckIncremental)
	err := rel.Append(context.Background(), bat)
	assert.NoError(t, err)
	_ = txn.Commit(context.Background())
}

func TestDedupSnapshot2(t *testing.T) {
	defer testutils.AfterTest(t)()
	testutils.EnsureNoLeak(t)
	ctx := context.Background()

	opts := config.WithQuickScanAndCKPOpts(nil)
	tae := testutil.NewTestEngine(ctx, ModuleName, t, opts)
	defer tae.Close()

	schema := catalog.MockSchemaAll(13, 3)
	schema.BlockMaxRows = 10
	schema.ObjectMaxBlocks = 3
	tae.BindSchema(schema)
	data := catalog.MockBatch(schema, 200)
	testutil.CreateRelation(t, tae.DB, "db", schema, true)

	name := objectio.BuildObjectNameWithObjectID(objectio.NewObjectid())
	writer, err := blockio.NewBlockWriterNew(tae.Runtime.Fs.Service, name, 0, nil)
	assert.Nil(t, err)
	writer.SetPrimaryKey(3)
	_, err = writer.WriteBatch(containers.ToCNBatch(data))
	assert.Nil(t, err)
	blocks, _, err := writer.Sync(context.Background())
	assert.Nil(t, err)
	assert.Equal(t, 1, len(blocks))
	statsVec := containers.MakeVector(types.T_varchar.ToType(), common.DefaultAllocator)
	defer statsVec.Close()
	ss := writer.GetObjectStats()
	statsVec.Append(ss[:], false)

	name2 := objectio.BuildObjectNameWithObjectID(objectio.NewObjectid())
	writer, err = blockio.NewBlockWriterNew(tae.Runtime.Fs.Service, name2, 0, nil)
	assert.Nil(t, err)
	writer.SetPrimaryKey(3)
	_, err = writer.WriteBatch(containers.ToCNBatch(data))
	assert.Nil(t, err)
	blocks, _, err = writer.Sync(context.Background())
	assert.Nil(t, err)
	assert.Equal(t, 1, len(blocks))
	statsVec2 := containers.MakeVector(types.T_varchar.ToType(), common.DefaultAllocator)
	defer statsVec2.Close()
	ss = writer.GetObjectStats()
	statsVec2.Append(ss[:], false)

	txn, rel := tae.GetRelation()
	err = rel.AddObjsWithMetaLoc(context.Background(), statsVec)
	assert.NoError(t, err)
	assert.NoError(t, txn.Commit(context.Background()))

	txn, rel = tae.GetRelation()
	startTS := txn.GetStartTS()
	txn.SetSnapshotTS(startTS.Next())
	txn.SetDedupType(txnif.DedupPolicy_CheckIncremental)
	err = rel.AddObjsWithMetaLoc(context.Background(), statsVec2)
	assert.NoError(t, err)
	_ = txn.Commit(context.Background())
}

func TestDedupSnapshot3(t *testing.T) {
	defer testutils.AfterTest(t)()
	testutils.EnsureNoLeak(t)
	ctx := context.Background()

	opts := config.WithQuickScanAndCKPOpts(nil)
	tae := testutil.NewTestEngine(ctx, ModuleName, t, opts)
	defer tae.Close()

	schema := catalog.MockSchemaAll(13, 3)
	schema.BlockMaxRows = 10
	schema.ObjectMaxBlocks = 3
	tae.BindSchema(schema)
	testutil.CreateRelation(t, tae.DB, "db", schema, true)

	totalRows := 100

	bat := catalog.MockBatch(schema, int(totalRows))
	bats := bat.Split(totalRows)
	var wg sync.WaitGroup
	pool, _ := ants.NewPool(80)
	defer pool.Release()

	appendFn := func(offset uint32) func() {
		return func() {
			defer wg.Done()
			txn, _ := tae.StartTxn(nil)
			database, _ := txn.GetDatabase("db")
			rel, _ := database.GetRelationByName(schema.Name)
			err := rel.BatchDedup(bats[offset].Vecs[3])
			txn.Commit(context.Background())
			if err != nil {
				logutil.Infof("err is %v", err)
				return
			}

			txn2, _ := tae.StartTxnWithStartTSAndSnapshotTS(nil, txn.GetStartTS())
			txn2.SetDedupType(txnif.DedupPolicy_CheckIncremental)
			database, _ = txn2.GetDatabase("db")
			rel, _ = database.GetRelationByName(schema.Name)
			_ = rel.Append(context.Background(), bats[offset])
			_ = txn2.Commit(context.Background())
		}
	}

	for i := 0; i < totalRows; i++ {
		for j := 0; j < 5; j++ {
			wg.Add(1)
			err := pool.Submit(appendFn(uint32(i)))
			assert.Nil(t, err)
		}
	}
	wg.Wait()

	txn, rel := tae.GetRelation()
	for _, def := range schema.ColDefs {
		rows := testutil.GetColumnRowsByScan(t, rel, def.Idx, false)
		if totalRows != rows {
			t.Log(tae.Catalog.SimplePPString(common.PPL3))
			it := rel.MakeObjectIt(false)
			for it.Next() {
				obj := it.GetObject()
				t.Log(obj.GetMeta().(*catalog.ObjectEntry).GetObjectData().PPString(common.PPL3, 0, "", -1))
			}
		}
		assert.Equal(t, totalRows, rows)
	}
	assert.NoError(t, txn.Commit(context.Background()))
}

func TestSoftDeleteRollback(t *testing.T) {
	defer testutils.AfterTest(t)()
	ctx := context.Background()
	opts := config.WithLongScanAndCKPOpts(nil)
	tae := testutil.NewTestEngine(ctx, ModuleName, t, opts)
	defer tae.Close()
	schema := catalog.MockSchemaAll(2, 1)
	schema.BlockMaxRows = 20
	schema.Name = "testtable"
	tae.BindSchema(schema)
	bat := catalog.MockBatch(schema, 50)
	defer bat.Close()

	tae.CreateRelAndAppend(bat, true)

	// flush the table
	txn2, rel := tae.GetRelation()
	metas := testutil.GetAllBlockMetas(rel, false)
	task, err := jobs.NewFlushTableTailTask(nil, txn2, metas, nil, tae.Runtime)
	assert.NoError(t, err)
	err = task.OnExec(context.Background())
	assert.NoError(t, err)
	assert.NoError(t, txn2.Commit(context.Background()))

	txn, rel := tae.GetRelation()
	it := rel.MakeObjectIt(false)
	var obj *catalog.ObjectEntry
	for it.Next() {
		obj = it.GetObject().GetMeta().(*catalog.ObjectEntry)
		if obj.IsActive() && !obj.IsAppendable() {
			break
		}
	}
	t.Log(obj.ID().String())
	assert.NoError(t, txn.GetStore().SoftDeleteObject(false, obj.AsCommonID()))
	assert.NoError(t, txn.Rollback(ctx))

	tae.CheckRowsByScan(50, false)
}

func TestDeduplication(t *testing.T) {
	ctx := context.Background()
	opts := config.WithLongScanAndCKPOpts(nil)
	tae := testutil.NewTestEngine(ctx, ModuleName, t, opts)
	defer tae.Close()

	schema := catalog.MockSchemaAll(60, 3)
	schema.BlockMaxRows = 2
	schema.ObjectMaxBlocks = 10
	tae.BindSchema(schema)
	testutil.CreateRelation(t, tae.DB, "db", schema, true)

	rows := 10
	bat := catalog.MockBatch(schema, rows)
	bats := bat.Split(rows)

	ObjectIDs := make([]*types.Objectid, 2)
	ObjectIDs[0] = objectio.NewObjectid()
	ObjectIDs[1] = objectio.NewObjectid()
	sort.Slice(ObjectIDs, func(i, j int) bool {
		return ObjectIDs[i].Le(*ObjectIDs[j])
	})

	blk1Name := objectio.BuildObjectNameWithObjectID(ObjectIDs[1])
	writer, err := blockio.NewBlockWriterNew(tae.Runtime.Fs.Service, blk1Name, 0, nil)
	assert.NoError(t, err)
	writer.SetPrimaryKey(3)
	writer.WriteBatch(containers.ToCNBatch(bats[0]))
	blocks, _, err := writer.Sync(context.TODO())
	assert.NoError(t, err)
	assert.Equal(t, 1, len(blocks))

	statsVec := containers.MakeVector(types.T_varchar.ToType(), common.DefaultAllocator)
	defer statsVec.Close()
	ss := writer.GetObjectStats()
	statsVec.Append(ss[:], false)

	txn, rel := tae.GetRelation()
	err = rel.AddObjsWithMetaLoc(context.Background(), statsVec)
	assert.NoError(t, err)
	assert.NoError(t, txn.Commit(context.Background()))

	txn, err = tae.StartTxn(nil)
	assert.NoError(t, err)
	db, err := tae.Catalog.TxnGetDBEntryByName("db", txn)
	assert.NoError(t, err)
	tbl, err := db.TxnGetTableEntryByName(schema.Name, txn)
	assert.NoError(t, err)
	dataFactory := tables.NewDataFactory(
		tae.Runtime,
		tae.Dir)
	stats := objectio.NewObjectStatsWithObjectID(ObjectIDs[0], true, false, false)
	obj, err := tbl.CreateObject(
		txn,
		new(objectio.CreateObjOpt).WithObjectStats(stats).WithIsTombstone(false), dataFactory.MakeObjectFactory())
	assert.NoError(t, err)
	txn.GetStore().AddTxnEntry(txnif.TxnType_Normal, obj)
	txn.GetStore().IncreateWriteCnt()
	assert.NoError(t, txn.Commit(context.Background()))
	assert.NoError(t, obj.PrepareCommit())
	assert.NoError(t, obj.ApplyCommit(txn.GetID()))

	txns := make([]txnif.AsyncTxn, 0)
	for i := 0; i < 5; i++ {
		for j := 1; j < rows; j++ {
			txn, _ := tae.StartTxn(nil)
			database, _ := txn.GetDatabase("db")
			rel, _ := database.GetRelationByName(schema.Name)
			_ = rel.Append(context.Background(), bats[j])
			txns = append(txns, txn)
		}
	}
	for _, txn := range txns {
		txn.Commit(context.Background())
	}
	tae.CheckRowsByScan(rows, false)
	t.Log(tae.Catalog.SimplePPString(3))
}

func TestRW(t *testing.T) {
	ctx := context.Background()
	opts := config.WithLongScanAndCKPOpts(nil)
	tae := testutil.NewTestEngine(ctx, ModuleName, t, opts)
	defer tae.Close()
	rows := 10
	schema := catalog.MockSchemaAll(5, 2)
	schema.BlockMaxRows = uint32(rows)
	tae.BindSchema(schema)
	bat := catalog.MockBatch(schema, rows)
	defer bat.Close()
	tae.CreateRelAndAppend(bat, true)

	txn1, rel1 := tae.GetRelation()
	v := bat.Vecs[2].Get(2)
	filter := handle.NewEQFilter(v)
	id, row, err := rel1.GetByFilter(ctx, filter)
	assert.NoError(t, err)
	err = rel1.RangeDelete(id, row, row, handle.DT_Normal)
	assert.NoError(t, err)

	meta := rel1.GetMeta().(*catalog.TableEntry)

	cnt := 3
	for i := 0; i < cnt; i++ {
		txn2, rel2 := tae.GetRelation()
		v = bat.Vecs[2].Get(i + 3)
		filter = handle.NewEQFilter(v)
		id, row, err = rel2.GetByFilter(ctx, filter)
		assert.NoError(t, err)
		err = rel2.RangeDelete(id, row, row, handle.DT_Normal)
		assert.NoError(t, err)
		err = txn2.Commit(ctx)
		assert.NoError(t, err)

		err = tae.FlushTable(
			ctx, 0, meta.GetDB().ID, meta.ID,
			types.BuildTS(time.Now().UTC().UnixNano(), 0),
		)
		assert.NoError(t, err)
	}

	err = txn1.Commit(ctx)
	assert.NoError(t, err)

	{
		txn, rel := tae.GetRelation()
		rcnt := testutil.GetColumnRowsByScan(t, rel, 2, true)
		assert.Equal(t, rows-cnt-1, rcnt)
		assert.NoError(t, txn.Commit(ctx))
	}
}

func TestReplayDeletes(t *testing.T) {
	defer testutils.AfterTest(t)()
	ctx := context.Background()

	opts := config.WithLongScanAndCKPOpts(nil)
	tae := testutil.NewTestEngine(ctx, ModuleName, t, opts)
	defer tae.Close()
	rows := 250
	schema := catalog.MockSchemaAll(2, 1)
	schema.BlockMaxRows = 50
	tae.BindSchema(schema)
	bat := catalog.MockBatch(schema, rows)
	defer bat.Close()
	bats := bat.Split(5)
	tae.CreateRelAndAppend(bats[0], true)
	//nablk
	tae.CompactBlocks(false)
	//deletes
	txn, rel := tae.GetRelation()
	blk := testutil.GetOneObject(rel)
	rel.RangeDelete(blk.Fingerprint(), 1, 49, handle.DT_Normal)
	assert.NoError(t, txn.Commit(context.Background()))
	//the next blk to compact
	tae.DoAppend(bats[1])
	//keep the Object appendable
	tae.DoAppend(bats[2])
	//compact nablk and its next blk
	txn2, rel := tae.GetRelation()
	blkEntry := testutil.GetOneTombstoneMeta(rel)
	txn, err := tae.StartTxn(nil)
	assert.NoError(t, err)
	task, err := jobs.NewFlushTableTailTask(nil, txn, nil, []*catalog.ObjectEntry{blkEntry}, tae.Runtime)
	assert.NoError(t, err)
	err = task.OnExec(context.Background())
	assert.NoError(t, err)
	assert.NoError(t, txn.Commit(context.Background()))
	assert.NoError(t, txn2.Commit(context.Background()))
}
func TestApplyDeltalocation1(t *testing.T) {
	defer testutils.AfterTest(t)()
	ctx := context.Background()

	opts := config.WithLongScanAndCKPOpts(nil)
	tae := testutil.NewTestEngine(ctx, ModuleName, t, opts)
	defer tae.Close()
	rows := 10
	schema := catalog.MockSchemaAll(2, 1)
	schema.BlockMaxRows = 10
	tae.BindSchema(schema)
	bat := catalog.MockBatch(schema, rows)
	defer bat.Close()
	tae.CreateRelAndAppend(bat, true)

	// apply deleteloc fails on ablk
	v1 := bat.Vecs[schema.GetSingleSortKeyIdx()].Get(1)
	ok, err := tae.TryDeleteByDeltaloc([]any{v1})
	assert.NoError(t, err)
	assert.True(t, ok)

	tae.CompactBlocks(false)
	filter := handle.NewEQFilter(v1)
	txn, rel := tae.GetRelation()
	_, _, err = rel.GetByFilter(context.Background(), filter)
	assert.Error(t, err)
	assert.NoError(t, txn.Commit(context.Background()))

	// apply deltaloc fails if there're persisted deletes
	v2 := bat.Vecs[schema.GetSingleSortKeyIdx()].Get(2)
	ok, err = tae.TryDeleteByDeltaloc([]any{v2})
	assert.NoError(t, err)
	assert.True(t, ok)

	// apply deltaloc fails if there're deletes in memory
	tae.CompactBlocks(false)
	v3 := bat.Vecs[schema.GetSingleSortKeyIdx()].Get(3)
	filter = handle.NewEQFilter(v3)
	txn, rel = tae.GetRelation()
	id, offset, err := rel.GetByFilter(context.Background(), filter)
	assert.NoError(t, err)
	err = rel.RangeDelete(id, offset, offset, handle.DT_Normal)
	assert.NoError(t, err)
	assert.NoError(t, txn.Commit(context.Background()))

	v4 := bat.Vecs[schema.GetSingleSortKeyIdx()].Get(4)
	ok, err = tae.TryDeleteByDeltaloc([]any{v4})
	assert.NoError(t, err)
	assert.True(t, ok)

}

// test compact
func TestApplyDeltalocation2(t *testing.T) {
	defer testutils.AfterTest(t)()
	ctx := context.Background()

	opts := config.WithLongScanAndCKPOpts(nil)
	tae := testutil.NewTestEngine(ctx, ModuleName, t, opts)
	defer tae.Close()
	rows := 10
	schema := catalog.MockSchemaAll(2, 1)
	schema.BlockMaxRows = 10
	tae.BindSchema(schema)
	bat := catalog.MockBatch(schema, rows)
	bats := bat.Split(10)
	defer bat.Close()
	tae.CreateRelAndAppend(bat, true)
	tae.CompactBlocks(false)

	v3 := bat.Vecs[schema.GetSingleSortKeyIdx()].Get(3)
	v5 := bat.Vecs[schema.GetSingleSortKeyIdx()].Get(5)
	filter3 := handle.NewEQFilter(v3)
	filter5 := handle.NewEQFilter(v5)

	// test logtail
	tae.LogtailMgr.RegisterCallback(logtail.MockCallback)
	tae.TryDeleteByDeltaloc([]any{v3, v5})
	t.Log(tae.Catalog.SimplePPString(3))

	txn, rel := tae.GetRelation()
	_, _, err := rel.GetByFilter(context.Background(), filter5)
	assert.Error(t, err)
	_, _, err = rel.GetByFilter(context.Background(), filter3)
	assert.Error(t, err)
	assert.NoError(t, txn.Commit(context.Background()))
	tae.CheckRowsByScan(8, true)

	tae.Restart(context.Background())
	txn, rel = tae.GetRelation()
	_, _, err = rel.GetByFilter(context.Background(), filter5)
	assert.Error(t, err)
	_, _, err = rel.GetByFilter(context.Background(), filter3)
	assert.Error(t, err)
	assert.NoError(t, txn.Commit(context.Background()))
	tae.CheckRowsByScan(8, true)

	// test dedup
	tae.DoAppend(bats[3])
	tae.CheckRowsByScan(9, true)

	// test compact
	tae.CompactBlocks(false)
	txn, rel = tae.GetRelation()
	_, _, err = rel.GetByFilter(context.Background(), filter5)
	assert.Error(t, err)
	assert.NoError(t, txn.Commit(context.Background()))
	tae.CheckRowsByScan(9, true)

	tae.Restart(context.Background())
	txn, rel = tae.GetRelation()
	_, _, err = rel.GetByFilter(context.Background(), filter5)
	assert.Error(t, err)
	assert.NoError(t, txn.Commit(context.Background()))
	tae.CheckRowsByScan(9, true)
}

func TestApplyDeltalocation3(t *testing.T) {
	defer testutils.AfterTest(t)()
	ctx := context.Background()

	opts := config.WithLongScanAndCKPOpts(nil)
	tae := testutil.NewTestEngine(ctx, ModuleName, t, opts)
	defer tae.Close()
	rows := 10
	schema := catalog.MockSchemaAll(2, 1)
	schema.BlockMaxRows = 10
	tae.BindSchema(schema)
	bat := catalog.MockBatch(schema, rows)
	defer bat.Close()
	tae.CreateRelAndAppend(bat, true)
	tae.CompactBlocks(false)

	v3 := bat.Vecs[schema.GetSingleSortKeyIdx()].Get(3)
	filter3 := handle.NewEQFilter(v3)

	// apply deltaloc failed if there're new deletes

	v5 := bat.Vecs[schema.GetSingleSortKeyIdx()].Get(5)
	filter5 := handle.NewEQFilter(v5)
	txn, err := tae.StartTxn(nil)
	assert.NoError(t, err)
	ok, err := tae.TryDeleteByDeltalocWithTxn([]any{v3}, txn)
	assert.NoError(t, err)
	assert.True(t, ok)

	{
		// delete v5
		txn2, rel2 := tae.GetRelation()
		err = rel2.DeleteByFilter(context.Background(), filter5)
		assert.NoError(t, err)
		assert.NoError(t, txn2.Commit(context.Background()))
	}
	tae.CheckRowsByScan(9, true)

	assert.NoError(t, txn.Commit(context.Background()))
	tae.CheckRowsByScan(8, true)

	// delete v5
	v4 := bat.Vecs[schema.GetSingleSortKeyIdx()].Get(4)
	filter4 := handle.NewEQFilter(v4)
	txn2, rel2 := tae.GetRelation()
	err = rel2.DeleteByFilter(context.Background(), filter4)
	assert.NoError(t, err)

	tae.CheckRowsByScan(8, true)

	assert.NoError(t, txn2.Commit(context.Background()))
	tae.CheckRowsByScan(7, true)

	txn, rel := tae.GetRelation()
	_, _, err = rel.GetByFilter(context.Background(), filter3)
	assert.Error(t, err)
	assert.NoError(t, txn.Commit(context.Background()))

}

func TestApplyDeltalocation4(t *testing.T) {
	defer testutils.AfterTest(t)()
	ctx := context.Background()

	opts := config.WithLongScanAndCKPOpts(nil)
	tae := testutil.NewTestEngine(ctx, ModuleName, t, opts)
	defer tae.Close()
	rows := 10
	schema := catalog.MockSchemaAll(2, 1)
	schema.BlockMaxRows = 10
	tae.BindSchema(schema)
	bat := catalog.MockBatch(schema, rows)
	defer bat.Close()
	bats := bat.Split(rows)
	tae.CreateRelAndAppend(bat, true)

	tae.CompactBlocks(false)

	txn, err := tae.StartTxn(nil)
	assert.NoError(t, err)
	v5 := bat.Vecs[schema.GetSingleSortKeyIdx()].Get(5)
	tae.TryDeleteByDeltalocWithTxn([]any{v5}, txn)
	v1 := bat.Vecs[schema.GetSingleSortKeyIdx()].Get(1)
	filter1 := handle.NewEQFilter(v1)
	db, err := txn.GetDatabase("db")
	assert.NoError(t, err)
	rel, err := db.GetRelationByName(schema.Name)
	assert.NoError(t, err)
	err = rel.DeleteByFilter(context.Background(), filter1)
	assert.NoError(t, err)
	tae.DoAppendWithTxn(bats[1], txn, false)
	tae.DoAppendWithTxn(bats[5], txn, false)
	assert.NoError(t, txn.Commit(context.Background()))

	tae.CheckRowsByScan(rows, true)

	tae.Restart(ctx)

	tae.CheckRowsByScan(rows, true)
}

func TestReplayPersistedDelete(t *testing.T) {
	defer testutils.AfterTest(t)()
	ctx := context.Background()

	opts := config.WithLongScanAndCKPOpts(nil)
	tae := testutil.NewTestEngine(ctx, ModuleName, t, opts)
	defer tae.Close()
	rows := 10
	schema := catalog.MockSchemaAll(2, 1)
	schema.BlockMaxRows = 10
	tae.BindSchema(schema)
	bat := catalog.MockBatch(schema, rows)
	defer bat.Close()
	tae.CreateRelAndAppend(bat, true)
	tae.CompactBlocks(false)

	v3 := bat.Vecs[schema.GetSingleSortKeyIdx()].Get(3)
	filter3 := handle.NewEQFilter(v3)
	txn, rel := tae.GetRelation()
	id, offset, err := rel.GetByFilter(context.Background(), filter3)
	assert.NoError(t, err)
	assert.NoError(t, txn.Commit(context.Background()))

	ok, err := tae.TryDeleteByDeltaloc([]any{v3})
	assert.NoError(t, err)
	assert.True(t, ok)

	tae.Restart(context.Background())

	txn, rel = tae.GetRelation()
	err = rel.RangeDelete(id, offset, offset, handle.DT_Normal)
	assert.Error(t, err)
	assert.NoError(t, txn.Commit(context.Background()))
}

func TestCheckpointReadWrite(t *testing.T) {
	t.Skip("TODO: find a new way to test three tables ckp")
	defer testutils.AfterTest(t)()
	ctx := context.Background()

	opts := config.WithLongScanAndCKPOpts(nil)
	tae := testutil.NewTestEngine(ctx, ModuleName, t, opts)
	defer tae.Close()

	txn, err := tae.StartTxn(nil)
	assert.NoError(t, err)
	db, err := txn.CreateDatabase("db", "create database db", "1")
	assert.NoError(t, err)
	schema1 := catalog.MockSchemaAll(2, 1)
	_, err = db.CreateRelation(schema1)
	assert.NoError(t, err)
	schema2 := catalog.MockSchemaAll(3, -1)
	_, err = db.CreateRelation(schema2)
	assert.NoError(t, err)
	assert.NoError(t, txn.Commit(context.Background()))

	t1 := tae.TxnMgr.Now()
	testutil.CheckCheckpointReadWrite(t, types.TS{}, t1, tae.Catalog, smallCheckpointBlockRows, smallCheckpointSize, tae.Opts.Fs)

	txn, err = tae.StartTxn(nil)
	assert.NoError(t, err)
	db, err = txn.GetDatabase("db")
	assert.NoError(t, err)
	_, err = db.DropRelationByName(schema1.Name)
	assert.NoError(t, err)
	_, err = db.DropRelationByName(schema2.Name)
	assert.NoError(t, err)
	assert.NoError(t, txn.Commit(context.Background()))

	t2 := tae.TxnMgr.Now()
	testutil.CheckCheckpointReadWrite(t, types.TS{}, t2, tae.Catalog, smallCheckpointBlockRows, smallCheckpointSize, tae.Opts.Fs)
	testutil.CheckCheckpointReadWrite(t, t1, t2, tae.Catalog, smallCheckpointBlockRows, smallCheckpointSize, tae.Opts.Fs)

	txn, err = tae.StartTxn(nil)
	assert.NoError(t, err)
	_, err = txn.DropDatabase("db")
	assert.NoError(t, err)
	assert.NoError(t, txn.Commit(context.Background()))
	t3 := tae.TxnMgr.Now()
	testutil.CheckCheckpointReadWrite(t, types.TS{}, t3, tae.Catalog, smallCheckpointBlockRows, smallCheckpointSize, tae.Opts.Fs)
	testutil.CheckCheckpointReadWrite(t, t2, t3, tae.Catalog, smallCheckpointBlockRows, smallCheckpointSize, tae.Opts.Fs)

	schema := catalog.MockSchemaAll(2, 1)
	schema.BlockMaxRows = 1
	schema.ObjectMaxBlocks = 1
	tae.BindSchema(schema)
	bat := catalog.MockBatch(schema, 10)

	tae.CreateRelAndAppend(bat, true)
	t4 := tae.TxnMgr.Now()
	testutil.CheckCheckpointReadWrite(t, types.TS{}, t4, tae.Catalog, smallCheckpointBlockRows, smallCheckpointSize, tae.Opts.Fs)
	testutil.CheckCheckpointReadWrite(t, t3, t4, tae.Catalog, smallCheckpointBlockRows, smallCheckpointSize, tae.Opts.Fs)

	tae.CompactBlocks(false)
	t5 := tae.TxnMgr.Now()
	testutil.CheckCheckpointReadWrite(t, types.TS{}, t5, tae.Catalog, smallCheckpointBlockRows, smallCheckpointSize, tae.Opts.Fs)
	testutil.CheckCheckpointReadWrite(t, t4, t5, tae.Catalog, smallCheckpointBlockRows, smallCheckpointSize, tae.Opts.Fs)
}

func TestCheckpointReadWrite2(t *testing.T) {
	t.Skip("TODO: find a new way to test three tables ckp")
	defer testutils.AfterTest(t)()
	ctx := context.Background()

	opts := config.WithLongScanAndCKPOpts(nil)
	tae := testutil.NewTestEngine(ctx, ModuleName, t, opts)
	defer tae.Close()

	for i := 0; i < 10; i++ {
		schema := catalog.MockSchemaAll(i+1, i)
		schema.BlockMaxRows = 2
		bat := catalog.MockBatch(schema, rand.Intn(30))
		tae.BindSchema(schema)
		createDB := false
		if i == 0 {
			createDB = true
		}
		tae.CreateRelAndAppend(bat, createDB)
		tae.CompactBlocks(false)
	}

	t1 := tae.TxnMgr.Now()
	testutil.CheckCheckpointReadWrite(t, types.TS{}, t1, tae.Catalog, smallCheckpointBlockRows, smallCheckpointSize, tae.Opts.Fs)
}

func TestSnapshotCheckpoint(t *testing.T) {
	blockio.RunPipelineTest(
		func() {
			defer testutils.AfterTest(t)()
			testutils.EnsureNoLeak(t)
			ctx := context.Background()

			opts := new(options.Options)
			opts = config.WithLongScanAndCKPOpts(opts)
			options.WithDisableGCCheckpoint()(opts)
			tae := testutil.NewTestEngine(ctx, ModuleName, t, opts)
			defer tae.Close()
			db := tae.DB
			db.DiskCleaner.GetCleaner().SetMinMergeCountForTest(2)

			schema1 := catalog.MockSchemaAll(13, 2)
			schema1.BlockMaxRows = 10
			schema1.ObjectMaxBlocks = 2

			schema2 := catalog.MockSchemaAll(13, 2)
			schema2.BlockMaxRows = 10
			schema2.ObjectMaxBlocks = 2
			var rel1 handle.Relation
			{
				txn, _ := db.StartTxn(nil)
				database, err := txn.CreateDatabase("db", "", "")
				assert.Nil(t, err)
				rel1, err = database.CreateRelation(schema1)
				assert.Nil(t, err)
				_, err = database.CreateRelation(schema2)
				assert.Nil(t, err)
				assert.Nil(t, txn.Commit(context.Background()))
			}
			bat := catalog.MockBatch(schema1, int(schema1.BlockMaxRows*10-1))
			defer bat.Close()
			bats := bat.Split(bat.Length())

			pool, err := ants.NewPool(20)
			assert.Nil(t, err)
			defer pool.Release()
			var wg sync.WaitGroup

			for i := 0; i < len(bats)/2; i++ {
				wg.Add(2)
				err = pool.Submit(testutil.AppendClosure(t, bats[i], schema1.Name, db, &wg))
				assert.Nil(t, err)
				err = pool.Submit(testutil.AppendClosure(t, bats[i], schema2.Name, db, &wg))
				assert.Nil(t, err)
			}
			wg.Wait()
			ts := types.BuildTS(time.Now().UTC().UnixNano(), 0)
			db.ForceCheckpoint(ctx, ts, time.Minute)
			snapshot := types.BuildTS(time.Now().UTC().UnixNano(), 0)
			db.ForceCheckpoint(ctx, snapshot, time.Minute)
			tae.ForceCheckpoint()
			assert.Equal(t, uint64(0), db.Runtime.Scheduler.GetPenddingLSNCnt())
			var wg2 sync.WaitGroup
			for i := len(bats) / 2; i < len(bats); i++ {
				wg2.Add(2)
				err = pool.Submit(testutil.AppendClosure(t, bats[i], schema1.Name, db, &wg2))
				assert.Nil(t, err)
				err = pool.Submit(testutil.AppendClosure(t, bats[i], schema2.Name, db, &wg2))
				assert.Nil(t, err)
			}
			wg2.Wait()
			t.Log(tae.Catalog.SimplePPString(3))
			tae.ForceCheckpoint()
			tae.ForceCheckpoint()
			dataObject, tombstoneObject := testutil.GetUserTablesInsBatch(t, rel1.ID(), types.TS{}, snapshot, db.Catalog)
			ckps, err := checkpoint.ListSnapshotCheckpoint(ctx, "", db.Opts.Fs, snapshot, rel1.ID(), checkpoint.SpecifiedCheckpoint)
			assert.Nil(t, err)
			var inslen, dataObjectLen, tombstoneObjectLen int
			for _, ckp := range ckps {
				ins, _, dataObject, tombstoneObject, cbs := testutil.ReadSnapshotCheckpoint(t, rel1.ID(), ckp.GetLocation(), db.Opts.Fs)
				for _, cb := range cbs {
					if cb != nil {
						cb()
					}
				}
				if ins != nil {
					moIns, err := batch.ProtoBatchToBatch(ins)
					assert.NoError(t, err)
					inslen += moIns.Vecs[0].Length()
				}
				if dataObject != nil {
					moIns, err := batch.ProtoBatchToBatch(dataObject)
					assert.NoError(t, err)
					dataObjectLen += moIns.Vecs[0].Length()
				}
				if tombstoneObject != nil {
					moIns, err := batch.ProtoBatchToBatch(tombstoneObject)
					assert.NoError(t, err)
					tombstoneObjectLen += moIns.Vecs[0].Length()
				}
			}
			assert.Equal(t, dataObjectLen, dataObject.Length())
			assert.Equal(t, tombstoneObjectLen, tombstoneObject.Length())
			assert.Equal(t, int64(0), common.DebugAllocator.CurrNB())
		},
	)
}

func TestEstimateMemSize(t *testing.T) {
	defer testutils.AfterTest(t)()
	ctx := context.Background()

	opts := config.WithLongScanAndCKPOpts(nil)
	tae := testutil.NewTestEngine(ctx, ModuleName, t, opts)
	defer tae.Close()
	schema := catalog.MockSchemaAll(2, 1)
	schema.BlockMaxRows = 50
	schemaBig := catalog.MockSchemaAll(14, 1)

	schema50rowSize := 0
	{
		tae.BindSchema(schema)
		bat := catalog.MockBatch(schema, 50)
		testutil.CreateRelationAndAppend(t, 0, tae.DB, "db", schema, bat, true)
		txn, rel := tae.GetRelation()
		blk := testutil.GetOneBlockMeta(rel)
		size1, ds1 := blk.GetObjectData().EstimateMemSize()
		schema50rowSize = size1

		blkID := objectio.NewBlockidWithObjectID(blk.ID(), 0)
		err := rel.DeleteByPhyAddrKey(*objectio.NewRowid(blkID, 1))
		assert.NoError(t, err)
		size2, ds2 := blk.GetObjectData().EstimateMemSize()

		err = rel.DeleteByPhyAddrKey(*objectio.NewRowid(blkID, 5))
		assert.NoError(t, err)
		size3, ds3 := blk.GetObjectData().EstimateMemSize()
		// assert.Less(t, size1, size2)
		// assert.Less(t, size2, size3)
		assert.NoError(t, txn.Rollback(ctx))
		size4, ds4 := blk.GetObjectData().EstimateMemSize()
		t.Log(size1, size2, size3, size4)
		t.Log(ds1, ds2, ds3, ds4)
	}

	{
		tae.BindSchema(schemaBig)
		bat := catalog.MockBatch(schemaBig, 50)
		testutil.CreateRelationAndAppend(t, 0, tae.DB, "db", schemaBig, bat, false)
		txn, rel := tae.GetRelation()
		blk := testutil.GetOneBlockMeta(rel)
		size1, d1 := blk.GetObjectData().EstimateMemSize()

		blkID := objectio.NewBlockidWithObjectID(blk.ID(), 0)
		err := rel.DeleteByPhyAddrKey(*objectio.NewRowid(blkID, 1))
		assert.NoError(t, err)

		size2, d2 := blk.GetObjectData().EstimateMemSize()

		err = rel.DeleteByPhyAddrKey(*objectio.NewRowid(blkID, 5))
		assert.NoError(t, err)
		size3, d3 := blk.GetObjectData().EstimateMemSize()

		assert.NoError(t, txn.Commit(ctx))

		txn, rel = tae.GetRelation()
		tombstone := testutil.GetOneTombstoneMeta(rel)
		size4, d4 := tombstone.GetObjectData().EstimateMemSize()

		t.Log(size1, size2, size3, size4)
		t.Log(d1, d2, d3, d4)
		assert.Equal(t, size1, size2)
		assert.Equal(t, size2, size3)
		assert.NotZero(t, size4)
		assert.Less(t, schema50rowSize, size1)
		assert.NoError(t, txn.Commit(ctx))
	}
}

func TestColumnCount(t *testing.T) {
	defer testutils.AfterTest(t)()
	ctx := context.Background()

	opts := config.WithLongScanAndCKPOpts(nil)
	tae := testutil.NewTestEngine(ctx, ModuleName, t, opts)
	defer tae.Close()
	schema := catalog.MockSchemaAll(2, 1)
	schema.BlockMaxRows = 50
	tae.BindSchema(schema)
	bat := catalog.MockBatch(schema, 1)
	defer bat.Close()

	tae.CreateRelAndAppend(bat, true)

	{
		txn, rel := tae.GetRelation()
		for i := 0; i < 500; i++ {
			colName := fmt.Sprintf("col %d", i)
			err := rel.AlterTable(context.TODO(), api.NewAddColumnReq(0, 0, colName, types.NewProtoType(types.T_char), 5))
			assert.NoError(t, err)
		}
		assert.Nil(t, txn.Commit(context.Background()))
	}

	txn, err := tae.StartTxn(nil)
	assert.NoError(t, err)
	db, err := txn.GetDatabase("db")
	assert.NoError(t, err)
	_, err = db.DropRelationByName(schema.Name)
	assert.NoError(t, err)
	assert.NoError(t, txn.Commit(context.Background()))

	commitTS := txn.GetCommitTS()
	tae.Catalog.GCByTS(context.Background(), commitTS.Next())
}

func TestCollectDeletesInRange1(t *testing.T) {
	defer testutils.AfterTest(t)()
	ctx := context.Background()

	opts := config.WithLongScanAndCKPOpts(nil)
	tae := testutil.NewTestEngine(ctx, ModuleName, t, opts)
	defer tae.Close()
	schema := catalog.MockSchemaAll(2, 1)
	schema.BlockMaxRows = 50
	tae.BindSchema(schema)
	bat := catalog.MockBatch(schema, 2)
	defer bat.Close()

	tae.CreateRelAndAppend(bat, true)

	txn, rel := tae.GetRelation()
	v := bat.Vecs[schema.GetSingleSortKeyIdx()].Get(0)
	filter := handle.NewEQFilter(v)
	err := rel.DeleteByFilter(context.Background(), filter)
	assert.NoError(t, err)
	err = txn.Commit(context.Background())
	assert.NoError(t, err)

	txn, rel = tae.GetRelation()
	v = bat.Vecs[schema.GetSingleSortKeyIdx()].Get(1)
	filter = handle.NewEQFilter(v)
	err = rel.DeleteByFilter(context.Background(), filter)
	assert.NoError(t, err)
	err = txn.Commit(context.Background())
	assert.NoError(t, err)

	tae.CheckCollectTombstoneInRange()
}

func TestCollectDeletesInRange2(t *testing.T) {
	defer testutils.AfterTest(t)()
	ctx := context.Background()

	opts := config.WithLongScanAndCKPOpts(nil)
	tae := testutil.NewTestEngine(ctx, ModuleName, t, opts)
	defer tae.Close()
	schema := catalog.MockSchemaAll(2, 1)
	schema.BlockMaxRows = 50
	tae.BindSchema(schema)
	bat := catalog.MockBatch(schema, 50)
	defer bat.Close()

	tae.CreateRelAndAppend(bat, true)
	tae.CompactBlocks(false)

	txn, rel := tae.GetRelation()
	blk := testutil.GetOneObject(rel)
	rowidVec := containers.MakeVector(types.T_Rowid.ToType(), common.DebugAllocator)
	for i := 0; i < 4; i++ {
		rowID := types.NewRowIDWithObjectIDBlkNumAndRowID(*blk.GetID(), 0, uint32(i))
		rowidVec.Append(rowID, false)
	}
	pkVec := containers.MakeVector(schema.GetPrimaryKey().Type, common.DebugAllocator)
	for i := 0; i < 4; i++ {
		pk, _, err := rel.GetValue(blk.Fingerprint(), uint32(i), uint16(schema.GetPrimaryKey().Idx), true)
		require.NoError(t, err)
		pkVec.Append(pk, false)
	}
	stats, err := testutil.MockCNDeleteInS3(
		tae.Runtime.Fs, rowidVec, pkVec, schema, txn)
	assert.NoError(t, err)
	assert.NoError(t, txn.Commit(context.Background()))
	pkVec.Close()
	rowidVec.Close()
	assert.Equal(t, int64(0), common.DebugAllocator.CurrNB())

	txn, rel = tae.GetRelation()
	blk = testutil.GetOneObject(rel)
	//ok, err := rel.TryDeleteByDeltaloc(blk.Fingerprint(), deltaLoc)
	ok, err := rel.TryDeleteByStats(blk.Fingerprint(), stats)
	assert.True(t, ok)
	assert.NoError(t, err)
	assert.NoError(t, txn.Commit(context.Background()))

	t.Log(tae.Catalog.SimplePPString(3))
	txn, rel = tae.GetRelation()
	blk = testutil.GetOneObject(rel)
	tableEntry := rel.GetMeta().(*catalog.TableEntry)
	deletes, err := tables.TombstoneRangeScanByObject(
		ctx, tableEntry, *blk.GetID(), types.TS{}, txn.GetStartTS(), common.DefaultAllocator, tae.Runtime.VectorPool.Small,
	)
	assert.NoError(t, err)
	assert.Equal(t, 4, deletes.Length())
	assert.NoError(t, txn.Commit(context.Background()))

	txn, rel = tae.GetRelation()
	v1 := bat.Vecs[schema.GetSingleSortKeyIdx()].Get(4)
	filter := handle.NewEQFilter(v1)
	err = rel.DeleteByFilter(context.Background(), filter)
	assert.NoError(t, err)
	assert.NoError(t, txn.Commit(context.Background()))

	txn, rel = tae.GetRelation()
	blk = testutil.GetOneObject(rel)
	tableEntry = rel.GetMeta().(*catalog.TableEntry)
	deletes, err = tables.TombstoneRangeScanByObject(
		ctx, tableEntry, *blk.GetID(), types.TS{}, txn.GetStartTS(), common.DefaultAllocator, tae.Runtime.VectorPool.Small,
	)
	assert.NoError(t, err)
	assert.Equal(t, 5, deletes.Length())
	assert.NoError(t, txn.Commit(context.Background()))
}

func TestGlobalCheckpoint7(t *testing.T) {
	defer testutils.AfterTest(t)()
	ctx := context.Background()

	opts := config.WithQuickScanAndCKPOpts(nil)
	options.WithCheckpointGlobalMinCount(3)(opts)
	tae := testutil.NewTestEngine(ctx, ModuleName, t, opts)
	defer tae.Close()

	txn, err := tae.StartTxn(nil)
	assert.NoError(t, err)
	_, err = txn.CreateDatabase("db1", "sql", "typ")
	assert.NoError(t, err)
	assert.NoError(t, txn.Commit(context.Background()))

	testutils.WaitExpect(10000, func() bool {
		return tae.Wal.GetPenddingCnt() == 0
	})

	entries := tae.BGCheckpointRunner.GetAllCheckpoints()
	for _, e := range entries {
		t.Logf("%s", e.String())
	}
	assert.Equal(t, 1, len(entries))

	tae.Restart(context.Background())

	txn, err = tae.StartTxn(nil)
	assert.NoError(t, err)
	_, err = txn.CreateDatabase("db2", "sql", "typ")
	assert.NoError(t, err)
	assert.NoError(t, txn.Commit(context.Background()))

	testutils.WaitExpect(10000, func() bool {
		return tae.Wal.GetPenddingCnt() == 0
	})

	entries = tae.BGCheckpointRunner.GetAllCheckpoints()
	for _, e := range entries {
		t.Logf("%s", e.String())
	}
	assert.Equal(t, 2, len(entries))

	tae.Restart(context.Background())

	txn, err = tae.StartTxn(nil)
	assert.NoError(t, err)
	_, err = txn.CreateDatabase("db3", "sql", "typ")
	assert.NoError(t, err)
	assert.NoError(t, txn.Commit(context.Background()))

	testutils.WaitExpect(10000, func() bool {
		return tae.Wal.GetPenddingCnt() == 0
	})

	testutils.WaitExpect(10000, func() bool {
		return len(tae.BGCheckpointRunner.GetAllGlobalCheckpoints()) == 1
	})

	entries = tae.BGCheckpointRunner.GetAllCheckpoints()
	for _, e := range entries {
		t.Logf("%s", e.String())
	}
	assert.Equal(t, 1, len(entries))

}

func TestSplitCommand(t *testing.T) {
	defer testutils.AfterTest(t)()
	ctx := context.Background()

	opts := config.WithLongScanAndCKPOpts(nil)
	opts.MaxMessageSize = txnbase.CmdBufReserved + 2*1024
	tae := testutil.NewTestEngine(ctx, ModuleName, t, opts)
	defer tae.Close()
	schema := catalog.MockSchemaAll(2, 1)
	schema.BlockMaxRows = 50
	tae.BindSchema(schema)
	bat := catalog.MockBatch(schema, 50)
	defer bat.Close()

	tae.CreateRelAndAppend(bat, true)

	tae.CheckRowsByScan(50, false)
	t.Log(tae.Catalog.SimplePPString(3))
	tae.Restart(context.Background())
	t.Log(tae.Catalog.SimplePPString(3))
	tae.CheckRowsByScan(50, false)
}

func TestFlushAndAppend(t *testing.T) {
	defer testutils.AfterTest(t)()
	ctx := context.Background()

	opts := config.WithLongScanAndCKPOpts(nil)
	tae := testutil.NewTestEngine(ctx, ModuleName, t, opts)
	defer tae.Close()
	schema := catalog.MockSchemaAll(2, 1)
	schema.BlockMaxRows = 50
	tae.BindSchema(schema)
	bat := catalog.MockBatch(schema, 50)
	defer bat.Close()

	tae.CreateRelAndAppend(bat, true)

	txn, rel := tae.GetRelation()
	var metas []*catalog.ObjectEntry
	it := rel.MakeObjectIt(false)
	for it.Next() {
		blk := it.GetObject()
		meta := blk.GetMeta().(*catalog.ObjectEntry)
		metas = append(metas, meta)
	}
	it.Next()
	_ = txn.Commit(context.Background())

	txn, _ = tae.GetRelation()

	tae.DeleteAll(true)

	task, err := jobs.NewFlushTableTailTask(nil, txn, metas, nil, tae.Runtime)
	assert.NoError(t, err)
	_ = task.OnExec(context.Background())

	txn2, _ := tae.GetRelation()

	_ = txn.Commit(context.Background())

	tae.DoAppendWithTxn(bat, txn2, true)

	t.Log(tae.Catalog.SimplePPString(3))
	err = txn2.Commit(context.Background())
	assert.NoError(t, err)

}

func TestFlushAndAppend2(t *testing.T) {
	defer testutils.AfterTest(t)()
	ctx := context.Background()

	opts := config.WithLongScanAndCKPOpts(nil)
	tae := testutil.NewTestEngine(ctx, ModuleName, t, opts)
	defer tae.Close()
	schema := catalog.MockSchemaAll(2, 1)
	schema.BlockMaxRows = 50
	tae.BindSchema(schema)
	bat := catalog.MockBatch(schema, 50)
	defer bat.Close()

	tae.CreateRelAndAppend(bat, true)

	txn, rel := tae.GetRelation()
	var metas []*catalog.ObjectEntry
	it := rel.MakeObjectIt(false)
	for it.Next() {
		blk := it.GetObject()
		meta := blk.GetMeta().(*catalog.ObjectEntry)
		metas = append(metas, meta)
	}
	it.Close()
	_ = txn.Commit(context.Background())

	txn, _ = tae.GetRelation()

	task, err := jobs.NewFlushTableTailTask(nil, txn, metas, nil, tae.Runtime)
	assert.NoError(t, err)
	_ = task.OnExec(context.Background())

	tae.DeleteAll(true)

	txn2, _ := tae.GetRelation()

	_ = txn.Commit(context.Background())

	tae.DoAppendWithTxn(bat, txn2, true)

	t.Log(tae.Catalog.SimplePPString(3))
	err = txn2.Commit(context.Background())
	assert.NoError(t, err)

	p := &catalog.LoopProcessor{}
	p.TombstoneFn = func(oe *catalog.ObjectEntry) error {
		prepareTS := oe.GetLastMVCCNode().GetPrepare()
		assert.False(t, prepareTS.Equal(&txnif.UncommitTS), oe.ID().String())
		return nil
	}
	tae.Catalog.RecurLoop(p)
}

func TestDeletesInMerge(t *testing.T) {
	defer testutils.AfterTest(t)()
	ctx := context.Background()

	opts := config.WithLongScanAndCKPOpts(nil)
	tae := testutil.NewTestEngine(ctx, ModuleName, t, opts)
	defer tae.Close()
	schema := catalog.MockSchemaAll(2, 1)
	schema.BlockMaxRows = 50
	tae.BindSchema(schema)
	bat := catalog.MockBatch(schema, 50)
	defer bat.Close()

	tae.CreateRelAndAppend(bat, true)
	tae.CompactBlocks(true)

	txn, rel := tae.GetRelation()
	objID := testutil.GetOneObject(rel).Fingerprint()
	rel.RangeDelete(objID, 0, 0, handle.DT_Normal)
	txn.Commit(ctx)

	t.Log(tae.Catalog.SimplePPString(3))

	txn, _ = tae.StartTxn(nil)
	obj := testutil.GetOneBlockMeta(rel)
	task, _ := jobs.NewMergeObjectsTask(
		nil, txn, []*catalog.ObjectEntry{obj}, tae.Runtime,
		common.DefaultMaxOsizeObjMB*common.Const1MBytes, false)
	task.Execute(ctx)
	{
		txn, rel := tae.GetRelation()
		obj := testutil.GetOneTombstoneMeta(rel)
		task, _ := jobs.NewFlushTableTailTask(nil, txn, nil, []*catalog.ObjectEntry{obj}, tae.Runtime)
		task.Execute(ctx)
		txn.Commit(ctx)
	}

	txn.Commit(ctx)
}

func TestDedupAndFlush(t *testing.T) {
	defer testutils.AfterTest(t)()
	ctx := context.Background()
	opts := config.WithLongScanAndCKPOpts(nil)
	options.WithGlobalVersionInterval(time.Microsecond)(opts)
	tae := testutil.NewTestEngine(ctx, ModuleName, t, opts)
	defer tae.Close()
	schema := catalog.MockSchemaAll(2, 1)
	schema.BlockMaxRows = 50
	tae.BindSchema(schema)
	bat := catalog.MockBatch(schema, 1)
	defer bat.Close()

	tae.CreateRelAndAppend(bat, true)

	flushTxn, rel := tae.GetRelation()

	obj := testutil.GetOneBlockMeta(rel)
	task, err := jobs.NewFlushTableTailTask(nil, flushTxn, []*catalog.ObjectEntry{obj}, nil, tae.Runtime)
	assert.NoError(t, err)
	err = task.OnExec(ctx)
	assert.NoError(t, err)

	{
		// mock update
		txn, rel := tae.GetRelation()
		v := bat.Vecs[schema.GetSingleSortKeyIdx()].Get(0)
		filter := handle.NewEQFilter(v)
		err := rel.DeleteByFilter(context.Background(), filter)
		assert.NoError(t, err)
		err = rel.Append(ctx, bat)
		assert.NoError(t, err)
		err = txn.Commit(context.Background())
		assert.NoError(t, err)
	}

	assert.NoError(t, flushTxn.Commit(ctx))
}

func TestTransferDeletes(t *testing.T) {
	defer testutils.AfterTest(t)()
	testutils.EnsureNoLeak(t)
	ctx := context.Background()

	opts := config.WithLongScanAndCKPOpts(nil)
	tae := testutil.NewTestEngine(ctx, ModuleName, t, opts)
	defer tae.Close()

	schema := catalog.MockSchema(2, 0)
	schema.BlockMaxRows = 10
	schema.ObjectMaxBlocks = 10
	tae.BindSchema(schema)
	bat := catalog.MockBatch(schema, 1)

	tae.CreateRelAndAppend(bat, true)

	txn, rel := testutil.GetDefaultRelation(t, tae.DB, schema.Name)
	blkMetas := testutil.GetAllBlockMetas(rel, false)
	task, err := jobs.NewFlushTableTailTask(tasks.WaitableCtx, txn, blkMetas, nil, tae.DB.Runtime)
	assert.NoError(t, err)
	err = task.OnExec(ctx)
	assert.NoError(t, err)

	txn2, rel := tae.GetRelation()
	filter := handle.NewEQFilter(bat.Vecs[0].Get(0))
	assert.NoError(t, rel.UpdateByFilter(ctx, filter, 1, int32(3), false))
	var wg sync.WaitGroup
	txn.SetApplyCommitFn(func(at txnif.AsyncTxn) error {
		wg.Add(1)
		go func() {
			defer wg.Done()
			assert.NoError(t, txn2.PrePrepare(ctx))
		}()
		time.Sleep(time.Millisecond * 100)
		return txn.GetStore().ApplyCommit()
	})
	assert.NoError(t, txn.Commit(ctx))
	wg.Wait()
}

func TestGCKP(t *testing.T) {
	defer testutils.AfterTest(t)()
	testutils.EnsureNoLeak(t)
	ctx := context.Background()

	opts := config.WithLongScanAndCKPOpts(nil)
	tae := testutil.NewTestEngine(ctx, ModuleName, t, opts)
	defer tae.Close()

	schema := catalog.MockSchema(2, 0)
	schema.BlockMaxRows = 10
	schema.ObjectMaxBlocks = 10
	tae.BindSchema(schema)
	bat := catalog.MockBatch(schema, 1)

	tae.CreateRelAndAppend(bat, true)

	tae.DeleteAll(true)

	tae.CompactBlocks(true)
	time.Sleep(time.Millisecond * 200)

	tae.ForceGlobalCheckpoint(ctx, tae.TxnMgr.Now(), time.Minute, time.Millisecond*100)
	tae.Restart(ctx)
	t.Log(tae.Catalog.SimplePPString(3))
}

func TestCKPCollectObject(t *testing.T) {
	blockio.RunPipelineTest(
		func() {
			defer testutils.AfterTest(t)()
			testutils.EnsureNoLeak(t)
			ctx := context.Background()

			opts := config.WithLongScanAndCKPOpts(nil)
			tae := testutil.NewTestEngine(ctx, ModuleName, t, opts)
			defer tae.Close()

			schema := catalog.MockSchema(2, 0)
			schema.BlockMaxRows = 10
			schema.ObjectMaxBlocks = 10
			tae.BindSchema(schema)
			bat := catalog.MockBatch(schema, 1)

			tae.CreateRelAndAppend(bat, true)

			txn, rel := tae.GetRelation()
			blkMeta1 := testutil.GetOneBlockMeta(rel)
			task1, err := jobs.NewFlushTableTailTask(tasks.WaitableCtx, txn, []*catalog.ObjectEntry{blkMeta1}, nil, tae.Runtime)
			assert.NoError(t, err)
			assert.NoError(t, task1.Execute(ctx))

			collector := logtail.NewIncrementalCollector("", types.TS{}, tae.TxnMgr.Now())
			assert.NoError(t, tae.Catalog.RecurLoop(collector))
			ckpData := collector.OrphanData()
			objBatch := ckpData.GetObjectBatchs()
			assert.Equal(t, 1, objBatch.Length())
			assert.NoError(t, txn.Commit(ctx))
		},
	)
}

func TestGCCatalog4(t *testing.T) {
	defer testutils.AfterTest(t)()
	testutils.EnsureNoLeak(t)
	ctx := context.Background()

	opts := config.WithLongScanAndCKPOpts(nil)
	tae := testutil.NewTestEngine(ctx, ModuleName, t, opts)
	defer tae.Close()

	schema := catalog.MockSchema(2, 0)
	schema.BlockMaxRows = 10
	schema.ObjectMaxBlocks = 10
	tae.BindSchema(schema)
	bat := catalog.MockBatch(schema, 1)

	tae.CreateRelAndAppend(bat, true)

	tae.DeleteAll(true)

	tae.CompactBlocks(true)

	tae.Catalog.GCByTS(ctx, tae.TxnMgr.Now())

}

func TestPersistTransferTable(t *testing.T) {
	ctx := context.Background()
	opts := config.WithQuickScanAndCKPOpts(nil)
	tae := testutil.NewTestEngine(ctx, ModuleName, t, opts)
	defer tae.Close()
	schema := catalog.MockSchemaAll(13, 3)
	schema.BlockMaxRows = 10
	schema.ObjectMaxBlocks = 3
	tae.BindSchema(schema)
	testutil.CreateRelation(t, tae.DB, "db", schema, true)

	sid := objectio.NewSegmentid()
	id1 := common.ID{BlockID: *objectio.NewBlockid(sid, 1, 0)}
	id2 := common.ID{BlockID: *objectio.NewBlockid(sid, 2, 0)}
	createdObjs := []*objectio.ObjectId{objectio.NewObjectidWithSegmentIDAndNum(sid, 2)}

	now := time.Now()
	page := model.NewTransferHashPage(&id1, now, false, tae.Runtime.LocalFs.Service, time.Second, time.Minute, createdObjs)
	ids := make([]types.Rowid, 10)
	transferMap := make(api.TransferMap)
	for i := 0; i < 10; i++ {
		transferMap[uint32(i)] = api.TransferDestPos{
			RowIdx: uint32(i),
		}
		rowID := *objectio.NewRowid(&id2.BlockID, uint32(i))
		ids[i] = rowID
	}
	page.Train(transferMap)
	tae.Runtime.TransferTable.AddPage(page)

	name := objectio.BuildObjectName(objectio.NewSegmentid(), 0)
	ioVector := fileservice.IOVector{
		FilePath: name.String(),
	}
	offset := int64(0)
	data := page.Marshal()
	ioEntry := fileservice.IOEntry{
		Offset: offset,
		Size:   int64(len(data)),
		Data:   data,
	}
	ioVector.Entries = append(ioVector.Entries, ioEntry)

	err := tae.Runtime.Fs.Service.Write(context.Background(), ioVector)
	if err != nil {
		return
	}

	path := model.Path{
		Name:   ioVector.FilePath,
		Offset: 0,
		Size:   int64(len(data)),
	}
	page.SetPath(path)

	time.Sleep(2 * time.Second)
	tae.Runtime.TransferTable.RunTTL()
	assert.True(t, page.IsPersist())
	for i := 0; i < 10; i++ {
		id, ok := page.Transfer(uint32(i))
		assert.True(t, ok)
		assert.Equal(t, ids[i], id)
	}
}

func TestClearPersistTransferTable(t *testing.T) {
	blockio.RunPipelineTest(
		func() {
			ctx := context.Background()
			opts := config.WithQuickScanAndCKPOpts(nil)
			tae := testutil.NewTestEngine(ctx, ModuleName, t, opts)
			defer tae.Close()
			schema := catalog.MockSchemaAll(13, 3)
			schema.BlockMaxRows = 10
			schema.ObjectMaxBlocks = 3
			tae.BindSchema(schema)
			testutil.CreateRelation(t, tae.DB, "db", schema, true)

			sid := objectio.NewSegmentid()

			id1 := common.ID{BlockID: *objectio.NewBlockid(sid, 1, 0)}
			id2 := common.ID{BlockID: *objectio.NewBlockid(sid, 2, 0)}
			createdObjs := []*objectio.ObjectId{objectio.NewObjectidWithSegmentIDAndNum(sid, 2)}

			now := time.Now()
			page := model.NewTransferHashPage(&id1, now, false, tae.Runtime.LocalFs.Service, time.Second, 2*time.Second, createdObjs)
			ids := make([]types.Rowid, 10)
			transferMap := make(api.TransferMap)
			for i := 0; i < 10; i++ {
				transferMap[uint32(i)] = api.TransferDestPos{
					BlkIdx: 0,
					RowIdx: uint32(i),
				}
				rowID := *objectio.NewRowid(&id2.BlockID, uint32(i))
				ids[i] = rowID
			}
			page.Train(transferMap)
			tae.Runtime.TransferTable.AddPage(page)

			name := objectio.BuildObjectName(objectio.NewSegmentid(), 0)
			ioVector := fileservice.IOVector{
				FilePath: name.String(),
			}
			offset := int64(0)
			data := page.Marshal()
			ioEntry := fileservice.IOEntry{
				Offset: offset,
				Size:   int64(len(data)),
				Data:   data,
			}
			ioVector.Entries = append(ioVector.Entries, ioEntry)

			err := tae.Runtime.Fs.Service.Write(context.Background(), ioVector)
			if err != nil {
				return
			}

			path := model.Path{
				Name:   ioVector.FilePath,
				Offset: 0,
				Size:   int64(len(data)),
			}
			page.SetPath(path)

			time.Sleep(2 * time.Second)
			tae.Runtime.TransferTable.RunTTL()
			_, err = tae.Runtime.TransferTable.Pin(*page.ID())
			assert.True(t, errors.Is(err, moerr.GetOkExpectedEOB()))
		},
	)
}

func TestTryDeleteByDeltaloc1(t *testing.T) {
	defer testutils.AfterTest(t)()
	ctx := context.Background()

	opts := config.WithLongScanAndCKPOpts(nil)
	tae := testutil.NewTestEngine(ctx, ModuleName, t, opts)
	defer tae.Close()
	rows := 100
	schema := catalog.MockSchemaAll(2, 1)
	schema.BlockMaxRows = 10
	tae.BindSchema(schema)
	bat := catalog.MockBatch(schema, rows)
	defer bat.Close()
	tae.CreateRelAndAppend(bat, true)
	tae.CompactBlocks(true)

	// apply deleteloc fails on ablk
	txn, _ := tae.StartTxn(nil)
	v1 := bat.Vecs[schema.GetSingleSortKeyIdx()].Get(1)
	ok, err := tae.TryDeleteByDeltalocWithTxn([]any{v1}, txn)
	assert.NoError(t, err)
	assert.True(t, ok)
	tae.MergeBlocks(true)
	t.Log(tae.Catalog.SimplePPString(3))

	err = txn.Commit(ctx)
	assert.NoError(t, err)

	tae.CheckRowsByScan(rows-1, true)
	t.Log(tae.Catalog.SimplePPString(3))
}

func TestTryDeleteByDeltaloc2(t *testing.T) {
	defer testutils.AfterTest(t)()
	ctx := context.Background()

	opts := config.WithLongScanAndCKPOpts(nil)
	tae := testutil.NewTestEngine(ctx, ModuleName, t, opts)
	defer tae.Close()
	rows := 100
	schema := catalog.MockSchemaAll(2, 1)
	schema.BlockMaxRows = 10
	tae.BindSchema(schema)
	bat := catalog.MockBatch(schema, rows)
	defer bat.Close()
	tae.CreateRelAndAppend(bat, true)
	tae.CompactBlocks(true)

	// apply deleteloc fails on ablk
	txn, rel := tae.GetRelation()
	v1 := bat.Vecs[schema.GetSingleSortKeyIdx()].Get(1)
	filter := handle.NewEQFilter(v1)
	id, offset, err := rel.GetByFilter(ctx, filter)
	assert.NoError(t, err)
	rowID := types.NewRowIDWithObjectIDBlkNumAndRowID(*id.ObjectID(), id.BlockID.Sequence(), offset)
	pkVec := containers.MakeVector(schema.GetPrimaryKey().Type, common.DebugAllocator)
	pkVec.Append(v1, false)
	rowIDVec := containers.MakeVector(types.T_Rowid.ToType(), common.DebugAllocator)
	rowIDVec.Append(rowID, false)
	stats, err := testutil.MockCNDeleteInS3(
		tae.Runtime.Fs, rowIDVec, pkVec, schema, txn)
	assert.NoError(t, err)
	require.False(t, stats.IsZero())
	pkVec.Close()
	rowIDVec.Close()
	assert.Equal(t, int64(0), common.DebugAllocator.CurrNB())

	tae.MergeBlocks(true)
	t.Log(tae.Catalog.SimplePPString(3))

	//ok, err := rel.TryDeleteByDeltaloc(id, deltaLoc)
	ok, err := rel.TryDeleteByStats(id, stats)
	assert.NoError(t, err)
	assert.NoError(t, err)
	assert.True(t, ok)

	err = txn.Commit(ctx)
	assert.NoError(t, err)

	tae.CheckRowsByScan(rows-1, true)
	t.Log(tae.Catalog.SimplePPString(3))
}

func TestMergeBlocks4(t *testing.T) {
	ctx := context.Background()

	opts := config.WithLongScanAndCKPOpts(nil)
	tae := testutil.NewTestEngine(ctx, ModuleName, t, opts)
	defer tae.Close()
	schema := catalog.MockSchemaAll(1, 0)
	schema.BlockMaxRows = 8
	schema.ObjectMaxBlocks = 5
	tae.BindSchema(schema)
	bat := catalog.MockBatch(schema, 10)
	defer bat.Close()
	tae.CreateRelAndAppend(bat, true)
	tae.CompactBlocks(true)

	txn, rel := tae.GetRelation()
	obj := testutil.GetOneBlockMeta(rel)
	task, err := jobs.NewMergeObjectsTask(nil, txn, []*catalog.ObjectEntry{obj}, tae.Runtime, 0, false)
	assert.NoError(t, err)
	var wg sync.WaitGroup
	wg.Add(1)
	go func() {
		defer wg.Done()
		fault.Enable()
		defer fault.Disable()
		err := fault.AddFaultPoint(context.Background(), "tae: slow transfer deletes", ":::", "echo", 0, "mock flush timeout")
		assert.NoError(t, err)
		defer func() {
			err := fault.RemoveFaultPoint(context.Background(), "tae: slow transfer deletes")
			assert.NoError(t, err)
		}()
		tae.DeleteAll(true)
		tae.CompactBlocks(true)
		time.Sleep(time.Millisecond * 500)
		txn, rel := tae.GetRelation()
		obj := testutil.GetOneTombstoneMeta(rel)
		task, err := jobs.NewMergeObjectsTask(nil, txn, []*catalog.ObjectEntry{obj}, tae.Runtime, 0, true)
		assert.NoError(t, err)
		err = task.OnExec(context.Background())
		assert.NoError(t, err)
		assert.NoError(t, txn.Commit(context.Background()))
		t.Log(tae.Catalog.SimplePPString(3))
	}()
	err = task.OnExec(context.Background())
	assert.NoError(t, err)
	wg.Wait()

	assert.NoError(t, txn.Commit(context.Background()))
	tae.CheckRowsByScan(0, true)
}

func TestDedup3(t *testing.T) {
	ctx := context.Background()

	opts := config.WithLongScanAndCKPOpts(nil)
	tae := testutil.NewTestEngine(ctx, ModuleName, t, opts)
	defer tae.Close()
	schema := catalog.MockSchemaAll(1, 0)
	schema.BlockMaxRows = 8
	schema.ObjectMaxBlocks = 5
	tae.BindSchema(schema)
	bat := catalog.MockBatch(schema, 1)
	defer bat.Close()
	tae.CreateRelAndAppend(bat, true)
	tae.DeleteAll(true)

	txn, rel := tae.GetRelation()
	tombstone := testutil.GetOneTombstoneMeta(rel)
	tombstone.GetObjectData().FreezeAppend()
	assert.NoError(t, txn.Commit(ctx))

	t.Log(tae.Catalog.SimplePPString(3))

	txn, err := tae.StartTxn(nil)
	txn.SetDedupType(txnif.DedupPolicy_CheckIncremental)
	assert.NoError(t, err)
	err = tae.DoAppendWithTxn(bat, txn, false)
	assert.NoError(t, err)
	assert.NoError(t, txn.Commit(ctx))
}
func TestDedup4(t *testing.T) {
	ctx := context.Background()

	opts := config.WithLongScanAndCKPOpts(nil)
	tae := testutil.NewTestEngine(ctx, ModuleName, t, opts)
	defer tae.Close()
	schema := catalog.MockSchemaAll(1, 0)
	schema.BlockMaxRows = 1
	schema.ObjectMaxBlocks = 5
	tae.BindSchema(schema)
	bat := catalog.MockBatch(schema, 1)
	defer bat.Close()
	tae.CreateRelAndAppend(bat, true)
	tae.DeleteAll(true)
	tae.DoAppend(bat)

	t.Log(tae.Catalog.SimplePPString(3))
	txn, rel := tae.GetRelation()
	err := rel.Append(context.Background(), bat)
	assert.Error(t, err)
	assert.NoError(t, txn.Commit(context.Background()))
}

func TestDeleteWithObjectStats(t *testing.T) {
	defer testutils.AfterTest(t)()
	ctx := context.Background()

	opts := config.WithLongScanAndCKPOpts(nil)
	tae := testutil.NewTestEngine(ctx, ModuleName, t, opts)
	defer tae.Close()
	schema := catalog.MockSchemaAll(2, 1)
	schema.BlockMaxRows = 20
	tae.BindSchema(schema)
	bat := catalog.MockBatch(schema, 20)
	defer bat.Close()
	bats := bat.Split(10)
	tae.CreateRelAndAppend(bats[0], true)
	tae.CompactBlocks(true)
	for i := 1; i < 10; i++ {
		tae.DoAppend(bats[i])
		tae.CompactBlocks(true)
	}

	txn, err := tae.StartTxn(nil)
	assert.NoError(t, err)
	vals := make([]any, 0)
	for i := 0; i < 20; i += 2 {
		v := bat.Vecs[schema.GetSingleSortKeyIdx()].Get(i)
		vals = append(vals, v)
	}
	ok, err := tae.TryDeleteByDeltalocWithTxn(vals, txn)
	assert.NoError(t, err)
	assert.True(t, ok)
	{
		txn, rel := tae.GetRelation()
		iter := rel.MakeObjectIt(false)
		iter.Next()
		iter.Next()
		obj := iter.GetObject()
		metas := []*catalog.ObjectEntry{obj.GetMeta().(*catalog.ObjectEntry)}
		task, err := jobs.NewMergeObjectsTask(nil, txn, metas, tae.Runtime, 0, false)
		assert.NoError(t, err)
		err = task.OnExec(context.Background())
		assert.NoError(t, err)
		assert.NoError(t, txn.Commit(ctx))
	}
	assert.NoError(t, txn.Commit(ctx))

	tae.CheckRowsByScan(10, true)
}

func TestFillBlockTombstonesPersistedAobj(t *testing.T) {
	ctx := context.Background()

	opts := config.WithLongScanAndCKPOpts(nil)
	tae := testutil.NewTestEngine(ctx, ModuleName, t, opts)
	defer tae.Close()
	schema := catalog.MockSchemaAll(1, 0)
	schema.BlockMaxRows = 1
	schema.ObjectMaxBlocks = 5
	tae.BindSchema(schema)
	bat := catalog.MockBatch(schema, 1)
	defer bat.Close()
	tae.CreateRelAndAppend(bat, true)
	tae.DeleteAll(true)

	txn, rel := tae.GetRelation()
	atombstone := testutil.GetOneTombstoneMeta(rel)
	dataObj := testutil.GetOneBlockMeta(rel)
	assert.NoError(t, txn.Commit(ctx))
	tae.CompactBlocks(true)

	txn, _ = tae.GetRelation()
	deletes := &nulls.Nulls{}
	atombstone.GetObjectData().FillBlockTombstones(
		ctx,
		txn,
		types.NewBlockidWithObjectID(dataObj.ID(), 0),
		&deletes,
		common.DebugAllocator)
	assert.NoError(t, txn.Commit(ctx))
	assert.Equal(t, 1, deletes.Count())
	assert.Equal(t, int64(0), common.DebugAllocator.CurrNB())
}

<<<<<<< HEAD
func TestDeleteByPhyAddrKeys(t *testing.T) {
=======
func TestTransferS3Deletes(t *testing.T) {
	defer testutils.AfterTest(t)()
>>>>>>> 28d798f1
	ctx := context.Background()

	opts := config.WithLongScanAndCKPOpts(nil)
	tae := testutil.NewTestEngine(ctx, ModuleName, t, opts)
	defer tae.Close()
<<<<<<< HEAD
	schema := catalog.MockSchemaAll(1, 0)
	schema.BlockMaxRows = 1
	schema.ObjectMaxBlocks = 5
	tae.BindSchema(schema)
	bat := catalog.MockBatch(schema, 1)
	defer bat.Close()
	tae.CreateRelAndAppend(bat, true)

	txn, db := tae.GetDB("db")
	rel, _ := db.GetRelationByName(schema.Name)
	db.DropRelationByName(schema.Name)
	obj := testutil.GetOneBlockMeta(rel)
	rowID := types.NewRowIDWithObjectIDBlkNumAndRowID(*obj.ID(), 0, 0)
	rowidVec := containers.MakeVector(types.T_Rowid.ToType(), common.DebugAllocator)
	rowidVec.Append(rowID, false)
	defer rowidVec.Close()
	err := rel.DeleteByPhyAddrKeys(rowidVec, bat.Vecs[0].CloneWindow(0, 1))
	assert.Error(t, err)
	assert.NoError(t, txn.Commit(ctx))
=======
	rows := 10
	schema := catalog.MockSchemaAll(2, 1)
	schema.BlockMaxRows = 10
	tae.BindSchema(schema)
	bat := catalog.MockBatch(schema, rows)
	defer bat.Close()
	tae.CreateRelAndAppend(bat, true)

	// apply deleteloc fails on ablk
	txn, _ := tae.StartTxn(nil)
	v1 := bat.Vecs[schema.GetSingleSortKeyIdx()].Get(1)
	ok, err := tae.TryDeleteByDeltalocWithTxn([]any{v1}, txn)
	{
		tae.CompactBlocks(true)
	}
	assert.NoError(t, err)
	assert.True(t, ok)
	assert.NoError(t, txn.Commit(ctx))
	tae.CheckRowsByScan(9, true)
	t.Log(tae.Catalog.SimplePPString(3))
}
func TestStartStopTableMerge(t *testing.T) {
	db := testutil.InitTestDB(context.Background(), "MergeTest", t, nil)
	defer db.Close()

	scheduler := merge.NewScheduler(db.Runtime, db.CNMergeSched)

	schema := catalog.MockSchema(2, 0)
	schema.BlockMaxRows = 1000
	schema.ObjectMaxBlocks = 2

	txn, _ := db.StartTxn(nil)
	database, _ := txn.CreateDatabase("db", "", "")
	rel, _ := database.CreateRelation(schema)
	require.NoError(t, txn.Commit(context.Background()))

	tbl := rel.GetMeta().(*catalog.TableEntry)
	scheduler.StopMerge(tbl)

	require.Equal(t, moerr.GetOkStopCurrRecur(), scheduler.LoopProcessor.OnTable(tbl))

	scheduler.StartMerge(tbl)

	require.NoError(t, scheduler.LoopProcessor.OnTable(tbl))
>>>>>>> 28d798f1
}<|MERGE_RESOLUTION|>--- conflicted
+++ resolved
@@ -9415,18 +9415,64 @@
 	assert.Equal(t, int64(0), common.DebugAllocator.CurrNB())
 }
 
-<<<<<<< HEAD
+func TestTransferS3Deletes(t *testing.T) {
+	defer testutils.AfterTest(t)()
+	ctx := context.Background()
+
+	opts := config.WithLongScanAndCKPOpts(nil)
+	tae := testutil.NewTestEngine(ctx, ModuleName, t, opts)
+	defer tae.Close()
+	rows := 10
+	schema := catalog.MockSchemaAll(2, 1)
+	schema.BlockMaxRows = 10
+	tae.BindSchema(schema)
+	bat := catalog.MockBatch(schema, rows)
+	defer bat.Close()
+	tae.CreateRelAndAppend(bat, true)
+
+	// apply deleteloc fails on ablk
+	txn, _ := tae.StartTxn(nil)
+	v1 := bat.Vecs[schema.GetSingleSortKeyIdx()].Get(1)
+	ok, err := tae.TryDeleteByDeltalocWithTxn([]any{v1}, txn)
+	{
+		tae.CompactBlocks(true)
+	}
+	assert.NoError(t, err)
+	assert.True(t, ok)
+	assert.NoError(t, txn.Commit(ctx))
+	tae.CheckRowsByScan(9, true)
+	t.Log(tae.Catalog.SimplePPString(3))
+}
+func TestStartStopTableMerge(t *testing.T) {
+	db := testutil.InitTestDB(context.Background(), "MergeTest", t, nil)
+	defer db.Close()
+
+	scheduler := merge.NewScheduler(db.Runtime, db.CNMergeSched)
+
+	schema := catalog.MockSchema(2, 0)
+	schema.BlockMaxRows = 1000
+	schema.ObjectMaxBlocks = 2
+
+	txn, _ := db.StartTxn(nil)
+	database, _ := txn.CreateDatabase("db", "", "")
+	rel, _ := database.CreateRelation(schema)
+	require.NoError(t, txn.Commit(context.Background()))
+
+	tbl := rel.GetMeta().(*catalog.TableEntry)
+	scheduler.StopMerge(tbl)
+
+	require.Equal(t, moerr.GetOkStopCurrRecur(), scheduler.LoopProcessor.OnTable(tbl))
+
+	scheduler.StartMerge(tbl)
+
+	require.NoError(t, scheduler.LoopProcessor.OnTable(tbl))
+}
 func TestDeleteByPhyAddrKeys(t *testing.T) {
-=======
-func TestTransferS3Deletes(t *testing.T) {
-	defer testutils.AfterTest(t)()
->>>>>>> 28d798f1
 	ctx := context.Background()
 
 	opts := config.WithLongScanAndCKPOpts(nil)
 	tae := testutil.NewTestEngine(ctx, ModuleName, t, opts)
 	defer tae.Close()
-<<<<<<< HEAD
 	schema := catalog.MockSchemaAll(1, 0)
 	schema.BlockMaxRows = 1
 	schema.ObjectMaxBlocks = 5
@@ -9446,50 +9492,4 @@
 	err := rel.DeleteByPhyAddrKeys(rowidVec, bat.Vecs[0].CloneWindow(0, 1))
 	assert.Error(t, err)
 	assert.NoError(t, txn.Commit(ctx))
-=======
-	rows := 10
-	schema := catalog.MockSchemaAll(2, 1)
-	schema.BlockMaxRows = 10
-	tae.BindSchema(schema)
-	bat := catalog.MockBatch(schema, rows)
-	defer bat.Close()
-	tae.CreateRelAndAppend(bat, true)
-
-	// apply deleteloc fails on ablk
-	txn, _ := tae.StartTxn(nil)
-	v1 := bat.Vecs[schema.GetSingleSortKeyIdx()].Get(1)
-	ok, err := tae.TryDeleteByDeltalocWithTxn([]any{v1}, txn)
-	{
-		tae.CompactBlocks(true)
-	}
-	assert.NoError(t, err)
-	assert.True(t, ok)
-	assert.NoError(t, txn.Commit(ctx))
-	tae.CheckRowsByScan(9, true)
-	t.Log(tae.Catalog.SimplePPString(3))
-}
-func TestStartStopTableMerge(t *testing.T) {
-	db := testutil.InitTestDB(context.Background(), "MergeTest", t, nil)
-	defer db.Close()
-
-	scheduler := merge.NewScheduler(db.Runtime, db.CNMergeSched)
-
-	schema := catalog.MockSchema(2, 0)
-	schema.BlockMaxRows = 1000
-	schema.ObjectMaxBlocks = 2
-
-	txn, _ := db.StartTxn(nil)
-	database, _ := txn.CreateDatabase("db", "", "")
-	rel, _ := database.CreateRelation(schema)
-	require.NoError(t, txn.Commit(context.Background()))
-
-	tbl := rel.GetMeta().(*catalog.TableEntry)
-	scheduler.StopMerge(tbl)
-
-	require.Equal(t, moerr.GetOkStopCurrRecur(), scheduler.LoopProcessor.OnTable(tbl))
-
-	scheduler.StartMerge(tbl)
-
-	require.NoError(t, scheduler.LoopProcessor.OnTable(tbl))
->>>>>>> 28d798f1
 }