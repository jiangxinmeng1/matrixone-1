// Copyright 2021 Matrix Origin
//
// Licensed under the Apache License, Version 2.0 (the "License");
// you may not use this file except in compliance with the License.
// You may obtain a copy of the License at
//
//      http://www.apache.org/licenses/LICENSE-2.0
//
// Unless required by applicable law or agreed to in writing, software
// distributed under the License is distributed on an "AS IS" BASIS,
// WITHOUT WARRANTIES OR CONDITIONS OF ANY KIND, either express or implied.
// See the License for the specific language governing permissions and
// limitations under the License.

package test

import (
	"bytes"
	"context"
	"errors"
	"fmt"
	"math/rand"
	"reflect"
	"sort"
	"strings"
	"sync"
	"sync/atomic"
	"testing"
	"time"

	pkgcatalog "github.com/matrixorigin/matrixone/pkg/catalog"
	"github.com/matrixorigin/matrixone/pkg/common/moerr"
	"github.com/matrixorigin/matrixone/pkg/common/mpool"
	"github.com/matrixorigin/matrixone/pkg/container/batch"
	"github.com/matrixorigin/matrixone/pkg/container/nulls"
	"github.com/matrixorigin/matrixone/pkg/container/types"
	"github.com/matrixorigin/matrixone/pkg/container/vector"
	"github.com/matrixorigin/matrixone/pkg/fileservice"
	"github.com/matrixorigin/matrixone/pkg/logutil"
	"github.com/matrixorigin/matrixone/pkg/objectio"
	"github.com/matrixorigin/matrixone/pkg/pb/api"
	"github.com/matrixorigin/matrixone/pkg/pb/timestamp"
	"github.com/matrixorigin/matrixone/pkg/util/fault"
	"github.com/matrixorigin/matrixone/pkg/vm/engine/tae/blockio"
	"github.com/matrixorigin/matrixone/pkg/vm/engine/tae/catalog"
	"github.com/matrixorigin/matrixone/pkg/vm/engine/tae/common"
	"github.com/matrixorigin/matrixone/pkg/vm/engine/tae/containers"
	"github.com/matrixorigin/matrixone/pkg/vm/engine/tae/db"
	"github.com/matrixorigin/matrixone/pkg/vm/engine/tae/db/checkpoint"
	"github.com/matrixorigin/matrixone/pkg/vm/engine/tae/db/dbutils"
	gc "github.com/matrixorigin/matrixone/pkg/vm/engine/tae/db/gc/v2"
	"github.com/matrixorigin/matrixone/pkg/vm/engine/tae/db/merge"
	"github.com/matrixorigin/matrixone/pkg/vm/engine/tae/db/testutil"
	"github.com/matrixorigin/matrixone/pkg/vm/engine/tae/iface/handle"
	"github.com/matrixorigin/matrixone/pkg/vm/engine/tae/iface/txnif"
	"github.com/matrixorigin/matrixone/pkg/vm/engine/tae/logtail"
	"github.com/matrixorigin/matrixone/pkg/vm/engine/tae/model"
	"github.com/matrixorigin/matrixone/pkg/vm/engine/tae/options"
	"github.com/matrixorigin/matrixone/pkg/vm/engine/tae/tables"
	"github.com/matrixorigin/matrixone/pkg/vm/engine/tae/tables/jobs"
	"github.com/matrixorigin/matrixone/pkg/vm/engine/tae/tasks"
	ops "github.com/matrixorigin/matrixone/pkg/vm/engine/tae/tasks/worker"
	"github.com/matrixorigin/matrixone/pkg/vm/engine/tae/testutils"
	"github.com/matrixorigin/matrixone/pkg/vm/engine/tae/testutils/config"
	"github.com/matrixorigin/matrixone/pkg/vm/engine/tae/txn/txnbase"
	"github.com/panjf2000/ants/v2"
	"github.com/stretchr/testify/assert"
	"github.com/stretchr/testify/require"
)

const (
	ModuleName               = "TAEDB"
	smallCheckpointBlockRows = 10
	smallCheckpointSize      = 1024
)

func TestAppend1(t *testing.T) {
	defer testutils.AfterTest(t)()
	testutils.EnsureNoLeak(t)
	ctx := context.Background()

	tae := testutil.NewTestEngine(ctx, ModuleName, t, nil)
	defer tae.Close()
	schema := catalog.MockSchemaAll(14, 3)
	schema.BlockMaxRows = objectio.BlockMaxRows
	schema.ObjectMaxBlocks = options.DefaultBlocksPerObject
	tae.BindSchema(schema)
	data := catalog.MockBatch(schema, int(schema.BlockMaxRows*2))
	defer data.Close()
	bats := data.Split(4)
	now := time.Now()
	tae.CreateRelAndAppend(bats[0], true)
	t.Log(time.Since(now))
	tae.CheckRowsByScan(bats[0].Length(), false)

	txn, rel := tae.GetRelation()
	err := rel.Append(context.Background(), bats[1])
	assert.NoError(t, err)
	// FIXME
	// testutil.CheckAllColRowsByScan(t, rel, bats[0].Length()+bats[1].Length(), false)
	err = rel.Append(context.Background(), bats[2])
	assert.NoError(t, err)
	assert.NoError(t, txn.Commit(context.Background()))
	tae.CheckRowsByScan(bats[0].Length()+bats[1].Length()+bats[2].Length(), false)
	t.Log(tae.Catalog.SimplePPString(common.PPL1))
}

func TestAppend2(t *testing.T) {
	defer testutils.AfterTest(t)()
	testutils.EnsureNoLeak(t)
	ctx := context.Background()

	opts := config.WithQuickScanAndCKPOpts(nil)
	db := testutil.InitTestDB(ctx, ModuleName, t, opts)
	defer db.Close()

	// this task won't affect logic of TestAppend2, it just prints logs about dirty count
	// forest := logtail.NewDirtyCollector(db.LogtailMgr, opts.Clock, db.Catalog, new(catalog.LoopProcessor))
	// hb := ops.NewHeartBeaterWithFunc(5*time.Millisecond, func() {
	// 	forest.Run()
	// 	t.Log(forest.String())
	// }, nil)
	// hb.Start()
	// defer hb.Stop()

	schema := catalog.MockSchemaAll(13, 3)
	schema.BlockMaxRows = 10
	schema.ObjectMaxBlocks = 10
	testutil.CreateRelation(t, db, "db", schema, true)

	totalRows := uint64(schema.BlockMaxRows * 30)
	bat := catalog.MockBatch(schema, int(totalRows))
	defer bat.Close()
	bats := bat.Split(100)

	var wg sync.WaitGroup
	pool, _ := ants.NewPool(80)
	defer pool.Release()

	start := time.Now()
	for _, data := range bats {
		wg.Add(1)
		err := pool.Submit(testutil.AppendClosure(t, data, schema.Name, db, &wg))
		assert.Nil(t, err)
	}
	wg.Wait()
	t.Logf("Append %d rows takes: %s", totalRows, time.Since(start))
	{
		txn, rel := testutil.GetDefaultRelation(t, db, schema.Name)
		testutil.CheckAllColRowsByScan(t, rel, int(totalRows), false)
		assert.NoError(t, txn.Commit(context.Background()))
	}
	t.Log(db.Catalog.SimplePPString(common.PPL1))

	now := time.Now()
	testutils.WaitExpect(20000, func() bool {
		return db.Runtime.Scheduler.GetPenddingLSNCnt() == 0
	})
	t.Log(time.Since(now))
	t.Logf("Checkpointed: %d", db.Runtime.Scheduler.GetCheckpointedLSN())
	t.Logf("GetPenddingLSNCnt: %d", db.Runtime.Scheduler.GetPenddingLSNCnt())
	assert.Equal(t, uint64(0), db.Runtime.Scheduler.GetPenddingLSNCnt())
	t.Log(db.Catalog.SimplePPString(common.PPL1))
	wg.Add(1)
	testutil.AppendFailClosure(t, bats[0], schema.Name, db, &wg)()
	wg.Wait()
}

func TestAppend3(t *testing.T) {
	defer testutils.AfterTest(t)()
	testutils.EnsureNoLeak(t)
	ctx := context.Background()

	opts := config.WithQuickScanAndCKPOpts(nil)
	tae := testutil.InitTestDB(ctx, ModuleName, t, opts)
	defer tae.Close()
	schema := catalog.MockSchema(2, 0)
	schema.BlockMaxRows = 10
	schema.ObjectMaxBlocks = 2
	testutil.CreateRelation(t, tae, "db", schema, true)
	bat := catalog.MockBatch(schema, int(schema.BlockMaxRows))
	defer bat.Close()
	var wg sync.WaitGroup
	wg.Add(1)
	testutil.AppendClosure(t, bat, schema.Name, tae, &wg)()
	wg.Wait()
	testutils.WaitExpect(2000, func() bool {
		return tae.Runtime.Scheduler.GetPenddingLSNCnt() == 0
	})
	// t.Log(tae.Catalog.SimplePPString(common.PPL3))
	wg.Add(1)
	testutil.AppendFailClosure(t, bat, schema.Name, tae, &wg)()
	wg.Wait()
}

func TestAppend4(t *testing.T) {
	defer testutils.AfterTest(t)()
	testutils.EnsureNoLeak(t)
	ctx := context.Background()

	opts := config.WithLongScanAndCKPOpts(nil)
	tae := testutil.InitTestDB(ctx, ModuleName, t, opts)
	defer tae.Close()
	schema1 := catalog.MockSchemaAll(18, 14)
	schema2 := catalog.MockSchemaAll(18, 15)
	schema3 := catalog.MockSchemaAll(18, 16)
	schema4 := catalog.MockSchemaAll(18, 11)
	schema1.BlockMaxRows = 10
	schema2.BlockMaxRows = 10
	schema3.BlockMaxRows = 10
	schema4.BlockMaxRows = 10
	schema1.ObjectMaxBlocks = 2
	schema2.ObjectMaxBlocks = 2
	schema3.ObjectMaxBlocks = 2
	schema4.ObjectMaxBlocks = 2
	schemas := []*catalog.Schema{schema1, schema2, schema3, schema4}
	testutil.CreateDB(t, tae, testutil.DefaultTestDB)
	for _, schema := range schemas {
		bat := catalog.MockBatch(schema, int(schema.BlockMaxRows*3-1))
		defer bat.Close()
		bats := bat.Split(1)
		testutil.CreateRelation(t, tae, testutil.DefaultTestDB, schema, false)
		for i := range bats {
			txn, rel := testutil.GetDefaultRelation(t, tae, schema.Name)
			err := rel.Append(context.Background(), bats[i])
			assert.NoError(t, err)
			err = txn.Commit(context.Background())
			assert.NoError(t, err)
		}
		txn, rel := testutil.GetDefaultRelation(t, tae, schema.Name)
		testutil.CheckAllColRowsByScan(t, rel, bat.Length(), false)

		v := bat.Vecs[schema.GetSingleSortKeyIdx()].Get(3)
		filter := handle.NewEQFilter(v)
		err := rel.DeleteByFilter(context.Background(), filter)
		assert.NoError(t, err)
		err = txn.Commit(context.Background())
		assert.NoError(t, err)

		txn, rel = testutil.GetDefaultRelation(t, tae, schema.Name)
		testutil.CheckAllColRowsByScan(t, rel, bat.Length()-1, true)
		err = txn.Commit(context.Background())
		assert.NoError(t, err)
		testutil.CompactBlocks(t, 0, tae, testutil.DefaultTestDB, schema, false)
		txn, rel = testutil.GetDefaultRelation(t, tae, schema.Name)
		testutil.CheckAllColRowsByScan(t, rel, bat.Length()-1, false)
		err = txn.Commit(context.Background())
		assert.NoError(t, err)
	}
}

func testCRUD(t *testing.T, tae *db.DB, schema *catalog.Schema) {
	bat := catalog.MockBatch(schema, int(schema.BlockMaxRows*(uint32(schema.ObjectMaxBlocks)+1)-1))
	defer bat.Close()
	bats := bat.Split(4)

	var updateColIdx int
	if schema.GetSingleSortKeyIdx() >= 17 {
		updateColIdx = 0
	} else {
		updateColIdx = schema.GetSingleSortKeyIdx() + 1
	}

	testutil.CreateRelationAndAppend(t, 0, tae, testutil.DefaultTestDB, schema, bats[0], false)

	txn, rel := testutil.GetDefaultRelation(t, tae, schema.Name)
	err := rel.Append(context.Background(), bats[0])
	assert.True(t, moerr.IsMoErrCode(err, moerr.ErrDuplicateEntry))
	testutil.CheckAllColRowsByScan(t, rel, bats[0].Length(), false)
	v := bats[0].Vecs[schema.GetSingleSortKeyIdx()].Get(2)
	filter := handle.NewEQFilter(v)
	err = rel.DeleteByFilter(context.Background(), filter)
	assert.NoError(t, err)

	oldv := bats[0].Vecs[updateColIdx].Get(5)
	oldvIsNull := bats[0].Vecs[updateColIdx].IsNull(5)

	v = bats[0].Vecs[schema.GetSingleSortKeyIdx()].Get(5)
	ufilter := handle.NewEQFilter(v)
	{
		ot := reflect.ValueOf(&oldv).Elem()
		nv := reflect.ValueOf(int8(99))
		if nv.CanConvert(reflect.TypeOf(oldv)) {
			ot.Set(nv.Convert(reflect.TypeOf(oldv)))
		}
	}
	err = rel.UpdateByFilter(context.Background(), ufilter, uint16(updateColIdx), oldv, oldvIsNull)
	assert.NoError(t, err)

	testutil.CheckAllColRowsByScan(t, rel, bats[0].Length()-1, true)
	assert.NoError(t, txn.Commit(context.Background()))

	txn, rel = testutil.GetDefaultRelation(t, tae, schema.Name)
	testutil.CheckAllColRowsByScan(t, rel, bats[0].Length()-1, true)
	for _, b := range bats[1:] {
		err = rel.Append(context.Background(), b)
		assert.NoError(t, err)
	}
	testutil.CheckAllColRowsByScan(t, rel, bat.Length()-1, true)
	assert.NoError(t, txn.Commit(context.Background()))

	testutil.CompactBlocks(t, 0, tae, testutil.DefaultTestDB, schema, false)

	txn, rel = testutil.GetDefaultRelation(t, tae, schema.Name)
	testutil.CheckAllColRowsByScan(t, rel, bat.Length()-1, false)
	v = bats[0].Vecs[schema.GetSingleSortKeyIdx()].Get(3)
	filter = handle.NewEQFilter(v)
	err = rel.DeleteByFilter(context.Background(), filter)
	assert.NoError(t, err)
	testutil.CheckAllColRowsByScan(t, rel, bat.Length()-2, true)
	assert.NoError(t, txn.Commit(context.Background()))

	// After merging blocks, the logic of read data is modified
	//compactObjs(t, tae, schema)

	txn, rel = testutil.GetDefaultRelation(t, tae, schema.Name)
	//testutil.CheckAllColRowsByScan(t, rel, bat.Length()-2, false)
	testutil.CheckAllColRowsByScan(t, rel, bat.Length()-1, false)
	assert.NoError(t, txn.Commit(context.Background()))

	// t.Log(rel.GetMeta().(*catalog.TableEntry).PPString(common.PPL1, 0, ""))
	txn, err = tae.StartTxn(nil)
	assert.NoError(t, err)
	db, err := txn.GetDatabase(testutil.DefaultTestDB)
	assert.NoError(t, err)
	_, err = db.DropRelationByName(schema.Name)
	assert.NoError(t, err)
	assert.NoError(t, txn.Commit(context.Background()))
}

func TestCRUD(t *testing.T) {
	defer testutils.AfterTest(t)()
	testutils.EnsureNoLeak(t)
	ctx := context.Background()

	opts := config.WithLongScanAndCKPOpts(nil)
	tae := testutil.InitTestDB(ctx, ModuleName, t, opts)
	defer tae.Close()
	testutil.CreateDB(t, tae, testutil.DefaultTestDB)
	testutil.WithTestAllPKType(t, tae, testCRUD)
}

func TestTableHandle(t *testing.T) {
	defer testutils.AfterTest(t)()
	testutils.EnsureNoLeak(t)
	ctx := context.Background()

	db := testutil.InitTestDB(ctx, ModuleName, t, nil)
	defer db.Close()

	schema := catalog.MockSchema(2, 0)
	schema.BlockMaxRows = 1000
	schema.ObjectMaxBlocks = 2

	txn, _ := db.StartTxn(nil)
	database, _ := txn.CreateDatabase("db", "", "")
	rel, _ := database.CreateRelation(schema)

	tableMeta := rel.GetMeta().(*catalog.TableEntry)
	t.Log(tableMeta.String())
	table := tableMeta.GetTableData()

	handle := table.GetHandle(false)
	appender, err := handle.GetAppender()
	assert.Nil(t, appender)
	assert.True(t, moerr.IsMoErrCode(err, moerr.ErrAppendableObjectNotFound))
}

func TestCreateBlock(t *testing.T) {
	defer testutils.AfterTest(t)()
	testutils.EnsureNoLeak(t)
	ctx := context.Background()

	db := testutil.InitTestDB(ctx, ModuleName, t, nil)
	defer db.Close()

	txn, _ := db.StartTxn(nil)
	database, _ := txn.CreateDatabase("db", "", "")
	schema := catalog.MockSchemaAll(13, 12)
	rel, err := database.CreateRelation(schema)
	assert.Nil(t, err)
	_, err = rel.CreateObject(false)
	assert.Nil(t, err)

	t.Log(db.Catalog.SimplePPString(common.PPL1))
	assert.Nil(t, txn.Commit(context.Background()))
	t.Log(db.Catalog.SimplePPString(common.PPL1))
}

func TestNonAppendableBlock(t *testing.T) {
	defer testutils.AfterTest(t)()
	testutils.EnsureNoLeak(t)
	ctx := context.Background()

	db := testutil.InitTestDB(ctx, ModuleName, t, nil)
	defer db.Close()
	schema := catalog.MockSchemaAll(13, 1)
	schema.BlockMaxRows = 10
	schema.ObjectMaxBlocks = 2

	bat := catalog.MockBatch(schema, 8)
	defer bat.Close()

	testutil.CreateRelation(t, db, "db", schema, true)

	{
		txn, _ := db.StartTxn(nil)
		database, err := txn.GetDatabase("db")
		assert.Nil(t, err)
		rel, err := database.GetRelationByName(schema.Name)
		readSchema := rel.Schema(false)
		assert.Nil(t, err)
		obj, err := rel.CreateNonAppendableObject(false, nil)
		assert.Nil(t, err)
		dataBlk := obj.GetMeta().(*catalog.ObjectEntry).GetObjectData()
		name := objectio.BuildObjectNameWithObjectID(obj.GetID())
		writer, err := blockio.NewBlockWriterNew(dataBlk.GetFs().Service, name, 0, nil)
		assert.Nil(t, err)
		_, err = writer.WriteBatch(containers.ToCNBatch(bat))
		assert.Nil(t, err)
		_, _, err = writer.Sync(context.Background())
		assert.Nil(t, err)
		obj.UpdateStats(writer.Stats())
		v, _, err := dataBlk.GetValue(context.Background(), txn, readSchema, 0, 4, 2, false, common.DefaultAllocator)
		assert.Nil(t, err)
		expectVal := bat.Vecs[2].Get(4)
		assert.Equal(t, expectVal, v)

		var view *containers.Batch
		tbl := rel.GetMeta().(*catalog.TableEntry)
		blkID := objectio.NewBlockidWithObjectID(obj.GetID(), 0)
		err = tables.HybridScanByBlock(context.Background(), tbl, txn, &view, schema, []int{2}, blkID, common.DefaultAllocator)
		assert.Nil(t, err)
		assert.Nil(t, view.Deletes)
		assert.Equal(t, bat.Vecs[2].Length(), view.Length())
		view.Close()
		view = nil

		pkDef := schema.GetPrimaryKey()
		pkVec := containers.MakeVector(pkDef.Type, common.DefaultAllocator)
		val1, _, err := dataBlk.GetValue(ctx, txn, schema, 0, 1, pkDef.Idx, false, common.DefaultAllocator)
		assert.NoError(t, err)
		pkVec.Append(val1, false)
		val2, _, err := dataBlk.GetValue(ctx, txn, schema, 0, 2, pkDef.Idx, false, common.DefaultAllocator)
		assert.NoError(t, err)
		pkVec.Append(val2, false)
		err = rel.RangeDelete(obj.Fingerprint(), 1, 2, handle.DT_Normal)
		assert.Nil(t, err)

		err = tables.HybridScanByBlock(ctx, tbl, txn, &view, schema, []int{2}, blkID, common.DefaultAllocator)
		assert.Nil(t, err)
		assert.True(t, view.Deletes.Contains(1))
		assert.True(t, view.Deletes.Contains(2))
		assert.Equal(t, bat.Vecs[2].Length(), view.Length())
		view.Close()
		view = nil

		// _, err = dataBlk.Update(txn, 3, 2, int32(999))
		// assert.Nil(t, err)

		err = tables.HybridScanByBlock(ctx, tbl, txn, &view, schema, []int{2}, blkID, common.DefaultAllocator)
		assert.Nil(t, err)
		assert.True(t, view.Deletes.Contains(1))
		assert.True(t, view.Deletes.Contains(2))
		assert.Equal(t, bat.Vecs[2].Length(), view.Length())
		// v = view.Vecs[0].Get(3)
		// assert.Equal(t, int32(999), v)
		view.Close()

		assert.Nil(t, txn.Commit(context.Background()))
	}
}

func TestCreateObject(t *testing.T) {
	defer testutils.AfterTest(t)()
	testutils.EnsureNoLeak(t)
	ctx := context.Background()

	tae := testutil.InitTestDB(ctx, ModuleName, t, nil)
	defer tae.Close()
	schema := catalog.MockSchemaAll(1, 0)
	txn, _ := tae.StartTxn(nil)
	db, err := txn.CreateDatabase("db", "", "")
	assert.Nil(t, err)
	_, err = db.CreateRelation(schema)
	assert.Nil(t, err)
	assert.Nil(t, txn.Commit(context.Background()))

	bat := catalog.MockBatch(schema, 5)
	defer bat.Close()
	testutil.AppendClosure(t, bat, schema.Name, tae, nil)()

	txn, _ = tae.StartTxn(nil)
	db, _ = txn.GetDatabase("db")
	rel, _ := db.GetRelationByName(schema.Name)
	obj, err := rel.CreateNonAppendableObject(false, nil)
	assert.Nil(t, err)
	testutil.MockObjectStats(t, obj)
	assert.Nil(t, txn.Commit(context.Background()))

	objCnt := 0
	processor := new(catalog.LoopProcessor)
	processor.ObjectFn = func(Object *catalog.ObjectEntry) error {
		objCnt++
		return nil
	}
	err = tae.Catalog.RecurLoop(processor)
	assert.Nil(t, err)
	assert.Equal(t, 2, objCnt)
	t.Log(tae.Catalog.SimplePPString(common.PPL1))
}

func TestAddObjsWithMetaLoc(t *testing.T) {
	defer testutils.AfterTest(t)()
	testutils.EnsureNoLeak(t)
	ctx := context.Background()

	opts := config.WithLongScanAndCKPOpts(nil)
	db := testutil.InitTestDB(ctx, ModuleName, t, opts)
	defer db.Close()

	worker := ops.NewOpWorker(context.Background(), "xx")
	worker.Start()
	defer worker.Stop()
	schema := catalog.MockSchemaAll(13, 2)
	schema.Name = "tb-0"
	schema.BlockMaxRows = 20
	schema.ObjectMaxBlocks = 2
	bat := catalog.MockBatch(schema, int(schema.BlockMaxRows*4))
	defer bat.Close()
	bats := bat.Split(4)
	{
		txn, _, rel := testutil.CreateRelationNoCommit(t, db, "db", schema, true)
		err := rel.Append(context.Background(), bats[0])
		assert.NoError(t, err)
		err = rel.Append(context.Background(), bats[1])
		assert.NoError(t, err)
		assert.Nil(t, txn.Commit(context.Background()))
	}
	//compact blocks
	var newBlockFp1 *common.ID
	var stats1 objectio.ObjectStats
	var newBlockFp2 *common.ID
	var stats2 objectio.ObjectStats
	var metaLoc1 objectio.Location
	{
		txn, rel := testutil.GetRelation(t, 0, db, "db", schema.Name)
		it := rel.MakeObjectIt(false)
		it.Next()
		blkMeta1 := it.GetObject().GetMeta().(*catalog.ObjectEntry)
		it.Next()
		blkMeta2 := it.GetObject().GetMeta().(*catalog.ObjectEntry)
		it.Close()

		task1, err := jobs.NewFlushTableTailTask(tasks.WaitableCtx, txn, []*catalog.ObjectEntry{blkMeta1, blkMeta2}, nil, db.Runtime)
		assert.NoError(t, err)
		worker.SendOp(task1)
		err = task1.WaitDone(context.Background())
		assert.NoError(t, err)
		newBlockFp1 = task1.GetCreatedObjects().Fingerprint()
		stats1 = task1.GetCreatedObjects().GetMeta().(*catalog.ObjectEntry).GetLatestNode().GetObjectStats()
		metaLoc1 = task1.GetCreatedObjects().GetMeta().(*catalog.ObjectEntry).GetLocation()
		metaLoc1.SetID(0)
		metaLoc1.SetRows(schema.BlockMaxRows)
		newBlockFp2 = task1.GetCreatedObjects().Fingerprint()
		newBlockFp2.SetBlockOffset(1)
		stats2 = task1.GetCreatedObjects().GetMeta().(*catalog.ObjectEntry).GetLatestNode().GetObjectStats()
		assert.Nil(t, txn.Commit(context.Background()))
	}
	//read new non-appendable block data and check
	{
		txn, rel := testutil.GetRelation(t, 0, db, "db", schema.Name)
		assert.True(t, newBlockFp2.ObjectID().Eq(*newBlockFp1.ObjectID()))
		obj, err := rel.GetObject(newBlockFp1.ObjectID(), false)
		assert.Nil(t, err)
		var view *containers.Batch
		err = obj.Scan(ctx, &view, 0, []int{2}, common.DefaultAllocator)
		assert.NoError(t, err)
		assert.True(t, view.Vecs[0].Equals(bats[0].Vecs[2]))
		view.Close()
		view = nil

		err = obj.Scan(ctx, &view, 1, []int{2}, common.DefaultAllocator)
		assert.NoError(t, err)
		assert.True(t, view.Vecs[0].Equals(bats[1].Vecs[2]))
		view.Close()
		assert.Nil(t, txn.Commit(context.Background()))
	}

	{

		schema = catalog.MockSchemaAll(13, 2)
		schema.Name = "tb-1"
		schema.BlockMaxRows = 20
		schema.ObjectMaxBlocks = 2
		txn, _, rel := testutil.CreateRelationNoCommit(t, db, "db", schema, false)
		txn.SetDedupType(txnif.DedupPolicy_SkipWorkspace)
		vec1 := containers.MakeVector(types.T_varchar.ToType(), common.DefaultAllocator)
		vec1.Append(stats1[:], false)
		defer vec1.Close()
		err := rel.AddObjsWithMetaLoc(context.Background(), vec1)
		assert.Nil(t, err)
		err = rel.Append(context.Background(), bats[0])
		assert.Nil(t, err)

		vec2 := containers.MakeVector(types.T_varchar.ToType(), common.DefaultAllocator)
		vec2.Append(stats2[:], false)
		defer vec1.Close()
		err = rel.AddObjsWithMetaLoc(context.Background(), vec2)
		assert.Nil(t, err)
		err = rel.Append(context.Background(), bats[1])
		assert.Nil(t, err)
		//err = rel.RangeDeleteLocal(start, end)
		//assert.Nil(t, err)
		//assert.True(t, rel.IsLocalDeleted(start, end))
		err = txn.Commit(context.Background())
		assert.Nil(t, err)

		//"tb-1" table now has one committed non-appendable Object which contains
		//two non-appendable block, and one committed appendable Object which contains two appendable block.

		//do deduplication check against sanpshot data.
		txn, rel = testutil.GetRelation(t, 0, db, "db", schema.Name)
		txn.SetDedupType(txnif.DedupPolicy_SkipWorkspace)
		err = rel.Append(context.Background(), bats[0])
		assert.NotNil(t, err)
		err = rel.Append(context.Background(), bats[1])
		assert.NotNil(t, err)

		vec3 := containers.MakeVector(types.T_varchar.ToType(), common.DefaultAllocator)
		vec3.Append(stats1[:], false)
		vec3.Append(stats2[:], false)
		defer vec1.Close()
		err = rel.AddObjsWithMetaLoc(context.Background(), vec3)
		assert.NotNil(t, err)

		//check blk count.
		t.Log(db.Catalog.SimplePPString(3))
		cntOfAblk := 0
		cntOfblk := 0
		testutil.ForEachObject(t, rel, func(blk handle.Object) (err error) {
			var view *containers.Batch
			if blk.IsAppendable() {
				err := blk.Scan(ctx, &view, 0, []int{3}, common.DefaultAllocator)
				assert.NoError(t, err)
				view.Close()
				cntOfAblk += blk.BlkCnt()
				return nil
			}
			metaLoc := blk.GetMeta().(*catalog.ObjectEntry).GetLocation()
			metaLoc.SetID(0)
			metaLoc.SetRows(schema.BlockMaxRows)
			assert.True(t, !metaLoc.IsEmpty())
			if bytes.Equal(metaLoc, metaLoc1) {
				err := blk.Scan(ctx, &view, 0, []int{2}, common.DefaultAllocator)
				assert.NoError(t, err)
				assert.True(t, view.Vecs[0].Equals(bats[0].Vecs[2]))
				view.Close()
			} else {
				err := blk.Scan(ctx, &view, 1, []int{3}, common.DefaultAllocator)
				assert.NoError(t, err)
				assert.True(t, view.Vecs[0].Equals(bats[1].Vecs[3]))
				view.Close()

			}
			cntOfblk += blk.BlkCnt()
			return
		})
		assert.Equal(t, 2, cntOfblk)
		assert.Equal(t, 2, cntOfAblk)
		assert.Nil(t, txn.Commit(context.Background()))

		//check count of committed Objects.
		cntOfAobj := 0
		cntOfobj := 0
		txn, rel = testutil.GetRelation(t, 0, db, "db", schema.Name)
		testutil.ForEachObject(t, rel, func(obj handle.Object) (err error) {
			if obj.IsAppendable() {
				cntOfAobj++
				return
			}
			cntOfobj++
			return
		})
		assert.True(t, cntOfobj == 1)
		assert.True(t, cntOfAobj == 2)
		assert.Nil(t, txn.Commit(context.Background()))
	}
}

func TestCompactMemAlter(t *testing.T) {
	defer testutils.AfterTest(t)()
	testutils.EnsureNoLeak(t)
	ctx := context.Background()

	opts := config.WithLongScanAndCKPOpts(nil)
	db := testutil.InitTestDB(ctx, ModuleName, t, opts)
	defer db.Close()

	worker := ops.NewOpWorker(context.Background(), "xx")
	worker.Start()
	defer worker.Stop()
	schema := catalog.MockSchemaAll(5, 2)
	schema.BlockMaxRows = 20
	schema.ObjectMaxBlocks = 2
	bat := catalog.MockBatch(schema, int(schema.BlockMaxRows))
	defer bat.Close()
	testutil.CreateRelationAndAppend(t, 0, db, "db", schema, bat, true)

	// Alter: add a column to the last
	{
		txn, rel := testutil.GetDefaultRelation(t, db, schema.Name)
		err := rel.AlterTable(context.TODO(), api.NewAddColumnReq(0, 0, "xyz", types.NewProtoType(types.T_char), 5))
		assert.NoError(t, err)
		assert.Nil(t, txn.Commit(context.Background()))
	}
	var newBlockFp *common.ID
	{
		txn, rel := testutil.GetDefaultRelation(t, db, schema.Name)
		blkMeta := testutil.GetOneBlockMeta(rel)
		// ablk-0 & nablk-1
		task, err := jobs.NewFlushTableTailTask(tasks.WaitableCtx, txn, []*catalog.ObjectEntry{blkMeta}, nil, db.Runtime)
		assert.NoError(t, err)
		worker.SendOp(task)
		err = task.WaitDone(ctx)
		assert.NoError(t, err)
		assert.NoError(t, txn.Commit(context.Background()))
		newBlockFp = task.GetCreatedObjects().Fingerprint()
	}
	{
		txn, rel := testutil.GetDefaultRelation(t, db, schema.Name)
		obj, err := rel.GetObject(newBlockFp.ObjectID(), false)
		assert.Nil(t, err)
		for i := 0; i <= 5; i++ {
			var view *containers.Batch
			err := obj.Scan(ctx, &view, 0, []int{i}, common.DefaultAllocator)
			assert.NoError(t, err)
			if i < 5 {
				assert.Equal(t, bat.Vecs[i].GetType().Oid, view.Vecs[0].GetType().Oid)
			} else {
				assert.Equal(t, types.T_char.ToType().Oid, view.Vecs[0].GetType().Oid)
			}
			if i == 3 {
				assert.True(t, view.Vecs[0].Equals(bat.Vecs[3]))
			}
			view.Close()
		}
		assert.NoError(t, txn.Commit(context.Background()))
	}
}

func TestFlushTableMergeOrder(t *testing.T) {
	defer testutils.AfterTest(t)()
	testutils.EnsureNoLeak(t)
	ctx := context.Background()

	opts := config.WithLongScanAndCKPOpts(nil)
	tae := testutil.NewTestEngine(ctx, ModuleName, t, opts)
	defer tae.Close()

	worker := ops.NewOpWorker(context.Background(), "xx")
	worker.Start()
	defer worker.Stop()

	schema := catalog.NewEmptySchema("test")
	schema.AppendCol("aa", types.T_int64.ToType())
	schema.AppendCol("bb", types.T_int32.ToType())
	schema.AppendFakePKCol()
	schema.BlockMaxRows = 78
	schema.ObjectMaxBlocks = 256
	assert.NoError(t, schema.Finalize(false))
	tae.BindSchema(schema)

	// new bacth for aa and bb vector, and fill aa and bb with some random values
	bat := containers.NewBatch()
	bat.AddVector("aa", containers.NewVector(types.T_int64.ToType()))
	bat.AddVector("bb", containers.NewVector(types.T_int32.ToType()))

	dedup := make(map[int32]bool)

	rows := 500

	for i := 0; i < rows; i++ {
		bb := int32(rand.Intn(100000))
		if _, ok := dedup[bb]; ok {
			continue
		} else {
			dedup[bb] = true
		}
		aa := int64(20000000 + bb)
		bat.Vecs[0].Append(aa, false)
		bat.Vecs[1].Append(bb, false)
	}

	defer bat.Close()
	testutil.CreateRelationAndAppend(t, 0, tae.DB, "db", schema, bat, true)

	{
		txn, rel := testutil.GetDefaultRelation(t, tae.DB, schema.Name)
		it := rel.MakeObjectIt(false)
		for it.Next() {
			blk := it.GetObject()
			id := blk.Fingerprint()
			for i := 0; i < blk.BlkCnt(); i++ {
				id.SetBlockOffset(uint16(i))
				rel.RangeDelete(id, 0, 0, handle.DT_Normal)
				rel.RangeDelete(id, 3, 3, handle.DT_Normal)

			}
		}
		it.Close()
		assert.NoError(t, txn.Commit(context.Background()))
	}

	txn, rel := testutil.GetDefaultRelation(t, tae.DB, schema.Name)
	blkMetas := testutil.GetAllBlockMetas(rel, false)
	tombstoneMetas := testutil.GetAllBlockMetas(rel, true)
	task, err := jobs.NewFlushTableTailTask(tasks.WaitableCtx, txn, blkMetas, tombstoneMetas, tae.DB.Runtime)
	assert.NoError(t, err)
	worker.SendOp(task)
	err = task.WaitDone(ctx)
	assert.NoError(t, err)
	assert.NoError(t, txn.Commit(context.Background()))
}

func TestFlushTableMergeOrderPK(t *testing.T) {
	defer testutils.AfterTest(t)()
	testutils.EnsureNoLeak(t)
	ctx := context.Background()

	opts := config.WithLongScanAndCKPOpts(nil)
	tae := testutil.NewTestEngine(ctx, ModuleName, t, opts)
	defer tae.Close()

	worker := ops.NewOpWorker(context.Background(), "xx")
	worker.Start()
	defer worker.Stop()

	schema := catalog.NewEmptySchema("test")
	schema.AppendPKCol("aa", types.T_int64.ToType(), 0)
	schema.AppendCol("bb", types.T_int32.ToType())
	schema.BlockMaxRows = 78
	schema.ObjectMaxBlocks = 256
	assert.NoError(t, schema.Finalize(false))
	tae.BindSchema(schema)

	// new bacth for aa and bb vector, and fill aa and bb with some random values
	bat := containers.NewBatch()
	bat.AddVector("aa", containers.NewVector(types.T_int64.ToType()))
	bat.AddVector("bb", containers.NewVector(types.T_int32.ToType()))

	dedup := make(map[int32]bool)

	target := 500
	rows := 0

	for i := 0; i < target; i++ {
		bb := int32(rand.Intn(100000))
		if _, ok := dedup[bb]; ok {
			continue
		} else {
			dedup[bb] = true
		}
		rows++
		aa := int64(20000000 + bb)
		bat.Vecs[0].Append(aa, false)
		bat.Vecs[1].Append(bb, false)
	}

	defer bat.Close()
	testutil.CreateRelationAndAppend(t, 0, tae.DB, "db", schema, bat, true)

	deleted := 0
	{
		txn, rel := testutil.GetDefaultRelation(t, tae.DB, schema.Name)
		for x := range dedup {
			err := rel.DeleteByFilter(context.Background(), handle.NewEQFilter(int64(x+20000000)))
			assert.NoError(t, err)
			deleted++
			if deleted > rows/2 {
				break
			}
		}
		assert.NoError(t, txn.Commit(context.Background()))
	}

	txn, rel := testutil.GetDefaultRelation(t, tae.DB, schema.Name)
	blkMetas := testutil.GetAllBlockMetas(rel, false)
	tombstoneMetas := testutil.GetAllBlockMetas(rel, true)
	task, err := jobs.NewFlushTableTailTask(tasks.WaitableCtx, txn, blkMetas, tombstoneMetas, tae.DB.Runtime)
	assert.NoError(t, err)
	worker.SendOp(task)
	err = task.WaitDone(ctx)
	assert.NoError(t, err)
	assert.NoError(t, txn.Commit(context.Background()))

	tae.Restart(ctx)
	tae.CheckRowsByScan(rows-deleted, true)
}

func TestFlushTableNoPk(t *testing.T) {
	defer testutils.AfterTest(t)()
	testutils.EnsureNoLeak(t)
	ctx := context.Background()

	opts := config.WithLongScanAndCKPOpts(nil)
	// db := initDB(ctx, t, opts)
	tae := testutil.NewTestEngine(ctx, ModuleName, t, opts)
	defer tae.Close()

	worker := ops.NewOpWorker(context.Background(), "xx")
	worker.Start()
	defer worker.Stop()
	schema := catalog.MockSchemaAll(13, -1)
	schema.Name = "table"
	schema.BlockMaxRows = 20
	schema.ObjectMaxBlocks = 10
	tae.BindSchema(schema)
	bat := catalog.MockBatch(schema, 2*(int(schema.BlockMaxRows)*2+int(schema.BlockMaxRows/2)))
	defer bat.Close()
	testutil.CreateRelationAndAppend(t, 0, tae.DB, "db", schema, bat, true)

	txn, rel := testutil.GetDefaultRelation(t, tae.DB, schema.Name)
	blkMetas := testutil.GetAllBlockMetas(rel, false)
	tombstoneMetas := testutil.GetAllBlockMetas(rel, true)
	task, err := jobs.NewFlushTableTailTask(tasks.WaitableCtx, txn, blkMetas, tombstoneMetas, tae.DB.Runtime)
	assert.NoError(t, err)
	worker.SendOp(task)
	err = task.WaitDone(ctx)
	assert.NoError(t, err)
	assert.NoError(t, txn.Commit(context.Background()))

	tae.Restart(ctx)
	tae.CheckRowsByScan(100, true)
}

func TestFlushTableDroppedEntry(t *testing.T) {
	defer testutils.AfterTest(t)()
	testutils.EnsureNoLeak(t)
	ctx := context.Background()

	opts := config.WithLongScanAndCKPOpts(nil)
	// db := initDB(ctx, t, opts)
	tae := testutil.NewTestEngine(ctx, ModuleName, t, opts)
	defer tae.Close()

	worker := ops.NewOpWorker(context.Background(), "xx")
	worker.Start()
	defer worker.Stop()
	schema := catalog.MockSchemaAll(3, 1)
	schema.Name = "table"
	tae.BindSchema(schema)
	bat := catalog.MockBatch(schema, 50)
	defer bat.Close()
	testutil.CreateRelationAndAppend(t, 0, tae.DB, "db", schema, bat, true)

	var did, tid uint64
	{
		txn, rel := testutil.GetDefaultRelation(t, tae.DB, schema.Name)
		dbH, _ := rel.GetDB()
		did, tid = dbH.GetID(), rel.ID()
		rel.DeleteByFilter(ctx, handle.NewEQFilter(bat.Vecs[1].Get(1)))
		require.NoError(t, txn.Commit(ctx))
	}

	var blkMetas, tombstoneMetas []*catalog.ObjectEntry

	{ // flush all
		txn, rel := testutil.GetDefaultRelation(t, tae.DB, schema.Name)
		blkMetas = testutil.GetAllBlockMetas(rel, false)
		tombstoneMetas = testutil.GetAllBlockMetas(rel, true)
		task, err := jobs.NewFlushTableTailTask(tasks.WaitableCtx, txn, blkMetas, tombstoneMetas, tae.DB.Runtime)
		assert.NoError(t, err)
		worker.SendOp(task)
		err = task.WaitDone(ctx)
		assert.NoError(t, err)
		assert.NoError(t, txn.Commit(context.Background()))

		testutils.WaitExpect(10000, func() bool {
			d, _ := tae.Catalog.GetDatabaseByID(did)
			r, _ := d.GetTableEntryByID(tid)
			o, _ := r.GetObjectByID(blkMetas[0].ID(), false)
			return o.HasDropCommitted()
		})
	}

	{ // flush again, skip dropped
		d, _ := tae.Catalog.GetDatabaseByID(did)
		r, _ := d.GetTableEntryByID(tid)
		blkMetas[0], _ = r.GetObjectByID(blkMetas[0].ID(), false)
		tombstoneMetas[0], _ = r.GetObjectByID(tombstoneMetas[0].ID(), true)
		txn, _ := testutil.GetDefaultRelation(t, tae.DB, schema.Name)
		task, err := jobs.NewFlushTableTailTask(tasks.WaitableCtx, txn, blkMetas, tombstoneMetas, tae.DB.Runtime)
		assert.NoError(t, err)
		worker.SendOp(task)
		err = task.WaitDone(ctx)
		assert.NoError(t, err)
		assert.NoError(t, txn.Commit(context.Background()))
	}

	tae.CheckRowsByScan(49, true)
}

func TestFlushTableErrorHandle(t *testing.T) {
	ctx := context.WithValue(context.Background(), jobs.TestFlushBailoutPos1{}, "bail")

	opts := config.WithLongScanAndCKPOpts(nil)
	opts.Ctx = ctx

	tae := testutil.NewTestEngine(context.Background(), ModuleName, t, opts)
	defer tae.Close()

	worker := ops.NewOpWorker(ctx, "xx")
	worker.Start()
	defer worker.Stop()
	schema := catalog.MockSchemaAll(13, 2)
	schema.Name = "table"
	schema.BlockMaxRows = 20
	schema.ObjectMaxBlocks = 10
	bat := catalog.MockBatch(schema, (int(schema.BlockMaxRows)*2 + int(schema.BlockMaxRows/2)))

	txn, _ := tae.StartTxn(nil)
	txn.CreateDatabase("db", "", "")
	txn.Commit(ctx)

	createAndInsert := func() {
		testutil.CreateRelationAndAppend(t, 0, tae.DB, "db", schema, bat, false)
	}

	droptable := func() {
		txn, _ := tae.StartTxn(nil)
		d, _ := txn.GetDatabase("db")
		d.DropRelationByName(schema.Name)
		txn.Commit(ctx)
	}

	flushTable := func() {
		txn, rel := testutil.GetDefaultRelation(t, tae.DB, schema.Name)
		blkMetas := testutil.GetAllBlockMetas(rel, false)
		tombstoneMetas := testutil.GetAllBlockMetas(rel, true)
		task, err := jobs.NewFlushTableTailTask(tasks.WaitableCtx, txn, blkMetas, tombstoneMetas, tae.Runtime)
		assert.NoError(t, err)
		worker.SendOp(task)
		err = task.WaitDone(ctx)
		assert.Error(t, err)
		assert.NoError(t, txn.Rollback(context.Background()))
	}
	for i := 0; i < 20; i++ {
		createAndInsert()
		flushTable()
		droptable()
	}
}

func TestFlushTableErrorHandle2(t *testing.T) {
	ctx := context.WithValue(context.Background(), jobs.TestFlushBailoutPos2{}, "bail")

	opts := config.WithLongScanAndCKPOpts(nil)
	opts.Ctx = ctx

	tae := testutil.NewTestEngine(context.Background(), ModuleName, t, opts)
	defer tae.Close()

	worker := ops.NewOpWorker(ctx, "xx")
	worker.Start()
	defer worker.Stop()
	goodworker := ops.NewOpWorker(context.Background(), "goodworker")
	goodworker.Start()
	defer goodworker.Stop()
	schema := catalog.MockSchemaAll(13, 2)
	schema.Name = "table"
	schema.BlockMaxRows = 20
	bats := catalog.MockBatch(schema, (int(schema.BlockMaxRows)*2 + int(schema.BlockMaxRows/2))).Split(2)
	bat1, bat2 := bats[0], bats[1]
	defer bat1.Close()
	defer bat2.Close()
	flushTable := func(worker *ops.OpWorker) {
		txn, rel := testutil.GetDefaultRelation(t, tae.DB, schema.Name)
		blkMetas := testutil.GetAllAppendableMetas(rel, false)
		tombstoneMetas := testutil.GetAllAppendableMetas(rel, true)
		task, err := jobs.NewFlushTableTailTask(tasks.WaitableCtx, txn, blkMetas, tombstoneMetas, tae.Runtime)
		assert.NoError(t, err)
		worker.SendOp(task)
		err = task.WaitDone(ctx)
		if err != nil {
			t.Logf("flush task outter wait %v", err)
		}
		assert.NoError(t, txn.Commit(context.Background()))
	}
	testutil.CreateRelationAndAppend(t, 0, tae.DB, "db", schema, bat1, true)
	flushTable(goodworker)

	{
		txn, rel := testutil.GetDefaultRelation(t, tae.DB, schema.Name)
		assert.NoError(t, rel.DeleteByFilter(context.Background(), handle.NewEQFilter(bat1.Vecs[2].Get(1))))
		assert.NoError(t, rel.Append(ctx, bat2))
		assert.NoError(t, txn.Commit(context.Background()))
	}

	flushTable(worker)
	t.Log(tae.Catalog.SimplePPString(common.PPL0))
}

func TestFlushTabletail(t *testing.T) {
	// TODO
	defer testutils.AfterTest(t)()
	testutils.EnsureNoLeak(t)
	ctx := context.Background()

	opts := config.WithLongScanAndCKPOpts(nil)
	// db := initDB(ctx, t, opts)
	tae := testutil.NewTestEngine(ctx, ModuleName, t, opts)
	defer tae.Close()

	worker := ops.NewOpWorker(context.Background(), "xx")
	worker.Start()
	defer worker.Stop()
	schema := catalog.MockSchemaAll(13, 2)
	schema.Name = "table"
	schema.BlockMaxRows = 20
	schema.ObjectMaxBlocks = 10
	bats := catalog.MockBatch(schema, 2*(int(schema.BlockMaxRows)*2+int(schema.BlockMaxRows/2))).Split(2)
	bat := bats[0]  // 50 rows
	bat2 := bats[1] // 50 rows

	defer bat.Close()
	defer bat2.Close()
	testutil.CreateRelationAndAppend(t, 0, tae.DB, "db", schema, bat, true)

	{
		txn, rel := testutil.GetDefaultRelation(t, tae.DB, schema.Name)
		assert.NoError(t, rel.DeleteByFilter(context.Background(), handle.NewEQFilter(bat.Vecs[2].Get(1))))
		assert.NoError(t, rel.DeleteByFilter(context.Background(), handle.NewEQFilter(bat.Vecs[2].Get(19)))) // ab0 has 2
		assert.NoError(t, rel.DeleteByFilter(context.Background(), handle.NewEQFilter(bat.Vecs[2].Get(21)))) // ab1 has 1
		assert.NoError(t, rel.DeleteByFilter(context.Background(), handle.NewEQFilter(bat.Vecs[2].Get(45)))) // ab2 has 1

		assert.NoError(t, txn.Commit(context.Background()))
	}

	var commitDeleteAfterFlush txnif.AsyncTxn
	{
		var rel handle.Relation
		commitDeleteAfterFlush, rel = testutil.GetDefaultRelation(t, tae.DB, schema.Name)
		assert.NoError(t, rel.DeleteByFilter(context.Background(), handle.NewEQFilter(bat.Vecs[2].Get(42)))) // expect to transfer to nablk1
	}

	flushTable := func() {
		txn, rel := testutil.GetDefaultRelation(t, tae.DB, schema.Name)
		blkMetas := testutil.GetAllAppendableMetas(rel, false)
		tombstoneMetas := testutil.GetAllAppendableMetas(rel, true)
		task, err := jobs.NewFlushTableTailTask(tasks.WaitableCtx, txn, blkMetas, tombstoneMetas, tae.Runtime)
		assert.NoError(t, err)
		worker.SendOp(task)
		err = task.WaitDone(ctx)
		assert.NoError(t, err)
		assert.NoError(t, txn.Commit(context.Background()))
	}

	flushTable()

	{
		assert.NoError(t, commitDeleteAfterFlush.Commit(context.Background()))
		txn, rel := testutil.GetDefaultRelation(t, tae.DB, schema.Name)
		_, _, err := rel.GetByFilter(context.Background(), handle.NewEQFilter(bat.Vecs[2].Get(42)))
		assert.True(t, moerr.IsMoErrCode(err, moerr.ErrNotFound))

		assert.NoError(t, rel.Append(context.Background(), bat2))
		assert.NoError(t, txn.Commit(context.Background()))
	}
	{
		txn, rel := testutil.GetDefaultRelation(t, tae.DB, schema.Name)
		assert.NoError(t, rel.DeleteByFilter(context.Background(), handle.NewEQFilter(bat.Vecs[2].Get(15))))
		assert.NoError(t, rel.DeleteByFilter(context.Background(), handle.NewEQFilter(bat.Vecs[2].Get(20)))) // nab0 has 2
		assert.NoError(t, rel.DeleteByFilter(context.Background(), handle.NewEQFilter(bat.Vecs[2].Get(27)))) // nab1 has 2
		assert.NoError(t, rel.DeleteByFilter(context.Background(), handle.NewEQFilter(bat2.Vecs[2].Get(11))))
		assert.NoError(t, rel.DeleteByFilter(context.Background(), handle.NewEQFilter(bat2.Vecs[2].Get(15)))) // ab3 has 2, ab4 and ab5 has 0
		assert.NoError(t, txn.Commit(context.Background()))
	}

	flushTable()

	{
		txn, rel := testutil.GetDefaultRelation(t, tae.DB, schema.Name)
		assert.NoError(t, rel.DeleteByFilter(context.Background(), handle.NewEQFilter(bat.Vecs[2].Get(10)))) // nab0 has 2+1, nab1 has 2
		assert.NoError(t, rel.DeleteByFilter(context.Background(), handle.NewEQFilter(bat2.Vecs[2].Get(44))))
		assert.NoError(t, rel.DeleteByFilter(context.Background(), handle.NewEQFilter(bat2.Vecs[2].Get(45)))) // nab5 has 2
		assert.NoError(t, txn.Commit(context.Background()))
	}

	flushTable()

	{
		txn, rel := testutil.GetDefaultRelation(t, tae.DB, schema.Name)
		it := rel.MakeObjectIt(false)
		// 6 nablks has 87 rows
		dels := []int{3, 2, 0, 0, 0, 2}
		total := 0
		i := 0
		for it.Next() {
			obj := it.GetObject()
			for j := uint16(0); j < uint16(obj.BlkCnt()); j++ {
				var view *containers.Batch
				err := obj.HybridScan(ctx, &view, j, []int{2}, common.DefaultAllocator)
				assert.NoError(t, err)
				defer view.Close()
				viewDel := 0
				if view.Deletes != nil {
					viewDel = view.Deletes.GetCardinality()
				}
				assert.Equal(t, dels[i], viewDel)
				view.Compact()
				total += view.Length()
				i++
			}
		}
		it.Close()
		assert.Equal(t, 87, total)
		assert.NoError(t, txn.Commit(context.Background()))
	}

	t.Log(tae.Catalog.SimplePPString(common.PPL2))

	tae.Restart(ctx)
	{
		txn, rel := testutil.GetDefaultRelation(t, tae.DB, schema.Name)
		it := rel.MakeObjectIt(false)
		// 6 nablks has 87 rows
		dels := []int{3, 2, 0, 0, 0, 2}
		total := 0
		idxs := make([]int, 0, len(schema.ColDefs)-1)
		for i := 0; i < len(schema.ColDefs)-1; i++ {
			idxs = append(idxs, i)
		}
		i := 0
		tblEntry := rel.GetMeta().(*catalog.TableEntry)
		for it.Next() {
			obj := it.GetObject()
			var views *containers.Batch
			for j := uint16(0); j < uint16(obj.BlkCnt()); j++ {
				blkID := objectio.NewBlockidWithObjectID(obj.GetID(), j)
				err := tables.HybridScanByBlock(ctx, tblEntry, txn, &views, schema, idxs, blkID, common.DefaultAllocator)
				assert.NoError(t, err)
				defer views.Close()
				for j, view := range views.Vecs {
					assert.Equal(t, schema.ColDefs[j].Type.Oid, view.GetType().Oid)
				}

				viewDel := 0
				if views.Deletes != nil {
					viewDel = views.Deletes.GetCardinality()
				}
				assert.Equal(t, dels[i], viewDel)
				views.Compact()
				i++
			}
			total += views.Length()
		}
		it.Close()
		assert.Equal(t, 87, total)
		assert.NoError(t, txn.Commit(context.Background()))
	}
}

func TestRollback1(t *testing.T) {
	defer testutils.AfterTest(t)()
	testutils.EnsureNoLeak(t)
	ctx := context.Background()

	db := testutil.InitTestDB(ctx, ModuleName, t, nil)
	defer db.Close()
	schema := catalog.MockSchema(2, 0)

	testutil.CreateRelation(t, db, "db", schema, true)

	objCnt := 0
	onSegFn := func(object *catalog.ObjectEntry) error {
		objCnt++
		return nil
	}
	processor := new(catalog.LoopProcessor)
	processor.ObjectFn = onSegFn
	txn, rel := testutil.GetDefaultRelation(t, db, schema.Name)
	_, err := rel.CreateObject(false)
	assert.Nil(t, err)

	tableMeta := rel.GetMeta().(*catalog.TableEntry)
	err = tableMeta.RecurLoop(processor)
	assert.Nil(t, err)
	assert.Equal(t, objCnt, 1)

	assert.Nil(t, txn.Rollback(context.Background()))
	objCnt = 0
	err = tableMeta.RecurLoop(processor)
	assert.Nil(t, err)
	assert.Equal(t, objCnt, 0)

	txn, rel = testutil.GetDefaultRelation(t, db, schema.Name)
	obj, err := rel.CreateObject(false)
	assert.Nil(t, err)
	objMeta := obj.GetMeta().(*catalog.ObjectEntry)
	assert.Nil(t, txn.Commit(context.Background()))
	objCnt = 0
	err = tableMeta.RecurLoop(processor)
	assert.Nil(t, err)
	assert.Equal(t, objCnt, 1)

	txn, rel = testutil.GetDefaultRelation(t, db, schema.Name)
	_, err = rel.GetObject(objMeta.ID(), false)
	assert.Nil(t, err)
	err = tableMeta.RecurLoop(processor)
	assert.Nil(t, err)

	err = txn.Rollback(context.Background())
	assert.Nil(t, err)
	err = tableMeta.RecurLoop(processor)
	assert.Nil(t, err)

	t.Log(db.Catalog.SimplePPString(common.PPL1))
}

func TestMVCC1(t *testing.T) {
	defer testutils.AfterTest(t)()
	testutils.EnsureNoLeak(t)
	ctx := context.Background()

	db := testutil.InitTestDB(ctx, ModuleName, t, nil)
	defer db.Close()
	schema := catalog.MockSchemaAll(13, 2)
	schema.BlockMaxRows = 40
	schema.ObjectMaxBlocks = 2
	bat := catalog.MockBatch(schema, int(schema.BlockMaxRows*10))
	defer bat.Close()
	bats := bat.Split(40)

	txn, _, rel := testutil.CreateRelationNoCommit(t, db, "db", schema, true)
	err := rel.Append(context.Background(), bats[0])
	assert.NoError(t, err)

	row := 5
	expectVal := bats[0].Vecs[schema.GetSingleSortKeyIdx()].Get(row)
	filter := handle.NewEQFilter(expectVal)
	actualVal, _, err := rel.GetValueByFilter(context.Background(), filter, schema.GetSingleSortKeyIdx())
	assert.NoError(t, err)
	assert.Equal(t, expectVal, actualVal)
	assert.NoError(t, txn.Commit(context.Background()))

	_, rel = testutil.GetDefaultRelation(t, db, schema.Name)
	actualVal, _, err = rel.GetValueByFilter(context.Background(), filter, schema.GetSingleSortKeyIdx())
	assert.NoError(t, err)
	assert.Equal(t, expectVal, actualVal)

	txn2, rel2 := testutil.GetDefaultRelation(t, db, schema.Name)
	err = rel2.Append(context.Background(), bats[1])
	assert.NoError(t, err)

	val2 := bats[1].Vecs[schema.GetSingleSortKeyIdx()].Get(row)
	filter.Val = val2
	actualVal, _, err = rel2.GetValueByFilter(context.Background(), filter, schema.GetSingleSortKeyIdx())
	assert.NoError(t, err)
	assert.Equal(t, val2, actualVal)

	assert.NoError(t, txn2.Commit(context.Background()))

	_, _, err = rel.GetByFilter(context.Background(), filter)
	assert.Error(t, err)
	var id *common.ID

	{
		txn, rel := testutil.GetDefaultRelation(t, db, schema.Name)
		id, _, err = rel.GetByFilter(context.Background(), filter)
		assert.NoError(t, err)
		assert.NoError(t, txn.Commit(context.Background()))
	}

	it := rel.MakeObjectIt(false)
	for it.Next() {
		block := it.GetObject()
		bid := block.Fingerprint()
		_, targetBlkOffset := id.BlockID.Offsets()
		if bid.ObjectID() == id.ObjectID() {
			var view *containers.Batch
			err := block.HybridScan(ctx, &view, targetBlkOffset, []int{schema.GetSingleSortKeyIdx()}, common.DefaultAllocator)
			assert.Nil(t, err)
			defer view.Close()
			assert.Nil(t, view.Deletes)
			assert.NotNil(t, view)
			t.Log(view.Vecs[0].String())
			assert.Equal(t, bats[0].Vecs[0].Length(), view.Length())
		}
	}
	it.Close()
}

// 1. Txn1 create db, relation and append 10 rows. committed -- PASS
// 2. Txn2 append 10 rows. Get the 5th append row value -- PASS
// 3. Txn2 delete the 5th row value in uncommitted state -- PASS
// 4. Txn2 get the 5th row value -- NotFound
func TestMVCC2(t *testing.T) {
	defer testutils.AfterTest(t)()
	testutils.EnsureNoLeak(t)
	ctx := context.Background()

	db := testutil.InitTestDB(ctx, ModuleName, t, nil)
	defer db.Close()
	schema := catalog.MockSchemaAll(13, 2)
	schema.BlockMaxRows = 100
	schema.ObjectMaxBlocks = 2
	bat := catalog.MockBatch(schema, int(schema.BlockMaxRows))
	defer bat.Close()
	bats := bat.Split(10)
	{
		txn, _, rel := testutil.CreateRelationNoCommit(t, db, "db", schema, true)
		err := rel.Append(context.Background(), bats[0])
		assert.NoError(t, err)
		val := bats[0].Vecs[schema.GetSingleSortKeyIdx()].Get(5)
		filter := handle.NewEQFilter(val)
		_, _, err = rel.GetByFilter(context.Background(), filter)
		assert.NoError(t, err)
		assert.NoError(t, txn.Commit(context.Background()))
	}
	{
		txn, rel := testutil.GetDefaultRelation(t, db, schema.Name)
		err := rel.Append(context.Background(), bats[1])
		assert.NoError(t, err)
		val := bats[1].Vecs[schema.GetSingleSortKeyIdx()].Get(5)
		filter := handle.NewEQFilter(val)
		err = rel.DeleteByFilter(context.Background(), filter)
		assert.NoError(t, err)

		_, _, err = rel.GetByFilter(context.Background(), filter)
		assert.Error(t, err)
		t.Log(err)
		assert.NoError(t, txn.Commit(context.Background()))
	}
	{
		txn, rel := testutil.GetDefaultRelation(t, db, schema.Name)
		it := rel.MakeObjectIt(false)
		for it.Next() {
			obj := it.GetObject()
			var view *containers.Batch
			err := obj.HybridScan(ctx, &view, 0, []int{schema.GetSingleSortKey().Idx}, common.DefaultAllocator)
			assert.Nil(t, err)
			assert.Nil(t, view.Deletes)
			assert.Equal(t, bats[1].Vecs[0].Length()*2-1, view.Length())
			// TODO: exclude deleted rows when apply appends
			view.Close()
		}
		assert.NoError(t, txn.Commit(context.Background()))
	}
}

func TestUnload1(t *testing.T) {
	defer testutils.AfterTest(t)()
	testutils.EnsureNoLeak(t)
	ctx := context.Background()

	opts := new(options.Options)
	db := testutil.InitTestDB(ctx, ModuleName, t, opts)
	defer db.Close()

	schema := catalog.MockSchemaAll(13, 2)
	schema.BlockMaxRows = 10
	schema.ObjectMaxBlocks = 2

	bat := catalog.MockBatch(schema, int(schema.BlockMaxRows*2))
	defer bat.Close()
	bats := bat.Split(int(schema.BlockMaxRows))
	testutil.CreateRelation(t, db, "db", schema, true)
	var wg sync.WaitGroup
	pool, err := ants.NewPool(1)
	assert.Nil(t, err)
	defer pool.Release()
	for _, data := range bats {
		wg.Add(1)
		err := pool.Submit(testutil.AppendClosure(t, data, schema.Name, db, &wg))
		assert.Nil(t, err)
	}
	wg.Wait()
	{
		txn, rel := testutil.GetDefaultRelation(t, db, schema.Name)
		for i := 0; i < 10; i++ {
			it := rel.MakeObjectIt(false)
			for it.Next() {
				blk := it.GetObject()
				for j := 0; j < blk.BlkCnt(); j++ {
					var view *containers.Batch
					err := blk.Scan(ctx, &view, uint16(j), []int{schema.GetSingleSortKey().Idx}, common.DefaultAllocator)
					assert.Nil(t, err)
					defer view.Close()
					assert.Equal(t, int(schema.BlockMaxRows), view.Length())
				}
			}
		}
		_ = txn.Commit(context.Background())
	}
}

func TestUnload2(t *testing.T) {
	defer testutils.AfterTest(t)()
	testutils.EnsureNoLeak(t)
	ctx := context.Background()

	opts := new(options.Options)
	db := testutil.InitTestDB(ctx, ModuleName, t, opts)
	defer db.Close()

	schema1 := catalog.MockSchemaAll(13, 2)
	schema1.BlockMaxRows = 10
	schema1.ObjectMaxBlocks = 2

	schema2 := catalog.MockSchemaAll(13, 2)
	schema2.BlockMaxRows = 10
	schema2.ObjectMaxBlocks = 2
	{
		txn, _ := db.StartTxn(nil)
		database, err := txn.CreateDatabase("db", "", "")
		assert.Nil(t, err)
		_, err = database.CreateRelation(schema1)
		assert.Nil(t, err)
		_, err = database.CreateRelation(schema2)
		assert.Nil(t, err)
		assert.Nil(t, txn.Commit(context.Background()))
	}

	bat := catalog.MockBatch(schema1, int(schema1.BlockMaxRows*5+5))
	defer bat.Close()
	bats := bat.Split(bat.Length())

	p, err := ants.NewPool(10)
	assert.Nil(t, err)
	defer p.Release()
	var wg sync.WaitGroup
	for i, data := range bats {
		wg.Add(1)
		name := schema1.Name
		if i%2 == 1 {
			name = schema2.Name
		}
		err := p.Submit(testutil.AppendClosure(t, data, name, db, &wg))
		assert.Nil(t, err)
	}
	wg.Wait()

	{
		txn, rel := testutil.GetDefaultRelation(t, db, schema1.Name)
		for i := 0; i < len(bats); i += 2 {
			data := bats[i]
			v := data.Vecs[schema1.GetSingleSortKeyIdx()].Get(0)
			filter := handle.NewEQFilter(v)
			_, _, err := rel.GetByFilter(context.Background(), filter)
			assert.NoError(t, err)
		}
		database, _ := txn.GetDatabase("db")
		rel, err = database.GetRelationByName(schema2.Name)
		assert.Nil(t, err)
		for i := 1; i < len(bats); i += 2 {
			data := bats[i]
			v := data.Vecs[schema1.GetSingleSortKeyIdx()].Get(0)
			filter := handle.NewEQFilter(v)
			_, _, err := rel.GetByFilter(context.Background(), filter)
			assert.NoError(t, err)
		}
		_ = txn.Commit(context.Background())
	}
}

func TestDelete1(t *testing.T) {
	defer testutils.AfterTest(t)()
	testutils.EnsureNoLeak(t)
	ctx := context.Background()

	tae := testutil.InitTestDB(ctx, ModuleName, t, nil)
	defer tae.Close()

	schema := catalog.MockSchemaAll(3, 2)
	schema.BlockMaxRows = 10
	bat := catalog.MockBatch(schema, int(schema.BlockMaxRows))
	defer bat.Close()
	testutil.CreateRelationAndAppend(t, 0, tae, "db", schema, bat, true)
	var id *common.ID
	var row uint32
	{
		txn, rel := testutil.GetDefaultRelation(t, tae, schema.Name)
		pkCol := bat.Vecs[schema.GetSingleSortKeyIdx()]
		pkVal := pkCol.Get(5)
		filter := handle.NewEQFilter(pkVal)
		var err error
		id, row, err = rel.GetByFilter(context.Background(), filter)
		assert.NoError(t, err)
		err = rel.RangeDelete(id, row, row, handle.DT_Normal)
		assert.NoError(t, err)
		assert.NoError(t, txn.Commit(context.Background()))
	}
	{
		txn, rel := testutil.GetDefaultRelation(t, tae, schema.Name)
		pkCol := bat.Vecs[schema.GetSingleSortKeyIdx()]
		pkVal := pkCol.Get(5)
		filter := handle.NewEQFilter(pkVal)
		_, _, err := rel.GetByFilter(context.Background(), filter)
		assert.Error(t, err)
		assert.NoError(t, txn.Commit(context.Background()))
	}
	{
		txn, rel := testutil.GetDefaultRelation(t, tae, schema.Name)
		blkMeta := testutil.GetOneBlockMeta(rel)
		task, err := jobs.NewFlushTableTailTask(nil, txn, []*catalog.ObjectEntry{blkMeta}, nil, tae.Runtime)
		assert.NoError(t, err)
		err = task.OnExec(context.Background())
		assert.NoError(t, err)
		assert.NoError(t, txn.Commit(context.Background()))
	}
	{
		var view *containers.Batch
		txn, rel := testutil.GetDefaultRelation(t, tae, schema.Name)
		blk := testutil.GetOneObject(rel)
		err := blk.HybridScan(ctx, &view, 0, []int{schema.GetSingleSortKeyIdx()}, common.DefaultAllocator)
		assert.NoError(t, err)
		assert.Nil(t, view.Deletes)
		assert.Equal(t, bat.Vecs[0].Length()-1, view.Length())
		view.Close()
		view = nil

		err = rel.RangeDelete(blk.Fingerprint(), 0, 0, handle.DT_Normal)
		assert.NoError(t, err)
		err = blk.HybridScan(ctx, &view, 0, []int{schema.GetSingleSortKeyIdx()}, common.DefaultAllocator)
		assert.NoError(t, err)
		assert.True(t, view.Deletes.Contains(0))
		view.Close()
		v := bat.Vecs[schema.GetSingleSortKeyIdx()].Get(0)
		filter := handle.NewEQFilter(v)
		_, _, err = rel.GetByFilter(context.Background(), filter)
		assert.True(t, moerr.IsMoErrCode(err, moerr.ErrNotFound))
		assert.NoError(t, txn.Commit(context.Background()))
	}
	{
		txn, rel := testutil.GetDefaultRelation(t, tae, schema.Name)
		blk := testutil.GetOneObject(rel)
		var view *containers.Batch
		err := blk.HybridScan(ctx, &view, 0, []int{schema.GetSingleSortKeyIdx()}, common.DefaultAllocator)
		assert.NoError(t, err)
		defer view.Close()
		assert.True(t, view.Deletes.Contains(0))
		assert.Equal(t, bat.Vecs[0].Length()-1, view.Length())
		v := bat.Vecs[schema.GetSingleSortKeyIdx()].Get(0)
		filter := handle.NewEQFilter(v)
		_, _, err = rel.GetByFilter(context.Background(), filter)
		assert.True(t, moerr.IsMoErrCode(err, moerr.ErrNotFound))
		_ = txn.Rollback(context.Background())
	}
	t.Log(tae.Catalog.SimplePPString(common.PPL1))
}

func TestLogIndex1(t *testing.T) {
	defer testutils.AfterTest(t)()
	testutils.EnsureNoLeak(t)
	ctx := context.Background()

	tae := testutil.InitTestDB(ctx, ModuleName, t, nil)
	defer tae.Close()
	schema := catalog.MockSchemaAll(13, 0)
	schema.BlockMaxRows = 10
	bat := catalog.MockBatch(schema, int(schema.BlockMaxRows))
	defer bat.Close()
	bats := bat.Split(int(schema.BlockMaxRows))
	testutil.CreateRelation(t, tae, "db", schema, true)
	txns := make([]txnif.AsyncTxn, 0)
	doAppend := func(data *containers.Batch) func() {
		return func() {
			txn, rel := testutil.GetDefaultRelation(t, tae, schema.Name)
			err := rel.Append(context.Background(), data)
			assert.NoError(t, err)
			assert.NoError(t, txn.Commit(context.Background()))
			txns = append(txns, txn)
		}
	}
	for _, data := range bats {
		doAppend(data)()
	}
	var id *common.ID
	var offset uint32
	var err error
	{
		txn, rel := testutil.GetDefaultRelation(t, tae, schema.Name)
		v := bat.Vecs[schema.GetSingleSortKeyIdx()].Get(3)
		filter := handle.NewEQFilter(v)
		id, offset, err = rel.GetByFilter(context.Background(), filter)
		assert.Nil(t, err)
		err = rel.RangeDelete(id, offset, offset, handle.DT_Normal)
		assert.Nil(t, err)
		assert.Nil(t, txn.Commit(context.Background()))
	}
	{
		txn, rel := testutil.GetDefaultRelation(t, tae, schema.Name)
		blk := testutil.GetOneObject(rel)
		meta := blk.GetMeta().(*catalog.ObjectEntry)

		var view *containers.Batch
		err := blk.HybridScan(ctx, &view, 0, []int{schema.GetSingleSortKeyIdx()}, common.DefaultAllocator)
		assert.Nil(t, err)
		defer view.Close()
		assert.True(t, view.Deletes.Contains(uint64(offset)))
		task, err := jobs.NewFlushTableTailTask(nil, txn, []*catalog.ObjectEntry{meta}, nil, tae.Runtime)
		assert.Nil(t, err)
		err = task.OnExec(context.Background())
		assert.Nil(t, err)
		assert.Nil(t, txn.Commit(context.Background()))
	}
}

func TestCrossDBTxn(t *testing.T) {
	defer testutils.AfterTest(t)()
	testutils.EnsureNoLeak(t)
	ctx := context.Background()

	tae := testutil.InitTestDB(ctx, ModuleName, t, nil)
	defer tae.Close()

	txn, _ := tae.StartTxn(nil)
	db1, err := txn.CreateDatabase("db1", "", "")
	assert.Nil(t, err)
	db2, err := txn.CreateDatabase("db2", "", "")
	assert.Nil(t, err)
	assert.NotNil(t, db1)
	assert.NotNil(t, db2)
	assert.Nil(t, txn.Commit(context.Background()))

	schema1 := catalog.MockSchema(2, 0)
	schema1.BlockMaxRows = 10
	schema1.ObjectMaxBlocks = 2
	schema2 := catalog.MockSchema(4, 0)
	schema2.BlockMaxRows = 10
	schema2.ObjectMaxBlocks = 2

	rows1 := schema1.BlockMaxRows * 5 / 2
	rows2 := schema1.BlockMaxRows * 3 / 2
	bat1 := catalog.MockBatch(schema1, int(rows1))
	bat2 := catalog.MockBatch(schema2, int(rows2))
	defer bat1.Close()
	defer bat2.Close()

	txn, _ = tae.StartTxn(nil)
	db1, err = txn.GetDatabase("db1")
	assert.Nil(t, err)
	db2, err = txn.GetDatabase("db2")
	assert.Nil(t, err)
	rel1, err := db1.CreateRelation(schema1)
	assert.Nil(t, err)
	rel2, err := db2.CreateRelation(schema2)
	assert.Nil(t, err)
	err = rel1.Append(context.Background(), bat1)
	assert.Nil(t, err)
	err = rel2.Append(context.Background(), bat2)
	assert.Nil(t, err)

	assert.Nil(t, txn.Commit(context.Background()))

	txn, _ = tae.StartTxn(nil)
	db1, err = txn.GetDatabase("db1")
	assert.NoError(t, err)
	db2, err = txn.GetDatabase("db2")
	assert.NoError(t, err)
	rel1, err = db1.GetRelationByName(schema1.Name)
	assert.NoError(t, err)
	rel2, err = db2.GetRelationByName(schema2.Name)
	assert.NoError(t, err)

	testutil.CheckAllColRowsByScan(t, rel1, int(rows1), false)
	testutil.CheckAllColRowsByScan(t, rel2, int(rows2), false)

	t.Log(tae.Catalog.SimplePPString(common.PPL1))
}

func TestSystemDB2(t *testing.T) {
	defer testutils.AfterTest(t)()
	testutils.EnsureNoLeak(t)
	ctx := context.Background()

	tae := testutil.InitTestDB(ctx, ModuleName, t, nil)
	defer tae.Close()

	txn, _ := tae.StartTxn(nil)
	sysDB, err := txn.GetDatabase(pkgcatalog.MO_CATALOG)
	assert.NoError(t, err)
	_, err = sysDB.DropRelationByName(pkgcatalog.MO_DATABASE)
	assert.Error(t, err)
	_, err = sysDB.DropRelationByName(pkgcatalog.MO_TABLES)
	assert.Error(t, err)
	_, err = sysDB.DropRelationByName(pkgcatalog.MO_COLUMNS)
	assert.Error(t, err)

	schema := catalog.MockSchema(2, 0)
	schema.BlockMaxRows = 100
	schema.ObjectMaxBlocks = 2
	bat := catalog.MockBatch(schema, 1000)
	defer bat.Close()

	rel, err := sysDB.CreateRelation(schema)
	assert.NoError(t, err)
	assert.NotNil(t, rel)
	err = rel.Append(context.Background(), bat)
	assert.Nil(t, err)
	assert.NoError(t, txn.Commit(context.Background()))

	txn, _ = tae.StartTxn(nil)
	sysDB, err = txn.GetDatabase(pkgcatalog.MO_CATALOG)
	assert.NoError(t, err)
	rel, err = sysDB.GetRelationByName(schema.Name)
	assert.NoError(t, err)
	testutil.CheckAllColRowsByScan(t, rel, 1000, false)
	assert.NoError(t, txn.Commit(context.Background()))
}

func TestSystemDB3(t *testing.T) {
	defer testutils.AfterTest(t)()
	testutils.EnsureNoLeak(t)
	ctx := context.Background()
	tae := testutil.InitTestDB(ctx, ModuleName, t, nil)
	defer tae.Close()
	txn, _ := tae.StartTxn(nil)
	schema := catalog.MockSchemaAll(13, 12)
	schema.BlockMaxRows = 100
	schema.ObjectMaxBlocks = 2
	bat := catalog.MockBatch(schema, 20)
	defer bat.Close()
	db, err := txn.GetDatabase(pkgcatalog.MO_CATALOG)
	assert.NoError(t, err)
	rel, err := db.CreateRelation(schema)
	assert.NoError(t, err)
	err = rel.Append(context.Background(), bat)
	assert.NoError(t, err)
	assert.NoError(t, txn.Commit(context.Background()))
}

func TestScan1(t *testing.T) {
	defer testutils.AfterTest(t)()
	testutils.EnsureNoLeak(t)
	ctx := context.Background()
	tae := testutil.InitTestDB(ctx, ModuleName, t, nil)
	defer tae.Close()

	schema := catalog.MockSchemaAll(13, 2)
	schema.BlockMaxRows = 100
	schema.ObjectMaxBlocks = 2

	bat := catalog.MockBatch(schema, int(schema.BlockMaxRows-1))
	defer bat.Close()
	txn, _, rel := testutil.CreateRelationNoCommit(t, tae, testutil.DefaultTestDB, schema, true)
	err := rel.Append(context.Background(), bat)
	assert.NoError(t, err)
	testutil.CheckAllColRowsByScan(t, rel, bat.Length(), false)
	assert.NoError(t, txn.Commit(context.Background()))
}

func TestDedup(t *testing.T) {
	defer testutils.AfterTest(t)()
	testutils.EnsureNoLeak(t)
	ctx := context.Background()

	tae := testutil.InitTestDB(ctx, ModuleName, t, nil)
	defer tae.Close()

	schema := catalog.MockSchemaAll(13, 2)
	schema.BlockMaxRows = 100
	schema.ObjectMaxBlocks = 2

	bat := catalog.MockBatch(schema, 10)
	defer bat.Close()
	txn, _, rel := testutil.CreateRelationNoCommit(t, tae, testutil.DefaultTestDB, schema, true)
	err := rel.Append(context.Background(), bat)
	assert.NoError(t, err)
	err = rel.Append(context.Background(), bat)
	t.Log(err)
	assert.True(t, moerr.IsMoErrCode(err, moerr.ErrDuplicateEntry))
	testutil.CheckAllColRowsByScan(t, rel, 10, false)
	err = txn.Rollback(context.Background())
	assert.NoError(t, err)
}

func TestScan2(t *testing.T) {
	defer testutils.AfterTest(t)()
	testutils.EnsureNoLeak(t)
	ctx := context.Background()

	tae := testutil.InitTestDB(ctx, ModuleName, t, nil)
	defer tae.Close()
	schema := catalog.MockSchemaAll(13, 12)
	schema.BlockMaxRows = 10
	schema.ObjectMaxBlocks = 10
	rows := schema.BlockMaxRows * 5 / 2
	bat := catalog.MockBatch(schema, int(rows))
	defer bat.Close()
	bats := bat.Split(2)

	txn, _, rel := testutil.CreateRelationNoCommit(t, tae, testutil.DefaultTestDB, schema, true)
	err := rel.Append(context.Background(), bats[0])
	assert.NoError(t, err)
	testutil.CheckAllColRowsByScan(t, rel, bats[0].Length(), false)

	err = rel.Append(context.Background(), bats[0])
	assert.Error(t, err)
	err = rel.Append(context.Background(), bats[1])
	assert.NoError(t, err)
	testutil.CheckAllColRowsByScan(t, rel, int(rows), false)

	pkv := bat.Vecs[schema.GetSingleSortKeyIdx()].Get(5)
	filter := handle.NewEQFilter(pkv)
	err = rel.DeleteByFilter(context.Background(), filter)
	assert.NoError(t, err)
	testutil.CheckAllColRowsByScan(t, rel, int(rows)-1, true)

	pkv = bat.Vecs[schema.GetSingleSortKeyIdx()].Get(8)
	filter = handle.NewEQFilter(pkv)
	updateV := int64(999)
	err = rel.UpdateByFilter(context.Background(), filter, 3, updateV, false)
	assert.NoError(t, err)

	v, _, err := rel.GetValueByFilter(context.Background(), filter, 3)
	assert.NoError(t, err)
	assert.Equal(t, updateV, v.(int64))
	testutil.CheckAllColRowsByScan(t, rel, int(rows)-1, true)
	assert.NoError(t, txn.Commit(context.Background()))
}

func TestADA(t *testing.T) {
	defer testutils.AfterTest(t)()
	testutils.EnsureNoLeak(t)
	ctx := context.Background()

	tae := testutil.InitTestDB(ctx, ModuleName, t, nil)
	defer tae.Close()
	schema := catalog.MockSchemaAll(13, 3)
	schema.BlockMaxRows = 1000
	bat := catalog.MockBatch(schema, 1)
	defer bat.Close()

	// Append to a block
	testutil.CreateRelationAndAppend(t, 0, tae, "db", schema, bat, true)

	// Delete a row from the block
	txn, rel := testutil.GetDefaultRelation(t, tae, schema.Name)
	v := bat.Vecs[schema.GetSingleSortKeyIdx()].Get(0)
	filter := handle.NewEQFilter(v)
	id, row, err := rel.GetByFilter(context.Background(), filter)
	assert.NoError(t, err)
	err = rel.RangeDelete(id, row, row, handle.DT_Normal)
	assert.NoError(t, err)
	_, _, err = rel.GetByFilter(context.Background(), filter)
	assert.Error(t, err)
	assert.NoError(t, txn.Commit(context.Background()))

	// Append a row with the same primary key
	txn, rel = testutil.GetDefaultRelation(t, tae, schema.Name)
	_, _, err = rel.GetByFilter(context.Background(), filter)
	assert.Error(t, err)
	err = rel.Append(context.Background(), bat)
	assert.NoError(t, err)
	id, row, err = rel.GetByFilter(context.Background(), filter)
	assert.NoError(t, err)
	testutil.CheckAllColRowsByScan(t, rel, 1, true)

	err = rel.RangeDelete(id, row, row, handle.DT_Normal)
	assert.NoError(t, err)
	_, _, err = rel.GetByFilter(context.Background(), filter)
	assert.Error(t, err)

	err = rel.Append(context.Background(), bat)
	assert.NoError(t, err)
	_, _, err = rel.GetByFilter(context.Background(), filter)
	assert.NoError(t, err)
	testutil.CheckAllColRowsByScan(t, rel, 1, true)
	assert.NoError(t, txn.Commit(context.Background()))

	txn, rel = testutil.GetDefaultRelation(t, tae, schema.Name)
	err = rel.Append(context.Background(), bat)
	assert.Error(t, err)
	id, row, err = rel.GetByFilter(context.Background(), filter)
	assert.NoError(t, err)
	err = rel.RangeDelete(id, row, row, handle.DT_Normal)
	assert.NoError(t, err)
	_, _, err = rel.GetByFilter(context.Background(), filter)
	assert.Error(t, err)

	err = rel.Append(context.Background(), bat)
	assert.NoError(t, err)

	id, row, err = rel.GetByFilter(context.Background(), filter)
	assert.NoError(t, err)

	err = rel.Append(context.Background(), bat)
	assert.Error(t, err)

	err = rel.RangeDelete(id, row, row, handle.DT_Normal)
	assert.NoError(t, err)
	_, _, err = rel.GetByFilter(context.Background(), filter)
	assert.Error(t, err)
	err = rel.Append(context.Background(), bat)
	assert.NoError(t, err)

	assert.NoError(t, txn.Commit(context.Background()))

	txn, rel = testutil.GetDefaultRelation(t, tae, schema.Name)
	err = rel.Append(context.Background(), bat)
	assert.Error(t, err)
	id, row, err = rel.GetByFilter(context.Background(), filter)
	assert.NoError(t, err)
	err = rel.RangeDelete(id, row, row, handle.DT_Normal)
	assert.NoError(t, err)
	_, _, err = rel.GetByFilter(context.Background(), filter)
	assert.Error(t, err)

	err = rel.Append(context.Background(), bat)
	assert.NoError(t, err)
	assert.NoError(t, txn.Commit(context.Background()))

	txn, rel = testutil.GetDefaultRelation(t, tae, schema.Name)
	it := rel.MakeObjectIt(false)
	for it.Next() {
		blk := it.GetObject()
		for j := 0; j < blk.BlkCnt(); j++ {
			var view *containers.Batch
			err := blk.HybridScan(ctx, &view, uint16(j), []int{schema.GetSingleSortKeyIdx()}, common.DefaultAllocator)
			assert.NoError(t, err)
			assert.Equal(t, 4, view.Length())
			assert.Equal(t, 3, view.Deletes.GetCardinality())
			view.Close()

		}
	}
	assert.NoError(t, txn.Commit(context.Background()))
}

func TestUpdateByFilter(t *testing.T) {
	defer testutils.AfterTest(t)()
	testutils.EnsureNoLeak(t)
	ctx := context.Background()

	tae := testutil.InitTestDB(ctx, ModuleName, t, nil)
	defer tae.Close()
	schema := catalog.MockSchemaAll(13, 3)
	bat := catalog.MockBatch(schema, 100)
	defer bat.Close()

	testutil.CreateRelationAndAppend(t, 0, tae, "db", schema, bat, true)

	txn, rel := testutil.GetDefaultRelation(t, tae, schema.Name)
	v := bat.Vecs[schema.GetSingleSortKeyIdx()].Get(2)
	filter := handle.NewEQFilter(v)
	err := rel.UpdateByFilter(context.Background(), filter, 2, int32(2222), false)
	assert.NoError(t, err)

	id, row, err := rel.GetByFilter(context.Background(), filter)
	assert.NoError(t, err)
	cv, _, err := rel.GetValue(id, row, 2, false)
	assert.NoError(t, err)
	assert.Equal(t, int32(2222), cv.(int32))

	v = bat.Vecs[schema.GetSingleSortKeyIdx()].Get(3)
	filter = handle.NewEQFilter(v)

	err = rel.UpdateByFilter(context.Background(), filter, uint16(schema.GetSingleSortKeyIdx()), int64(333333), false)
	assert.NoError(t, err)

	assert.NoError(t, txn.Commit(context.Background()))
}

// Test Steps
// 1. Create DB|Relation and append 10 rows. Commit
// 2. Make a equal filter with value of the pk of the second inserted row
// 3. Start Txn1. GetByFilter return PASS
// 4. Start Txn2. Delete row 2. Commit.
// 5. Txn1 call GetByFilter and should return PASS
func TestGetByFilter(t *testing.T) {
	defer testutils.AfterTest(t)()
	testutils.EnsureNoLeak(t)
	ctx := context.Background()

	tae := testutil.InitTestDB(ctx, ModuleName, t, nil)
	defer tae.Close()
	schema := catalog.MockSchemaAll(13, 12)
	bat := catalog.MockBatch(schema, 10)
	defer bat.Close()

	// Step 1
	testutil.CreateRelationAndAppend(t, 0, tae, "db", schema, bat, true)

	// Step 2
	v := bat.Vecs[schema.GetSingleSortKeyIdx()].Get(2)
	filter := handle.NewEQFilter(v)

	// Step 3
	txn1, rel := testutil.GetDefaultRelation(t, tae, schema.Name)
	id, row, err := rel.GetByFilter(context.Background(), filter)
	assert.NoError(t, err)

	// Step 4
	{
		txn2, rel := testutil.GetDefaultRelation(t, tae, schema.Name)
		err := rel.RangeDelete(id, row, row, handle.DT_Normal)
		assert.NoError(t, err)
		assert.NoError(t, txn2.Commit(context.Background()))
	}

	// Step 5
	_, _, err = rel.GetByFilter(context.Background(), filter)
	assert.NoError(t, err)
	assert.NoError(t, txn1.Commit(context.Background()))
}

//  1. Set a big BlockMaxRows
//  2. Mock one row batch
//  3. Start tones of workers. Each work execute below routines:
//     3.1 GetByFilter a pk val
//     3.1.1 If found, go to 3.5
//     3.2 Append a row
//     3.3 err should not be duplicated(TODO: now is duplicated, should be W-W conflict)
//     (why not duplicated: previous GetByFilter had checked that there was no duplicate key)
//     3.4 If no error. try commit. If commit ok, inc appendedcnt. If error, rollback
//     3.5 Delete the row
//     3.5.1 If no error. try commit. commit should always pass
//     3.5.2 If error, should always be w-w conflict
//  4. Wait done all workers. Check the raw row count of table, should be same with appendedcnt.
func TestChaos1(t *testing.T) {
	defer testutils.AfterTest(t)()
	testutils.EnsureNoLeak(t)
	ctx := context.Background()

	tae := testutil.InitTestDB(ctx, ModuleName, t, nil)
	defer tae.Close()
	schema := catalog.MockSchemaAll(13, 12)
	schema.BlockMaxRows = 100000
	schema.ObjectMaxBlocks = 2
	bat := catalog.MockBatch(schema, 1)
	defer bat.Close()

	testutil.CreateRelation(t, tae, "db", schema, true)

	v := bat.Vecs[schema.GetSingleSortKeyIdx()].Get(0)
	filter := handle.NewEQFilter(v)
	var wg sync.WaitGroup
	appendCnt := uint32(0)
	deleteCnt := uint32(0)
	worker := func() {
		defer wg.Done()
		txn, rel := testutil.GetDefaultRelation(t, tae, schema.Name)
		id, row, err := rel.GetByFilter(context.Background(), filter)
		// logutil.Infof("id=%v,row=%d,err=%v", id, row, err)
		if err == nil {
			err = rel.RangeDelete(id, row, row, handle.DT_Normal)
			if err != nil {
				t.Logf("delete: %v", err)
				// assert.Equal(t, txnif.ErrTxnWWConflict, err)
				assert.NoError(t, txn.Rollback(context.Background()))
				return
			}
			err := txn.Commit(context.Background())
			if err == nil {
				atomic.AddUint32(&deleteCnt, uint32(1))
			}
			return
		}
		assert.True(t, moerr.IsMoErrCode(err, moerr.ErrNotFound))
		err = rel.Append(context.Background(), bat)
		// TODO: enable below check later
		// assert.NotEqual(t, data.ErrDuplicate, err)
		if err == nil {
			err = txn.Commit(context.Background())
			// TODO: enable below check later
			// assert.NotEqual(t, data.ErrDuplicate, err)
			if err == nil {
				atomic.AddUint32(&appendCnt, uint32(1))
			} else {
				t.Logf("commit: %v", err)
			}
			return
		}
		_ = txn.Rollback(context.Background())
	}
	pool, _ := ants.NewPool(10)
	defer pool.Release()
	for i := 0; i < 50; i++ {
		wg.Add(1)
		err := pool.Submit(worker)
		assert.Nil(t, err)
	}
	wg.Wait()
	t.Logf("AppendCnt: %d", appendCnt)
	t.Logf("DeleteCnt: %d", deleteCnt)
	assert.True(t, appendCnt-deleteCnt <= 1)
	_, rel := testutil.GetDefaultRelation(t, tae, schema.Name)
	blk := testutil.GetOneObject(rel)
	var view *containers.Batch
	err := blk.HybridScan(ctx, &view, 0, []int{schema.GetSingleSortKeyIdx()}, common.DefaultAllocator)
	assert.NoError(t, err)
	defer view.Close()
	assert.Equal(t, int(appendCnt), view.Length())
	mask := view.Deletes
	view.Compact()
	t.Log(view.String())
	assert.Equal(t, int(deleteCnt), mask.GetCardinality())
}

// Testing Steps
// 1. Append 10 rows
// 2. Start txn1
// 3. Start txn2. Update the 3rd row 3rd col to int64(2222) and commit. -- PASS
// 4. Txn1 try to update the 3rd row 3rd col to int64(1111). -- W-W Conflict.
// 5. Txn1 try to delete the 3rd row. W-W Conflict. Rollback
// 6. Start txn3 and try to update th3 3rd row 3rd col to int64(3333). -- PASS
func TestSnapshotIsolation1(t *testing.T) {
	defer testutils.AfterTest(t)()
	testutils.EnsureNoLeak(t)
	ctx := context.Background()

	tae := testutil.InitTestDB(ctx, ModuleName, t, nil)
	defer tae.Close()
	schema := catalog.MockSchemaAll(13, 12)
	schema.BlockMaxRows = 100
	bat := catalog.MockBatch(schema, 10)
	defer bat.Close()
	v := bat.Vecs[schema.GetSingleSortKeyIdx()].Get(3)
	filter := handle.NewEQFilter(v)

	// Step 1
	testutil.CreateRelationAndAppend(t, 0, tae, "db", schema, bat, true)

	// Step 2
	txn1, rel1 := testutil.GetDefaultRelation(t, tae, schema.Name)

	// Step 3
	txn2, rel2 := testutil.GetDefaultRelation(t, tae, schema.Name)
	err := rel2.UpdateByFilter(context.Background(), filter, 3, int64(2222), false)
	assert.NoError(t, err)
	assert.NoError(t, txn2.Commit(context.Background()))

	// Step 4
	err = rel1.UpdateByFilter(context.Background(), filter, 3, int64(1111), false)
	t.Log(err)
	assert.True(t, moerr.IsMoErrCode(err, moerr.ErrTxnWWConflict))
	_ = txn1.Rollback(context.Background())

	// Step 5
	txn1, rel1 = testutil.GetDefaultRelation(t, tae, schema.Name)
	id, row, err := rel1.GetByFilter(context.Background(), filter)
	assert.NoError(t, err)
	err = rel1.RangeDelete(id, row, row, handle.DT_Normal)
	assert.NoError(t, err)
	_ = txn1.Rollback(context.Background())

	// Step 6
	txn3, rel3 := testutil.GetDefaultRelation(t, tae, schema.Name)
	err = rel3.UpdateByFilter(context.Background(), filter, 3, int64(3333), false)
	assert.NoError(t, err)
	assert.NoError(t, txn3.Commit(context.Background()))

	txn, rel := testutil.GetDefaultRelation(t, tae, schema.Name)
	v, _, err = rel.GetValueByFilter(context.Background(), filter, 3)
	assert.NoError(t, err)
	assert.Equal(t, int64(3333), v.(int64))
	err = rel.RangeDelete(id, row, row, handle.DT_Normal)
	assert.Error(t, err)
	assert.NoError(t, txn.Commit(context.Background()))
}

// Testing Steps
// 1. Start txn1
// 2. Start txn2 and append one row and commit
// 3. Start txn3 and delete the row and commit
// 4. Txn1 try to append the row. (W-W). Rollback
func TestSnapshotIsolation2(t *testing.T) {
	defer testutils.AfterTest(t)()
	testutils.EnsureNoLeak(t)
	ctx := context.Background()

	opts := config.WithLongScanAndCKPOpts(nil)
	tae := testutil.InitTestDB(ctx, ModuleName, t, opts)
	defer tae.Close()
	schema := catalog.MockSchemaAll(13, 12)
	schema.BlockMaxRows = 100
	bat := catalog.MockBatch(schema, 1)
	defer bat.Close()
	v := bat.Vecs[schema.GetSingleSortKeyIdx()].Get(0)
	filter := handle.NewEQFilter(v)

	testutil.CreateRelation(t, tae, "db", schema, true)

	// Step 1
	txn1, rel1 := testutil.GetDefaultRelation(t, tae, schema.Name)

	// Step 2
	txn2, rel2 := testutil.GetDefaultRelation(t, tae, schema.Name)
	err := rel2.Append(context.Background(), bat)
	assert.NoError(t, err)
	assert.NoError(t, txn2.Commit(context.Background()))

	// Step 3
	txn3, rel3 := testutil.GetDefaultRelation(t, tae, schema.Name)
	err = rel3.DeleteByFilter(context.Background(), filter)
	assert.NoError(t, err)
	assert.NoError(t, txn3.Commit(context.Background()))

	// Step 4
	err = rel1.Append(context.Background(), bat)
	assert.NoError(t, err)
	err = txn1.Commit(context.Background())
	t.Log(err)
	assert.True(t, moerr.IsMoErrCode(err, moerr.ErrTxnWWConflict))
}

// Same as TestMergeBlocks
// no pkRow in schema, so merge will run reshape.
func TestReshapeBlocks(t *testing.T) {
	defer testutils.AfterTest(t)()
	testutils.EnsureNoLeak(t)
	ctx := context.Background()

	tae := testutil.InitTestDB(ctx, ModuleName, t, nil)
	defer tae.Close()
	schema := catalog.MockSchemaAll(1, -1)
	schema.BlockMaxRows = 10
	schema.ObjectMaxBlocks = 3
	bat := catalog.MockBatch(schema, 30)
	defer bat.Close()

	testutil.CreateRelationAndAppend(t, 0, tae, "db", schema, bat, true)

	txn, err := tae.StartTxn(nil)
	assert.Nil(t, err)
	db, err := txn.GetDatabase("db")
	assert.Nil(t, err)
	rel, err := db.GetRelationByName(schema.Name)
	assert.Nil(t, err)
	it := rel.MakeObjectIt(false)
	it.Next()
	blkID := it.GetObject().Fingerprint()
	err = rel.RangeDelete(blkID, 5, 9, handle.DT_Normal)
	assert.Nil(t, err)
	assert.Nil(t, txn.Commit(context.Background()))

	txn, err = tae.StartTxn(nil)
	assert.Nil(t, err)
	db, err = txn.GetDatabase("db")
	assert.Nil(t, err)
	rel, err = db.GetRelationByName(schema.Name)
	assert.Nil(t, err)
	it = rel.MakeObjectIt(false)
	for it.Next() {
		testutil.CheckAllColRowsByScan(t, rel, bat.Length(), false)
		obj := it.GetObject()
		var view *containers.Batch
		for j := 0; j < obj.BlkCnt(); j++ {
			err := obj.Scan(ctx, &view, uint16(j), []int{0}, common.DefaultAllocator)
			assert.NoError(t, err)
		}
		t.Log(view)
		view.Close()
	}
	assert.Nil(t, txn.Commit(context.Background()))

	testutil.CompactBlocks(t, 0, tae, "db", schema, false)
	testutil.MergeBlocks(t, 0, tae, "db", schema, false)

	txn, err = tae.StartTxn(nil)
	assert.Nil(t, err)
	db, err = txn.GetDatabase("db")
	assert.Nil(t, err)
	rel, err = db.GetRelationByName(schema.Name)
	assert.Nil(t, err)
	assert.Equal(t, uint64(25), rel.GetMeta().(*catalog.TableEntry).GetRows())
	it = rel.MakeObjectIt(false)
	for it.Next() {
		testutil.CheckAllColRowsByScan(t, rel, bat.Length()-5, false)
		obj := it.GetObject()
		var view *containers.Batch
		for j := 0; j < obj.BlkCnt(); j++ {
			err := obj.Scan(ctx, &view, uint16(j), []int{0}, common.DefaultAllocator)
			assert.NoError(t, err)
		}
		t.Log(view)
		view.Close()
	}
	assert.Nil(t, txn.Commit(context.Background()))
}

// 1. Append 3 blocks and delete last 5 rows of the 1st block
// 2. Merge blocks
// 3. Check rows and col[0]
func TestMergeBlocks(t *testing.T) {
	defer testutils.AfterTest(t)()
	testutils.EnsureNoLeak(t)
	ctx := context.Background()

	tae := testutil.InitTestDB(ctx, ModuleName, t, nil)
	defer tae.Close()
	schema := catalog.MockSchemaAll(1, 0)
	schema.BlockMaxRows = 10
	schema.ObjectMaxBlocks = 3
	bat := catalog.MockBatch(schema, 30)
	defer bat.Close()

	testutil.CreateRelationAndAppend(t, 0, tae, "db", schema, bat, true)

	txn, err := tae.StartTxn(nil)
	assert.Nil(t, err)
	db, err := txn.GetDatabase("db")
	assert.Nil(t, err)
	rel, err := db.GetRelationByName(schema.Name)
	assert.Nil(t, err)
	blkID := testutil.GetOneObject(rel).Fingerprint()
	err = rel.RangeDelete(blkID, 5, 9, handle.DT_Normal)
	assert.Nil(t, err)
	assert.Nil(t, txn.Commit(context.Background()))

	txn, err = tae.StartTxn(nil)
	it := rel.MakeObjectIt(false)
	assert.Nil(t, err)
	db, err = txn.GetDatabase("db")
	assert.Nil(t, err)
	rel, err = db.GetRelationByName(schema.Name)
	assert.Nil(t, err)
	for it.Next() {
		testutil.CheckAllColRowsByScan(t, rel, bat.Length(), false)
		obj := it.GetObject()
		var view *containers.Batch
		for j := 0; j < obj.BlkCnt(); j++ {
			err := obj.Scan(ctx, &view, uint16(j), []int{0}, common.DefaultAllocator)
			assert.NoError(t, err)
		}
		t.Log(view)
		view.Close()
	}
	assert.Nil(t, txn.Commit(context.Background()))

	testutil.CompactBlocks(t, 0, tae, "db", schema, false)
	testutil.MergeBlocks(t, 0, tae, "db", schema, false)

	txn, err = tae.StartTxn(nil)
	assert.Nil(t, err)
	db, err = txn.GetDatabase("db")
	assert.Nil(t, err)
	rel, err = db.GetRelationByName(schema.Name)
	assert.Nil(t, err)
	assert.Equal(t, uint64(25), rel.GetMeta().(*catalog.TableEntry).GetRows())
	it = rel.MakeObjectIt(false)
	for it.Next() {
		testutil.CheckAllColRowsByScan(t, rel, bat.Length()-5, false)
		obj := it.GetObject()
		var view *containers.Batch
		for j := 0; j < obj.BlkCnt(); j++ {
			err := obj.Scan(ctx, &view, uint16(j), []int{0}, common.DefaultAllocator)
			assert.NoError(t, err)
		}
		t.Log(view)
		view.Close()
	}
	assert.Nil(t, txn.Commit(context.Background()))
}

type dummyCpkGetter struct{}

func (c *dummyCpkGetter) CollectCheckpointsInRange(ctx context.Context, start, end types.TS) (ckpLoc string, lastEnd types.TS, err error) {
	return "", types.TS{}, nil
}

func (c *dummyCpkGetter) FlushTable(ctx context.Context, dbID, tableID uint64, ts types.TS) error {
	return nil
}

func totsp(ts types.TS) *timestamp.Timestamp {
	x := ts.ToTimestamp()
	return &x
}

func TestSegDelLogtail(t *testing.T) {
	defer testutils.AfterTest(t)()
	testutils.EnsureNoLeak(t)
	ctx := context.Background()

	opts := config.WithLongScanAndCKPOpts(nil)
	tae := testutil.NewTestEngine(ctx, ModuleName, t, opts)
	defer tae.Close()
	schema := catalog.MockSchemaAll(13, -1)
	schema.BlockMaxRows = 10
	schema.ObjectMaxBlocks = 3
	bat := catalog.MockBatch(schema, 30)
	defer bat.Close()

	testutil.CreateRelationAndAppend(t, 0, tae.DB, "db", schema, bat, true)

	txn, err := tae.StartTxn(nil)
	assert.Nil(t, err)
	db, err := txn.GetDatabase("db")
	did := db.GetID()
	assert.Nil(t, err)
	rel, err := db.GetRelationByName(schema.Name)
	tid := rel.ID()
	assert.Nil(t, err)
	blkID := testutil.GetOneObject(rel).Fingerprint()
	err = rel.RangeDelete(blkID, 5, 9, handle.DT_Normal)
	assert.Nil(t, err)
	assert.Nil(t, txn.Commit(context.Background()))

	testutil.CompactBlocks(t, 0, tae.DB, "db", schema, false)
	testutil.MergeBlocks(t, 0, tae.DB, "db", schema, false)

	t.Log(tae.Catalog.SimplePPString(common.PPL3))
	resp, close, err := logtail.HandleSyncLogTailReq(context.TODO(), new(dummyCpkGetter), tae.LogtailMgr, tae.Catalog, api.SyncLogTailReq{
		CnHave: totsp(types.TS{}),
		CnWant: totsp(types.MaxTs()),
		Table:  &api.TableID{DbId: did, TbId: tid},
	}, false)
	assert.Nil(t, err)
	assert.Equal(t, 2, len(resp.Commands)) // data object + tombstone object

	assert.Equal(t, api.Entry_Insert, resp.Commands[0].EntryType)
	assert.True(t, strings.HasSuffix(resp.Commands[0].TableName, "data_meta"))
	assert.Equal(t, uint32(9), resp.Commands[0].Bat.Vecs[0].Len) /* 5 create + 4 delete */
	// start ts should not be empty
	startTSVec := resp.Commands[0].Bat.Vecs[9]
	cnStartVec, err := vector.ProtoVectorToVector(startTSVec)
	assert.NoError(t, err)
	startTSs := vector.MustFixedColWithTypeCheck[types.TS](cnStartVec)
	for _, ts := range startTSs {
		assert.False(t, ts.IsEmpty())
	}

	assert.Equal(t, api.Entry_Insert, resp.Commands[1].EntryType)
	assert.True(t, strings.HasSuffix(resp.Commands[1].TableName, "tombstone_meta"))
	assert.Equal(t, uint32(4), resp.Commands[1].Bat.Vecs[0].Len) /* 2 create + 2 delete */
	// start ts should not be empty
	startTSVec = resp.Commands[1].Bat.Vecs[9]
	cnStartVec, err = vector.ProtoVectorToVector(startTSVec)
	assert.NoError(t, err)
	startTSs = vector.MustFixedColWithTypeCheck[types.TS](cnStartVec)
	for _, ts := range startTSs {
		assert.False(t, ts.IsEmpty())
	}

	close()

	txn, err = tae.StartTxn(nil)
	assert.Nil(t, err)
	db, err = txn.GetDatabase("db")
	assert.Nil(t, err)
	rel, err = db.GetRelationByName(schema.Name)
	assert.Nil(t, err)
	assert.Equal(t, uint64(25), rel.GetMeta().(*catalog.TableEntry).GetRows())
	testutil.CheckAllColRowsByScan(t, rel, bat.Length()-5, false)
	assert.Nil(t, txn.Commit(context.Background()))

	err = tae.BGCheckpointRunner.ForceIncrementalCheckpoint(tae.TxnMgr.Now(), false)
	assert.NoError(t, err)

	check := func() {
		ckpEntries := tae.BGCheckpointRunner.GetAllIncrementalCheckpoints()
		assert.Equal(t, 1, len(ckpEntries))
		entry := ckpEntries[0]
		ins, del, dataObj, tombstoneObj, err := entry.GetByTableID(context.Background(), tae.Runtime.Fs, tid)
		assert.NoError(t, err)
		assert.Nil(t, ins)                              // 0 ins
		assert.Nil(t, del)                              // 0  del
		assert.Equal(t, uint32(9), dataObj.Vecs[0].Len) // 5 create + 4 delete
		assert.Equal(t, 10, len(dataObj.Vecs))
		assert.Equal(t, uint32(4), tombstoneObj.Vecs[0].Len) // 2 create + 2 delete
		assert.Equal(t, 10, len(tombstoneObj.Vecs))
	}
	check()

	tae.Restart(ctx)

	txn, err = tae.StartTxn(nil)
	assert.Nil(t, err)
	db, err = txn.GetDatabase("db")
	assert.Nil(t, err)
	rel, err = db.GetRelationByName(schema.Name)
	assert.Nil(t, err)
	assert.Equal(t, uint64(25), rel.GetMeta().(*catalog.TableEntry).GetRows())
	testutil.CheckAllColRowsByScan(t, rel, bat.Length()-5, false)
	assert.Nil(t, txn.Commit(context.Background()))

	check()

}

// delete
// merge but not commit
// delete
// commit merge
func TestMergeblocks2(t *testing.T) {
	defer testutils.AfterTest(t)()
	testutils.EnsureNoLeak(t)
	ctx := context.Background()

	opts := config.WithLongScanAndCKPOpts(nil)
	tae := testutil.NewTestEngine(ctx, ModuleName, t, opts)
	defer tae.Close()
	schema := catalog.MockSchemaAll(1, 0)
	schema.BlockMaxRows = 3
	schema.ObjectMaxBlocks = 2
	tae.BindSchema(schema)
	bat := catalog.MockBatch(schema, 6)
	bats := bat.Split(2)
	defer bat.Close()

	tae.CreateRelAndAppend(bats[0], true)

	txn, rel := tae.GetRelation()
	_ = rel.Append(context.Background(), bats[1])
	assert.Nil(t, txn.Commit(context.Background()))

	// flush to nblk
	{
		tae.CompactBlocks(false)
	}

	{
		v := testutil.GetSingleSortKeyValue(bat, schema, 1)
		filter := handle.NewEQFilter(v)
		txn2, rel := tae.GetRelation()
		testutil.CheckAllColRowsByScan(t, rel, 6, true)
		_ = rel.DeleteByFilter(context.Background(), filter)
		assert.Nil(t, txn2.Commit(context.Background()))
	}

	_, rel = tae.GetRelation()
	testutil.CheckAllColRowsByScan(t, rel, 5, true)

	{
		txn, rel = tae.GetRelation()

		obj := testutil.GetOneObject(rel).GetMeta().(*catalog.ObjectEntry)
		objHandle, err := rel.GetObject(obj.ID(), false)
		assert.NoError(t, err)

		objsToMerge := []*catalog.ObjectEntry{objHandle.GetMeta().(*catalog.ObjectEntry)}
		task, err := jobs.NewMergeObjectsTask(nil, txn, objsToMerge, tae.Runtime, 0, false)
		assert.NoError(t, err)
		err = task.OnExec(context.Background())
		assert.NoError(t, err)

		{
			v := testutil.GetSingleSortKeyValue(bat, schema, 2)
			filter := handle.NewEQFilter(v)
			txn2, rel := tae.GetRelation()
			testutil.CheckAllColRowsByScan(t, rel, 5, true)
			_ = rel.DeleteByFilter(context.Background(), filter)
			assert.Nil(t, txn2.Commit(context.Background()))
		}
		err = txn.Commit(context.Background())
		assert.NoError(t, err)
	}

	_, rel = tae.GetRelation()
	testutil.CheckAllColRowsByScan(t, rel, 4, true)

	v := testutil.GetSingleSortKeyValue(bat, schema, 1)
	filter := handle.NewEQFilter(v)
	_, _, err := rel.GetByFilter(context.Background(), filter)
	assert.NotNil(t, err)

	v = testutil.GetSingleSortKeyValue(bat, schema, 2)
	filter = handle.NewEQFilter(v)
	_, _, err = rel.GetByFilter(context.Background(), filter)
	assert.NotNil(t, err)
}

// Object1: 1, 2, 3 | 4, 5, 6
// Object2: 7, 8, 9 | 10, 11, 12
// Now delete 1 and 10, then after merge:
// Object1: 2, 3, 4 | 5, 6, 7
// Object2: 8, 9, 11 | 12
// Delete map not nil on: [obj1, blk1] and [obj2, blk2]
func TestMergeBlocksIntoMultipleObjects(t *testing.T) {
	defer testutils.AfterTest(t)()
	testutils.EnsureNoLeak(t)
	ctx := context.Background()

	opts := config.WithLongScanAndCKPOpts(nil)
	tae := testutil.NewTestEngine(ctx, ModuleName, t, opts)
	defer tae.Close()
	schema := catalog.MockSchemaAll(1, 0)
	schema.BlockMaxRows = 3
	schema.ObjectMaxBlocks = 2
	tae.BindSchema(schema)
	bat := catalog.MockBatch(schema, 12)
	bats := bat.Split(2)
	defer bat.Close()

	tae.CreateRelAndAppend(bats[0], true)

	txn, rel := tae.GetRelation()
	_ = rel.Append(context.Background(), bats[1])
	assert.Nil(t, txn.Commit(context.Background()))

	// flush to nblk
	{
		txn, rel := tae.GetRelation()
		blkMetas := testutil.GetAllBlockMetas(rel, false)
		task, err := jobs.NewFlushTableTailTask(tasks.WaitableCtx, txn, blkMetas, nil, tae.DB.Runtime)
		assert.NoError(t, err)
		assert.NoError(t, task.OnExec(context.Background()))
		assert.NoError(t, txn.Commit(context.Background()))

		txn, rel = tae.GetRelation()
		testutil.CheckAllColRowsByScan(t, rel, 12, true)
		assert.NoError(t, txn.Commit(context.Background()))
	}

	{
		t.Log("************split one object into two objects************")

		txn, rel = tae.GetRelation()
		obj := testutil.GetOneObject(rel).GetMeta().(*catalog.ObjectEntry)
		objHandle, err := rel.GetObject(obj.ID(), false)
		assert.NoError(t, err)

		objsToMerge := []*catalog.ObjectEntry{objHandle.GetMeta().(*catalog.ObjectEntry)}
		task, err := jobs.NewMergeObjectsTask(nil, txn, objsToMerge, tae.Runtime, 0, false)
		assert.NoError(t, err)
		assert.NoError(t, task.OnExec(context.Background()))
		assert.NoError(t, txn.Commit(context.Background()))
	}

	{
		t.Log("************check del map************")
		it := rel.MakeObjectIt(false)
		for it.Next() {
			obj := it.GetObject()
			assert.Nil(t, tae.Runtime.TransferDelsMap.GetDelsForBlk(*objectio.NewBlockidWithObjectID(obj.GetID(), 0)))
			assert.Nil(t, tae.Runtime.TransferDelsMap.GetDelsForBlk(*objectio.NewBlockidWithObjectID(obj.GetID(), 1)))
		}
	}

	{
		t.Log("************delete during merge************")

		txn, rel = tae.GetRelation()
		objIt := rel.MakeObjectIt(false)
		objIt.Next()
		obj1 := objIt.GetObject().GetMeta().(*catalog.ObjectEntry)
		objHandle1, err := rel.GetObject(obj1.ID(), false)
		assert.NoError(t, err)
		objIt.Next()
		obj2 := objIt.GetObject().GetMeta().(*catalog.ObjectEntry)
		objHandle2, err := rel.GetObject(obj2.ID(), false)
		assert.NoError(t, err)
		objIt.Close()

		v := testutil.GetSingleSortKeyValue(bat, schema, 1)
		filter := handle.NewEQFilter(v)
		txn2, rel := tae.GetRelation()
		_ = rel.DeleteByFilter(context.Background(), filter)
		assert.NoError(t, txn2.Commit(context.Background()))
		_, rel = tae.GetRelation()
		testutil.CheckAllColRowsByScan(t, rel, 11, true)

		v = testutil.GetSingleSortKeyValue(bat, schema, 10)
		filter = handle.NewEQFilter(v)
		txn2, rel = tae.GetRelation()
		_ = rel.DeleteByFilter(context.Background(), filter)
		assert.NoError(t, txn2.Commit(context.Background()))
		_, rel = tae.GetRelation()
		testutil.CheckAllColRowsByScan(t, rel, 10, true)

		objsToMerge := []*catalog.ObjectEntry{objHandle1.GetMeta().(*catalog.ObjectEntry), objHandle2.GetMeta().(*catalog.ObjectEntry)}
		task, err := jobs.NewMergeObjectsTask(nil, txn, objsToMerge, tae.Runtime, 0, false)
		assert.NoError(t, err)
		assert.NoError(t, task.OnExec(context.Background()))
		assert.NoError(t, txn.Commit(context.Background()))
		{
			t.Log("************check del map again************")
			_, rel = tae.GetRelation()
			objCnt := 0
			for it := rel.MakeObjectIt(false); it.Next(); {
				obj := it.GetObject()
				if objCnt == 0 {
					assert.NotNil(t, tae.Runtime.TransferDelsMap.GetDelsForBlk(*objectio.NewBlockidWithObjectID(obj.GetID(), 0)))
				} else {
					assert.NotNil(t, tae.Runtime.TransferDelsMap.GetDelsForBlk(*objectio.NewBlockidWithObjectID(obj.GetID(), 1)))
				}
				objCnt++
			}
			assert.Equal(t, 2, objCnt)
		}
	}
}

func TestMergeEmptyBlocks(t *testing.T) {
	defer testutils.AfterTest(t)()
	testutils.EnsureNoLeak(t)
	ctx := context.Background()

	opts := config.WithLongScanAndCKPOpts(nil)
	tae := testutil.NewTestEngine(ctx, ModuleName, t, opts)
	defer tae.Close()
	schema := catalog.MockSchemaAll(1, 0)
	schema.BlockMaxRows = 3
	schema.ObjectMaxBlocks = 2
	tae.BindSchema(schema)
	bat := catalog.MockBatch(schema, 6)
	bats := bat.Split(2)
	defer bat.Close()

	tae.CreateRelAndAppend(bats[0], true)

	// flush to nblk
	{
		tae.CompactBlocks(false)
	}

	assert.NoError(t, tae.DeleteAll(true))

	{
		txn, rel := tae.GetRelation()
		assert.NoError(t, rel.Append(context.Background(), bats[1]))
		assert.NoError(t, txn.Commit(context.Background()))
	}

	{
		txn, rel := tae.GetRelation()

		obj := testutil.GetOneObject(rel).GetMeta().(*catalog.ObjectEntry)
		objHandle, err := rel.GetObject(obj.ID(), false)
		assert.NoError(t, err)

		objsToMerge := []*catalog.ObjectEntry{objHandle.GetMeta().(*catalog.ObjectEntry)}
		task, err := jobs.NewMergeObjectsTask(nil, txn, objsToMerge, tae.Runtime, 0, false)
		assert.NoError(t, err)
		err = task.OnExec(context.Background())
		assert.NoError(t, err)

		{
			v := testutil.GetSingleSortKeyValue(bat, schema, 4)
			filter := handle.NewEQFilter(v)
			txn2, rel := tae.GetRelation()
			assert.NoError(t, rel.DeleteByFilter(context.Background(), filter))
			assert.Nil(t, txn2.Commit(context.Background()))
		}
		err = txn.Commit(context.Background())
		assert.NoError(t, err)
	}
}
func TestDelete2(t *testing.T) {
	defer testutils.AfterTest(t)()
	testutils.EnsureNoLeak(t)
	ctx := context.Background()

	opts := config.WithLongScanAndCKPOpts(nil)
	tae := testutil.NewTestEngine(ctx, ModuleName, t, opts)
	defer tae.Close()
	schema := catalog.MockSchemaAll(18, 11)
	schema.BlockMaxRows = 10
	schema.ObjectMaxBlocks = 2
	tae.BindSchema(schema)
	bat := catalog.MockBatch(schema, 5)
	defer bat.Close()
	tae.CreateRelAndAppend(bat, true)

	txn, rel := tae.GetRelation()
	v := testutil.GetSingleSortKeyValue(bat, schema, 2)
	filter := handle.NewEQFilter(v)
	err := rel.DeleteByFilter(context.Background(), filter)
	assert.NoError(t, err)
	assert.NoError(t, txn.Commit(context.Background()))

	tae.CompactBlocks(false)
}

func TestNull1(t *testing.T) {
	defer testutils.AfterTest(t)()
	testutils.EnsureNoLeak(t)
	ctx := context.Background()

	opts := config.WithLongScanAndCKPOpts(nil)
	tae := testutil.NewTestEngine(ctx, ModuleName, t, opts)
	defer tae.Close()
	schema := catalog.MockSchemaAll(18, 9)
	schema.BlockMaxRows = 10
	schema.ObjectMaxBlocks = 2
	tae.BindSchema(schema)

	bat := catalog.MockBatch(schema, int(schema.BlockMaxRows*3+1))
	defer bat.Close()
	bats := bat.Split(4)
	bats[0].Vecs[3].Update(2, nil, true)
	tae.CreateRelAndAppend(bats[0], true)

	txn, rel := tae.GetRelation()
	blk := testutil.GetOneObject(rel)
	var view *containers.Batch
	err := blk.Scan(ctx, &view, 0, []int{3}, common.DefaultAllocator)
	assert.NoError(t, err)
	//v := view.GetData().Get(2)
	assert.True(t, view.Vecs[0].IsNull(2))
	testutil.CheckAllColRowsByScan(t, rel, bats[0].Length(), false)
	assert.NoError(t, txn.Commit(context.Background()))
	view.Close()
	view = nil

	tae.Restart(ctx)
	txn, rel = tae.GetRelation()
	blk = testutil.GetOneObject(rel)
	blk.Scan(ctx, &view, 0, []int{3}, common.DefaultAllocator)
	assert.NoError(t, err)
	defer view.Close()
	//v = view.GetData().Get(2)
	assert.True(t, view.Vecs[0].IsNull(2))
	testutil.CheckAllColRowsByScan(t, rel, bats[0].Length(), false)

	v := testutil.GetSingleSortKeyValue(bats[0], schema, 2)
	filter_2 := handle.NewEQFilter(v)
	_, uv0_2_isNull, err := rel.GetValueByFilter(context.Background(), filter_2, 3)
	assert.NoError(t, err)
	assert.True(t, uv0_2_isNull)

	v0_4 := testutil.GetSingleSortKeyValue(bats[0], schema, 4)
	filter_4 := handle.NewEQFilter(v0_4)
	err = rel.UpdateByFilter(context.Background(), filter_4, 3, nil, true)
	assert.NoError(t, err)
	_, uv_isNull, err := rel.GetValueByFilter(context.Background(), filter_4, 3)
	assert.NoError(t, err)
	assert.True(t, uv_isNull)
	assert.NoError(t, txn.Commit(context.Background()))

	txn, rel = tae.GetRelation()
	testutil.CheckAllColRowsByScan(t, rel, bats[0].Length(), true)
	_, uv_isNull, err = rel.GetValueByFilter(context.Background(), filter_4, 3)
	assert.NoError(t, err)
	assert.True(t, uv_isNull)

	err = rel.Append(context.Background(), bats[1])
	assert.NoError(t, err)
	assert.NoError(t, txn.Commit(context.Background()))

	tae.CompactBlocks(false)
	txn, rel = tae.GetRelation()
	testutil.CheckAllColRowsByScan(t, rel, testutil.LenOfBats(bats[:2]), false)
	_, uv_isNull, err = rel.GetValueByFilter(context.Background(), filter_4, 3)
	assert.NoError(t, err)
	assert.True(t, uv_isNull)
	assert.NoError(t, txn.Commit(context.Background()))

	tae.Restart(ctx)
	txn, rel = tae.GetRelation()
	testutil.CheckAllColRowsByScan(t, rel, testutil.LenOfBats(bats[:2]), false)
	_, uv_isNull, err = rel.GetValueByFilter(context.Background(), filter_4, 3)
	assert.NoError(t, err)
	assert.True(t, uv_isNull)

	v0_1 := testutil.GetSingleSortKeyValue(bats[0], schema, 1)
	filter0_1 := handle.NewEQFilter(v0_1)
	err = rel.UpdateByFilter(context.Background(), filter0_1, 12, nil, true)
	assert.NoError(t, err)
	_, uv0_1_isNull, err := rel.GetValueByFilter(context.Background(), filter0_1, 12)
	assert.NoError(t, err)
	assert.True(t, uv0_1_isNull)
	assert.NoError(t, txn.Commit(context.Background()))

	txn, rel = tae.GetRelation()
	_, uv0_1_isNull, err = rel.GetValueByFilter(context.Background(), filter0_1, 12)
	assert.NoError(t, err)
	assert.True(t, uv0_1_isNull)
	err = rel.Append(context.Background(), bats[2])
	assert.NoError(t, err)
	assert.NoError(t, txn.Commit(context.Background()))

	tae.CompactBlocks(false)
	tae.MergeBlocks(false)

	txn, rel = tae.GetRelation()
	_, uv0_1_isNull, err = rel.GetValueByFilter(context.Background(), filter0_1, 12)
	assert.NoError(t, err)
	assert.True(t, uv0_1_isNull)
	_, uv0_2_isNull, err = rel.GetValueByFilter(context.Background(), filter_2, 3)
	assert.NoError(t, err)
	assert.True(t, uv0_2_isNull)
	assert.NoError(t, txn.Commit(context.Background()))

	tae.Restart(ctx)

	txn, rel = tae.GetRelation()
	_, uv0_1_isNull, err = rel.GetValueByFilter(context.Background(), filter0_1, 12)
	assert.NoError(t, err)
	assert.True(t, uv0_1_isNull)
	_, uv0_2_isNull, err = rel.GetValueByFilter(context.Background(), filter_2, 3)
	assert.NoError(t, err)
	assert.True(t, uv0_2_isNull)
	assert.NoError(t, txn.Commit(context.Background()))
}

func TestTruncate(t *testing.T) {
	defer testutils.AfterTest(t)()
	testutils.EnsureNoLeak(t)
	ctx := context.Background()

	opts := config.WithQuickScanAndCKPOpts(nil)
	tae := testutil.NewTestEngine(ctx, ModuleName, t, opts)
	defer tae.Close()
	schema := catalog.MockSchemaAll(18, 15)
	schema.BlockMaxRows = 10
	schema.ObjectMaxBlocks = 2
	tae.BindSchema(schema)
	bat := catalog.MockBatch(schema, int(schema.BlockMaxRows*5+1))
	defer bat.Close()
	bats := bat.Split(20)
	tae.CreateRelAndAppend(bats[0], true)

	var wg sync.WaitGroup
	p, _ := ants.NewPool(10)
	defer p.Release()
	tryAppend := func(i int) func() {
		return func() {
			defer wg.Done()
			tae.TryAppend(bats[1+i])
		}
	}

	for i := range bats[1:] {
		if i == 10 {
			wg.Add(1)
			_ = p.Submit(func() {
				defer wg.Done()
				tae.Truncate()
				t.Log(tae.Catalog.SimplePPString(common.PPL1))
			})
		}
		wg.Add(1)
		_ = p.Submit(tryAppend(i))
		time.Sleep(time.Millisecond * 2)
	}
	wg.Wait()
	txn, _ := tae.GetRelation()
	assert.NoError(t, txn.Commit(context.Background()))
	tae.Truncate()
	txn, _ = tae.GetRelation()
	assert.NoError(t, txn.Commit(context.Background()))
}

func TestGetColumnData(t *testing.T) {
	defer testutils.AfterTest(t)()
	testutils.EnsureNoLeak(t)
	ctx := context.Background()

	opts := config.WithLongScanAndCKPOpts(nil)
	tae := testutil.NewTestEngine(ctx, ModuleName, t, opts)
	defer tae.Close()
	schema := catalog.MockSchemaAll(18, 13)
	schema.BlockMaxRows = 10
	schema.ObjectMaxBlocks = 2
	tae.BindSchema(schema)
	bat := catalog.MockBatch(schema, 39)
	bats := bat.Split(4)
	defer bat.Close()
	tae.CreateRelAndAppend(bats[0], true)
	txn, rel := tae.GetRelation()
	blk := testutil.GetOneObject(rel)
	var view *containers.Batch
	blk.Scan(ctx, &view, 0, []int{2}, common.DefaultAllocator)
	assert.Equal(t, bats[0].Length(), view.Length())
	assert.NotZero(t, view.Vecs[0].Allocated())
	view.Close()
	view = nil

	blk.Scan(ctx, &view, 0, []int{2}, common.DefaultAllocator)
	assert.Equal(t, bats[0].Length(), view.Length())
	assert.NotZero(t, view.Vecs[0].Allocated())
	assert.NoError(t, txn.Commit(context.Background()))
	view.Close()
	view = nil

	tae.CompactBlocks(false)
	txn, rel = tae.GetRelation()
	blk = testutil.GetOneObject(rel)
	blk.Scan(ctx, &view, 0, []int{2}, common.DefaultAllocator)
	assert.Equal(t, bats[0].Length(), view.Length())
	assert.NotZero(t, view.Vecs[0].Allocated())
	view.Close()
	view = nil

	blk.Scan(ctx, &view, 0, []int{2}, common.DefaultAllocator)
	assert.Equal(t, bats[0].Length(), view.Length())
	assert.NotZero(t, view.Vecs[0].Allocated())
	assert.NoError(t, txn.Commit(context.Background()))
	view.Close()
	view = nil

	txn, rel = tae.GetRelation()
	err := rel.Append(context.Background(), bats[1])
	assert.NoError(t, err)
	blk = testutil.GetOneObject(rel)
	blk.Scan(ctx, &view, 0, []int{2}, common.DefaultAllocator)
	assert.NoError(t, err)
	assert.True(t, view.Vecs[0].Equals(bats[1].Vecs[2]))
	assert.NotZero(t, view.Vecs[0].Allocated())
	view.Close()
	view = nil
	blk.Scan(ctx, &view, 0, []int{2}, common.DefaultAllocator)
	assert.NoError(t, err)
	assert.True(t, view.Vecs[0].Equals(bats[1].Vecs[2]))
	assert.NotZero(t, view.Vecs[0].Allocated())
	view.Close()
	view = nil

	assert.NoError(t, txn.Commit(context.Background()))
}

func TestCompactBlk1(t *testing.T) {
	defer testutils.AfterTest(t)()
	testutils.EnsureNoLeak(t)
	ctx := context.Background()

	opts := config.WithLongScanAndCKPOpts(nil)
	tae := testutil.NewTestEngine(ctx, ModuleName, t, opts)
	defer tae.Close()
	schema := catalog.MockSchemaAll(3, 1)
	schema.BlockMaxRows = 5
	schema.ObjectMaxBlocks = 2
	tae.BindSchema(schema)
	bat := catalog.MockBatch(schema, 5)
	bats := bat.Split(5)
	defer bat.Close()

	tae.CreateRelAndAppend(bats[2], true)

	txn, rel := tae.GetRelation()
	_ = rel.Append(context.Background(), bats[1])
	assert.Nil(t, txn.Commit(context.Background()))

	txn, rel = tae.GetRelation()
	_ = rel.Append(context.Background(), bats[3])
	assert.Nil(t, txn.Commit(context.Background()))

	txn, rel = tae.GetRelation()
	_ = rel.Append(context.Background(), bats[4])
	assert.Nil(t, txn.Commit(context.Background()))

	txn, rel = tae.GetRelation()
	_ = rel.Append(context.Background(), bats[0])
	assert.Nil(t, txn.Commit(context.Background()))

	{
		v := testutil.GetSingleSortKeyValue(bat, schema, 1)
		t.Logf("v is %v**********", v)
		filter := handle.NewEQFilter(v)
		txn2, rel := tae.GetRelation()
		t.Log("********before delete******************")
		testutil.CheckAllColRowsByScan(t, rel, 5, true)
		_ = rel.DeleteByFilter(context.Background(), filter)
		assert.Nil(t, txn2.Commit(context.Background()))
	}

	_, rel = tae.GetRelation()
	testutil.CheckAllColRowsByScan(t, rel, 4, true)

	{
		t.Log("************compact************")
		txn, rel = tae.GetRelation()
		blk := testutil.GetOneObject(rel)
		meta := blk.GetMeta().(*catalog.ObjectEntry)
		task, err := jobs.NewFlushTableTailTask(nil, txn, []*catalog.ObjectEntry{meta}, nil, tae.DB.Runtime)
		assert.NoError(t, err)
		err = task.OnExec(context.Background())
		assert.NoError(t, err)

		{
			v := testutil.GetSingleSortKeyValue(bat, schema, 2)
			t.Logf("v is %v**********", v)
			filter := handle.NewEQFilter(v)
			txn2, rel := tae.GetRelation()
			t.Log("********before delete******************")
			testutil.CheckAllColRowsByScan(t, rel, 4, true)
			_ = rel.DeleteByFilter(context.Background(), filter)
			assert.Nil(t, txn2.Commit(context.Background()))
		}

		err = txn.Commit(context.Background())
		assert.NoError(t, err)
	}

	_, rel = tae.GetRelation()
	testutil.CheckAllColRowsByScan(t, rel, 3, true)

	tae.Restart(ctx)
	_, rel = tae.GetRelation()
	testutil.CheckAllColRowsByScan(t, rel, 3, true)
}

func TestCompactBlk2(t *testing.T) {
	defer testutils.AfterTest(t)()
	testutils.EnsureNoLeak(t)
	ctx := context.Background()

	opts := config.WithLongScanAndCKPOpts(nil)
	tae := testutil.NewTestEngine(ctx, ModuleName, t, opts)
	defer tae.Close()
	schema := catalog.MockSchemaAll(3, 1)
	schema.BlockMaxRows = 5
	schema.ObjectMaxBlocks = 2
	tae.BindSchema(schema)
	bat := catalog.MockBatch(schema, 5)
	bats := bat.Split(5)
	defer bat.Close()

	tae.CreateRelAndAppend(bats[2], true)

	txn, rel := tae.GetRelation()
	_ = rel.Append(context.Background(), bats[1])
	assert.Nil(t, txn.Commit(context.Background()))

	txn, rel = tae.GetRelation()
	_ = rel.Append(context.Background(), bats[3])
	assert.Nil(t, txn.Commit(context.Background()))

	txn, rel = tae.GetRelation()
	_ = rel.Append(context.Background(), bats[4])
	assert.Nil(t, txn.Commit(context.Background()))

	txn, rel = tae.GetRelation()
	_ = rel.Append(context.Background(), bats[0])
	assert.Nil(t, txn.Commit(context.Background()))

	v := testutil.GetSingleSortKeyValue(bat, schema, 1)
	filter := handle.NewEQFilter(v)
	txn2, rel1 := tae.GetRelation()
	testutil.CheckAllColRowsByScan(t, rel1, 5, true)
	_ = rel1.DeleteByFilter(context.Background(), filter)
	assert.Nil(t, txn2.Commit(context.Background()))
	txn3, rel1 := tae.GetRelation()

	txn4, rel2 := tae.GetRelation()
	testutil.CheckAllColRowsByScan(t, rel2, 4, true)

	txn, rel = tae.GetRelation()
	blk := testutil.GetOneObject(rel)
	meta := blk.GetMeta().(*catalog.ObjectEntry)
	task, err := jobs.NewFlushTableTailTask(nil, txn, []*catalog.ObjectEntry{meta}, nil, tae.DB.Runtime)
	assert.NoError(t, err)
	err = task.OnExec(context.Background())
	assert.NoError(t, err)
	err = txn.Commit(context.Background())
	assert.NoError(t, err)

	v = testutil.GetSingleSortKeyValue(bat, schema, 2)
	filter = handle.NewEQFilter(v)
	txn2, rel3 := tae.GetRelation()
	testutil.CheckAllColRowsByScan(t, rel3, 4, true)
	_ = rel3.DeleteByFilter(context.Background(), filter)
	assert.Nil(t, txn2.Commit(context.Background()))

	v = testutil.GetSingleSortKeyValue(bat, schema, 4)
	filter = handle.NewEQFilter(v)
	txn2, rel4 := tae.GetRelation()
	testutil.CheckAllColRowsByScan(t, rel4, 3, true)
	_ = rel4.DeleteByFilter(context.Background(), filter)
	assert.Nil(t, txn2.Commit(context.Background()))

	testutil.CheckAllColRowsByScan(t, rel1, 4, true)
	assert.Nil(t, txn3.Commit(context.Background()))
	testutil.CheckAllColRowsByScan(t, rel2, 4, true)
	assert.Nil(t, txn4.Commit(context.Background()))

	_, rel = tae.GetRelation()
	testutil.CheckAllColRowsByScan(t, rel, 2, true)

	v = testutil.GetSingleSortKeyValue(bat, schema, 2)
	filter = handle.NewEQFilter(v)
	_, _, err = rel.GetByFilter(context.Background(), filter)
	assert.NotNil(t, err)

	v = testutil.GetSingleSortKeyValue(bat, schema, 4)
	filter = handle.NewEQFilter(v)
	_, _, err = rel.GetByFilter(context.Background(), filter)
	assert.NotNil(t, err)

	tae.Restart(ctx)
}

func TestCompactblk3(t *testing.T) {
	defer testutils.AfterTest(t)()
	testutils.EnsureNoLeak(t)
	ctx := context.Background()

	opts := config.WithLongScanAndCKPOpts(nil)
	tae := testutil.NewTestEngine(ctx, ModuleName, t, opts)
	defer tae.Close()
	schema := catalog.MockSchemaAll(3, 1)
	schema.BlockMaxRows = 5
	schema.ObjectMaxBlocks = 2
	tae.BindSchema(schema)
	bat := catalog.MockBatch(schema, 3)
	defer bat.Close()

	tae.CreateRelAndAppend(bat, true)

	v := testutil.GetSingleSortKeyValue(bat, schema, 1)
	filter := handle.NewEQFilter(v)
	txn2, rel1 := tae.GetRelation()
	testutil.CheckAllColRowsByScan(t, rel1, 3, true)
	_ = rel1.DeleteByFilter(context.Background(), filter)
	assert.Nil(t, txn2.Commit(context.Background()))

	_, rel2 := tae.GetRelation()
	testutil.CheckAllColRowsByScan(t, rel2, 2, true)

	txn, rel := tae.GetRelation()
	blk := testutil.GetOneObject(rel)
	meta := blk.GetMeta().(*catalog.ObjectEntry)
	task, err := jobs.NewFlushTableTailTask(nil, txn, []*catalog.ObjectEntry{meta}, nil, tae.DB.Runtime)
	assert.NoError(t, err)
	err = task.OnExec(context.Background())
	assert.NoError(t, err)
	err = txn.Commit(context.Background())
	assert.NoError(t, err)

	txn, err = tae.StartTxn(nil)
	assert.NoError(t, err)
	processor := &catalog.LoopProcessor{}
	processor.ObjectFn = func(be *catalog.ObjectEntry) error {
		if be.GetTable().GetDB().IsSystemDB() {
			return nil
		}
		tblEntry := be.GetTable()
		for j := 0; j < be.BlockCnt(); j++ {
			var view *containers.Batch
			blkID := objectio.NewBlockidWithObjectID(be.ID(), uint16(j))
			err := tables.HybridScanByBlock(ctx, tblEntry, txn, &view, schema, []int{0}, blkID, common.DefaultAllocator)
			assert.NoError(t, err)
			view.Compact()
			assert.Equal(t, 2, view.Length())
			view.Close()
		}
		return nil
	}
	err = tae.Catalog.RecurLoop(processor)
	assert.NoError(t, err)
}

func TestImmutableIndexInAblk(t *testing.T) {
	defer testutils.AfterTest(t)()
	testutils.EnsureNoLeak(t)
	ctx := context.Background()

	opts := config.WithLongScanAndCKPOpts(nil)
	tae := testutil.NewTestEngine(ctx, ModuleName, t, opts)
	defer tae.Close()
	schema := catalog.MockSchemaAll(3, 1)
	schema.BlockMaxRows = 5
	schema.ObjectMaxBlocks = 2
	tae.BindSchema(schema)
	bat := catalog.MockBatch(schema, 5)
	bats := bat.Split(5)
	defer bat.Close()

	tae.CreateRelAndAppend(bats[2], true)
	txn, rel := tae.GetRelation()
	_ = rel.Append(context.Background(), bats[1])
	assert.Nil(t, txn.Commit(context.Background()))
	txn, rel = tae.GetRelation()
	_ = rel.Append(context.Background(), bats[3])
	assert.Nil(t, txn.Commit(context.Background()))
	txn, rel = tae.GetRelation()
	_ = rel.Append(context.Background(), bats[4])
	assert.Nil(t, txn.Commit(context.Background()))
	txn, rel = tae.GetRelation()
	_ = rel.Append(context.Background(), bats[0])
	assert.Nil(t, txn.Commit(context.Background()))

	v := testutil.GetSingleSortKeyValue(bat, schema, 1)
	filter := handle.NewEQFilter(v)
	txn2, rel := tae.GetRelation()
	_ = rel.DeleteByFilter(context.Background(), filter)
	assert.Nil(t, txn2.Commit(context.Background()))

	txn, rel = tae.GetRelation()
	blk := testutil.GetOneObject(rel)
	meta := blk.GetMeta().(*catalog.ObjectEntry)
	task, err := jobs.NewFlushTableTailTask(nil, txn, []*catalog.ObjectEntry{meta}, nil, tae.DB.Runtime)
	assert.NoError(t, err)
	err = task.OnExec(context.Background())
	assert.NoError(t, err)
	err = txn.Commit(context.Background())
	assert.NoError(t, err)

	txn, rel = tae.GetRelation()
	_, _, err = rel.GetByFilter(context.Background(), filter)
	assert.Error(t, err)
	v = testutil.GetSingleSortKeyValue(bat, schema, 2)
	filter = handle.NewEQFilter(v)
	_, _, err = rel.GetByFilter(context.Background(), filter)
	assert.NoError(t, err)

	rowIDs := containers.MakeVector(types.T_Rowid.ToType(), common.DefaultAllocator)
	for i := 0; i < bat.Length(); i++ {
		rowIDs.Append(nil, true)
	}
	err = meta.GetObjectData().GetDuplicatedRows(
		context.Background(), txn, bat.Vecs[1], nil, false, true, false, rowIDs, common.DefaultAllocator,
	)
	assert.NoError(t, err)
	err = meta.GetObjectData().Contains(context.Background(), txn, false, rowIDs, nil, common.DebugAllocator)
	assert.NoError(t, err)
	duplicate := false
	rowIDs.Foreach(func(v any, isNull bool, row int) error {
		if !isNull {
			duplicate = true
		}
		return nil
	}, nil)
	assert.True(t, duplicate)
}

func TestDelete3(t *testing.T) {
	// t.Skip(any("This case crashes occasionally, is being fixed, skip it for now"))
	defer testutils.AfterTest(t)()
	ctx := context.Background()

	opts := config.WithQuickScanAndCKPOpts(nil)
	tae := testutil.NewTestEngine(ctx, ModuleName, t, opts)
	defer tae.Close()

	// this task won't affect logic of TestAppend2, it just prints logs about dirty count
	forest := logtail.NewDirtyCollector(tae.LogtailMgr, opts.Clock, tae.Catalog, new(catalog.LoopProcessor))
	hb := ops.NewHeartBeaterWithFunc(5*time.Millisecond, func() {
		forest.Run(0)
		t.Log(forest.String())
	}, nil)
	hb.Start()
	defer hb.Stop()
	schema := catalog.MockSchemaAll(3, 2)
	schema.BlockMaxRows = 10
	schema.ObjectMaxBlocks = 2
	tae.BindSchema(schema)
	// rows := int(schema.BlockMaxRows * 1)
	rows := int(schema.BlockMaxRows*3) + 1
	bat := catalog.MockBatch(schema, rows)

	tae.CreateRelAndAppend(bat, true)
	tae.CheckRowsByScan(rows, false)
	deleted := false
	for i := 0; i < 10; i++ {
		if deleted {
			tae.CheckRowsByScan(0, true)
			tae.DoAppend(bat)
			deleted = false
			tae.CheckRowsByScan(rows, true)
		} else {
			tae.CheckRowsByScan(rows, true)
			err := tae.DeleteAll(true)
			if err == nil {
				deleted = true
				tae.CheckRowsByScan(0, true)
				// assert.Zero(t, tae.getRows())
			} else {
				tae.CheckRowsByScan(rows, true)
				// assert.Equal(t, tae.getRows(), rows)
			}
		}
	}
	t.Log(tae.Catalog.SimplePPString(common.PPL1))
}

func TestDropCreated1(t *testing.T) {
	defer testutils.AfterTest(t)()
	ctx := context.Background()

	opts := config.WithLongScanAndCKPOpts(nil)
	tae := testutil.NewTestEngine(ctx, ModuleName, t, opts)
	defer tae.Close()

	txn, err := tae.StartTxn(nil)
	assert.Nil(t, err)
	_, err = txn.CreateDatabase("db", "", "")
	assert.Nil(t, err)
	db, err := txn.DropDatabase("db")
	assert.Nil(t, err)
	assert.Nil(t, txn.Commit(context.Background()))

	assert.Equal(t, txn.GetCommitTS(), db.GetMeta().(*catalog.DBEntry).GetCreatedAtLocked())
	assert.Equal(t, txn.GetCommitTS(), db.GetMeta().(*catalog.DBEntry).GetCreatedAtLocked())

	tae.Restart(ctx)
}

func TestDropCreated2(t *testing.T) {
	defer testutils.AfterTest(t)()
	ctx := context.Background()

	opts := config.WithLongScanAndCKPOpts(nil)
	tae := testutil.NewTestEngine(ctx, ModuleName, t, opts)
	schema := catalog.MockSchemaAll(1, -1)
	defer tae.Close()

	txn, err := tae.StartTxn(nil)
	assert.Nil(t, err)
	db, err := txn.CreateDatabase("db", "", "")
	assert.Nil(t, err)
	rel, err := db.CreateRelation(schema)
	assert.Nil(t, err)
	_, err = db.DropRelationByName(schema.Name)
	assert.Nil(t, err)
	assert.Nil(t, txn.Commit(context.Background()))

	assert.Equal(t, txn.GetCommitTS(), rel.GetMeta().(*catalog.TableEntry).GetCreatedAtLocked())
	assert.Equal(t, txn.GetCommitTS(), rel.GetMeta().(*catalog.TableEntry).GetCreatedAtLocked())

	tae.Restart(ctx)
}

func TestDropCreated3(t *testing.T) {
	defer testutils.AfterTest(t)()
	ctx := context.Background()

	opts := config.WithLongScanAndCKPOpts(nil)
	tae := testutil.NewTestEngine(ctx, ModuleName, t, opts)
	defer tae.Close()

	txn, err := tae.StartTxn(nil)
	assert.Nil(t, err)
	_, err = txn.CreateDatabase("db", "", "")
	assert.Nil(t, err)
	_, err = txn.DropDatabase("db")
	assert.Nil(t, err)
	assert.Nil(t, txn.Commit(context.Background()))

	err = tae.BGCheckpointRunner.ForceIncrementalCheckpoint(tae.TxnMgr.Now(), false)
	assert.Nil(t, err)

	tae.Restart(ctx)
}

func TestRollbackCreateTable(t *testing.T) {
	defer testutils.AfterTest(t)()
	ctx := context.Background()

	opts := config.WithLongScanAndCKPOpts(nil)
	tae := testutil.NewTestEngine(ctx, ModuleName, t, opts)
	schema := catalog.MockSchemaAll(1, -1)
	defer tae.Close()

	txn, _ := tae.StartTxn(nil)
	db, _ := txn.CreateDatabase("db", "sql", "")
	db.CreateRelationWithID(schema.Clone(), uint64(27200))
	txn.Commit(ctx)

	for i := 0; i < 10; i += 2 {
		tae.Catalog.GCByTS(ctx, tae.TxnMgr.Now())
		txn, _ := tae.StartTxn(nil)
		db, _ := txn.GetDatabase("db")
		db.DropRelationByID(uint64(i + 27200))
		db.CreateRelationWithID(schema.Clone(), uint64(i+27200+1))
		txn.Commit(ctx)

		txn, _ = tae.StartTxn(nil)
		db, _ = txn.GetDatabase("db")
		db.DropRelationByID(uint64(i + 27200 + 1))
		db.CreateRelationWithID(schema.Clone(), uint64(i+27200+2))
		txn.Rollback(ctx)
	}

	t.Log(tae.Catalog.SimplePPString(3))
}

func TestDropCreated4(t *testing.T) {
	defer testutils.AfterTest(t)()
	ctx := context.Background()

	opts := config.WithLongScanAndCKPOpts(nil)
	tae := testutil.NewTestEngine(ctx, ModuleName, t, opts)
	schema := catalog.MockSchemaAll(1, -1)
	defer tae.Close()

	txn, err := tae.StartTxn(nil)
	assert.Nil(t, err)
	db, err := txn.CreateDatabase("db", "", "")
	assert.Nil(t, err)
	_, err = db.CreateRelation(schema)
	assert.Nil(t, err)
	_, err = db.DropRelationByName(schema.Name)
	assert.Nil(t, err)
	assert.Nil(t, txn.Commit(context.Background()))

	err = tae.BGCheckpointRunner.ForceIncrementalCheckpoint(tae.TxnMgr.Now(), false)
	assert.Nil(t, err)

	tae.Restart(ctx)
}

func TestTruncateZonemap(t *testing.T) {
	defer testutils.AfterTest(t)()
	ctx := context.Background()

	type Mod struct {
		offset int
		v      byte
	}
	mockBytes := func(init byte, size int, mods ...Mod) []byte {
		ret := make([]byte, size)
		for i := 0; i < size; i++ {
			ret[i] = init
		}
		for _, m := range mods {
			ret[m.offset] = m.v
		}
		return ret
	}
	testutils.EnsureNoLeak(t)
	opts := config.WithLongScanAndCKPOpts(nil)
	tae := testutil.NewTestEngine(ctx, ModuleName, t, opts)
	defer tae.Close()

	schema := catalog.MockSchemaAll(13, 12) // set varchar PK
	schema.BlockMaxRows = 10
	schema.ObjectMaxBlocks = 2
	tae.BindSchema(schema)

	bat := catalog.MockBatch(schema, int(schema.BlockMaxRows*2+9))        // 2.9 blocks
	minv := mockBytes(0, 35)                                              // 0x00000000
	trickyMinv := mockBytes(0, 33)                                        // smaller than minv, not in mut index but in immut index
	maxv := mockBytes(0xff, 35, Mod{0, 0x61}, Mod{1, 0x62}, Mod{2, 0x63}) // abc0xff0xff...
	trickyMaxv := []byte("abd")                                           // bigger than maxv, not in mut index but in immut index
	bat.Vecs[12].Update(8, maxv, false)
	bat.Vecs[12].Update(11, minv, false)
	bat.Vecs[12].Update(22, []byte("abcc"), false)
	defer bat.Close()

	checkMinMax := func(rel handle.Relation, minvOffset, maxvOffset uint32) {
		_, _, err := rel.GetByFilter(context.Background(), handle.NewEQFilter(trickyMinv))
		assert.True(t, moerr.IsMoErrCode(err, moerr.ErrNotFound))
		_, _, err = rel.GetByFilter(context.Background(), handle.NewEQFilter(trickyMaxv))
		assert.True(t, moerr.IsMoErrCode(err, moerr.ErrNotFound))
		_, row, err := rel.GetByFilter(context.Background(), handle.NewEQFilter(minv))
		assert.NoError(t, err)
		assert.Equal(t, minvOffset, row)
		_, row, err = rel.GetByFilter(context.Background(), handle.NewEQFilter(maxv))
		assert.NoError(t, err)
		assert.Equal(t, maxvOffset, row)
	}

	tae.CreateRelAndAppend(bat, true)

	// runtime check
	txn, rel := tae.GetRelation()
	checkMinMax(rel, 1, 8)
	assert.NoError(t, txn.Commit(context.Background()))

	// restart without compact
	tae.Restart(ctx)
	txn, rel = tae.GetRelation()
	checkMinMax(rel, 1, 8)
	assert.NoError(t, txn.Commit(context.Background()))

	// restart with compact
	tae.CompactBlocks(false)
	tae.MergeBlocks(false)
	tae.Restart(ctx)
	txn, rel = tae.GetRelation()
	checkMinMax(rel, 0, 8)
	assert.NoError(t, txn.Commit(context.Background()))

	// 3 NonAppendable Blocks
	txn, rel = tae.GetRelation()
	rel.UpdateByFilter(context.Background(), handle.NewEQFilter(maxv), 12, mockBytes(0xff, 35), false)
	assert.NoError(t, txn.Commit(context.Background()))
	tae.CompactBlocks(false)
	tae.MergeBlocks(false)
	tae.Restart(ctx)

	txn, rel = tae.GetRelation()
	_, row, err := rel.GetByFilter(context.Background(), handle.NewEQFilter(mockBytes(0xff, 35)))
	assert.NoError(t, err)
	assert.Equal(t, uint32(8), row)
	assert.NoError(t, txn.Commit(context.Background()))
}

func mustStartTxn(t *testing.T, tae *testutil.TestEngine, tenantID uint32) txnif.AsyncTxn {
	txn, err := tae.StartTxn(nil)
	assert.NoError(t, err)
	txn.BindAccessInfo(tenantID, 0, 0)
	return txn
}

func TestMultiTenantDBOps(t *testing.T) {
	defer testutils.AfterTest(t)()
	ctx := context.Background()

	var err error
	opts := config.WithLongScanAndCKPOpts(nil)
	tae := testutil.NewTestEngine(ctx, ModuleName, t, opts)
	defer tae.Close()

	txn11 := mustStartTxn(t, tae, 1)
	_, err = txn11.CreateDatabase("db", "", "")
	assert.NoError(t, err)
	txn12 := mustStartTxn(t, tae, 1)
	_, err = txn11.CreateDatabase("db", "", "")
	assert.Error(t, err)

	txn21 := mustStartTxn(t, tae, 2)
	_, err = txn21.CreateDatabase("db", "", "")
	assert.NoError(t, err)

	assert.NoError(t, txn11.Commit(context.Background()))
	assert.NoError(t, txn12.Commit(context.Background()))
	assert.NoError(t, txn21.Commit(context.Background()))

	txn22 := mustStartTxn(t, tae, 2)
	_, _ = txn22.CreateDatabase("db2", "", "")

	txn23 := mustStartTxn(t, tae, 2)
	// [mo_catalog, db]
	assert.Equal(t, 2, len(txn23.DatabaseNames()))
	assert.NoError(t, txn23.Commit(context.Background()))

	txn22.Commit(context.Background())
	tae.Restart(ctx)

	txn24 := mustStartTxn(t, tae, 2)
	// [mo_catalog, db, db2]
	assert.Equal(t, 3, len(txn24.DatabaseNames()))
	assert.NoError(t, txn24.Commit(context.Background()))

	txn13 := mustStartTxn(t, tae, 1)
	// [mo_catalog, db]
	assert.Equal(t, 2, len(txn13.DatabaseNames()))

	_, err = txn13.GetDatabase("db2")
	assert.Error(t, err)
	dbHdl, err := txn13.GetDatabase("db")
	assert.NoError(t, err)
	assert.Equal(t, uint32(1), dbHdl.GetMeta().(*catalog.DBEntry).GetTenantID())

	_, err = txn13.DropDatabase("db2")
	assert.Error(t, err)
	_, err = txn13.DropDatabase("db")
	assert.NoError(t, err)
	assert.NoError(t, txn13.Commit(context.Background()))

	txn14 := mustStartTxn(t, tae, 1)
	// [mo_catalog]
	assert.Equal(t, 1, len(txn14.DatabaseNames()))
	assert.NoError(t, txn14.Commit(context.Background()))
}

func TestMultiTenantMoCatalogOps(t *testing.T) {
	defer testutils.AfterTest(t)()
	ctx := context.Background()

	var err error
	opts := config.WithLongScanAndCKPOpts(nil)
	tae := testutil.NewTestEngine(ctx, ModuleName, t, opts)
	defer tae.Close()

	s := catalog.MockSchemaAll(1, 0)
	s.Name = "mo_accounts"
	txn0, sysDB := tae.GetDB(pkgcatalog.MO_CATALOG)
	_, err = sysDB.CreateRelation(s)
	assert.NoError(t, err)
	assert.NoError(t, txn0.Commit(context.Background()))

	schema11 := catalog.MockSchemaAll(3, 0)
	schema11.BlockMaxRows = 10
	schema11.ObjectMaxBlocks = 2
	tae.BindSchema(schema11)
	tae.BindTenantID(1)

	bat1 := catalog.MockBatch(schema11, int(schema11.BlockMaxRows*2+9))
	tae.CreateRelAndAppend(bat1, true)
	// pretend 'mo_users'
	s = catalog.MockSchemaAll(1, 0)
	s.Name = "mo_users"
	txn11, sysDB := tae.GetDB(pkgcatalog.MO_CATALOG)
	_, err = sysDB.CreateRelation(s)
	assert.NoError(t, err)
	assert.NoError(t, txn11.Commit(context.Background()))

	tae.CompactBlocks(false)
	tae.MergeBlocks(false)

	schema21 := catalog.MockSchemaAll(2, 1)
	schema21.BlockMaxRows = 10
	schema21.ObjectMaxBlocks = 2
	tae.BindSchema(schema21)
	tae.BindTenantID(2)

	bat2 := catalog.MockBatch(schema21, int(schema21.BlockMaxRows*3+5))
	tae.CreateRelAndAppend(bat2, true)
	txn21, sysDB := tae.GetDB(pkgcatalog.MO_CATALOG)
	s = catalog.MockSchemaAll(1, 0)
	s.Name = "mo_users"
	_, err = sysDB.CreateRelation(s)
	assert.NoError(t, err)
	assert.NoError(t, txn21.Commit(context.Background()))

	tae.CompactBlocks(false)
	tae.MergeBlocks(false)

	tae.Restart(ctx)

	{
		// account 2
		// check data for good
		_, tbl := tae.GetRelation()
		testutil.CheckAllColRowsByScan(t, tbl, 35, false)
	}
	{
		// account 1
		tae.BindSchema(schema11)
		tae.BindTenantID(1)
		// check data for good
		_, tbl := tae.GetRelation()
		testutil.CheckAllColRowsByScan(t, tbl, 29, false)
	}
	{
		// sys account
		tae.BindSchema(nil)
		tae.BindTenantID(0)
		// [mo_catalog]
		assert.Equal(t, 1, len(mustStartTxn(t, tae, 0).DatabaseNames()))
	}

}

// txn1: create relation and append, half blk
// txn2: compact
// txn3: append, shouldn't get rw
func TestGetLastAppender(t *testing.T) {
	defer testutils.AfterTest(t)()
	ctx := context.Background()

	opts := config.WithLongScanAndCKPOpts(nil)
	tae := testutil.NewTestEngine(ctx, ModuleName, t, opts)
	defer tae.Close()
	schema := catalog.MockSchemaAll(1, -1)
	schema.BlockMaxRows = 10
	schema.ObjectMaxBlocks = 2
	tae.BindSchema(schema)
	bat := catalog.MockBatch(schema, 14)
	bats := bat.Split(2)

	tae.CreateRelAndAppend(bats[0], true)
	t.Log(tae.Catalog.SimplePPString(3))

	tae.CompactBlocks(false)
	t.Log(tae.Catalog.SimplePPString(3))

	tae.Restart(ctx)

	txn, rel := tae.GetRelation()
	rel.Append(context.Background(), bats[1])
	assert.NoError(t, txn.Commit(context.Background()))
}

// txn1[s1,p1,e1] append1
// txn2[s2,p2,e2] append2
// txn3[s3,p3,e3] append3
// collect [0,p1] [0,p2] [p1+1,p2] [p1+1,p3]
// check data, row count, commit ts
// TODO 1. in2pc committs!=preparets; 2. abort
func TestCollectInsert(t *testing.T) {
	defer testutils.AfterTest(t)()
	ctx := context.Background()

	opts := config.WithLongScanAndCKPOpts(nil)
	tae := testutil.NewTestEngine(ctx, ModuleName, t, opts)
	defer tae.Close()
	schema := catalog.MockSchemaAll(1, -1)
	schema.BlockMaxRows = 20
	tae.BindSchema(schema)
	bat := catalog.MockBatch(schema, 12)
	bats := bat.Split(4)

	tae.CreateRelAndAppend(bats[0], true)

	txn1, rel := tae.GetRelation()
	assert.NoError(t, rel.Append(context.Background(), bats[1]))
	assert.NoError(t, txn1.Commit(context.Background()))

	p1 := txn1.GetPrepareTS()
	t.Logf("p1= %v", p1.ToString())

	txn2, rel := tae.GetRelation()
	assert.NoError(t, rel.Append(context.Background(), bats[2]))
	assert.NoError(t, txn2.Commit(context.Background()))

	p2 := txn2.GetPrepareTS()
	t.Logf("p2= %v", p2.ToString())

	txn3, rel := tae.GetRelation()
	assert.NoError(t, rel.Append(context.Background(), bats[3]))
	assert.NoError(t, txn3.Commit(context.Background()))

	p3 := txn3.GetPrepareTS()
	t.Logf("p3= %v", p3.ToString())

	_, rel = tae.GetRelation()
	objEntry := testutil.GetOneObject(rel).GetMeta().(*catalog.ObjectEntry)

	batches := make(map[uint32]*containers.BatchWithVersion)
	err := tables.RangeScanInMemoryByObject(ctx, objEntry, batches, types.TS{}, p1, common.DefaultAllocator)
	assert.NoError(t, err)
	t.Log((batches[schema.Version].Attrs))
	for _, vec := range batches[schema.Version].Vecs {
		t.Log(vec)
		assert.Equal(t, 6, vec.Length())
	}
	batches[schema.Version].Close()

	batches = make(map[uint32]*containers.BatchWithVersion)
	err = tables.RangeScanInMemoryByObject(ctx, objEntry, batches, types.TS{}, p2, common.DefaultAllocator)
	assert.NoError(t, err)
	t.Log((batches[schema.Version].Attrs))
	for _, vec := range batches[schema.Version].Vecs {
		t.Log(vec)
		assert.Equal(t, 9, vec.Length())
	}
	batches[schema.Version].Close()

	batches = make(map[uint32]*containers.BatchWithVersion)
	err = tables.RangeScanInMemoryByObject(ctx, objEntry, batches, p1.Next(), p2, common.DefaultAllocator)
	assert.NoError(t, err)
	t.Log((batches[schema.Version].Attrs))
	for _, vec := range batches[schema.Version].Vecs {
		t.Log(vec)
		assert.Equal(t, 3, vec.Length())
	}
	batches[schema.Version].Close()

	batches = make(map[uint32]*containers.BatchWithVersion)
	err = tables.RangeScanInMemoryByObject(ctx, objEntry, batches, p1.Next(), p3, common.DefaultAllocator)
	assert.NoError(t, err)
	t.Log((batches[schema.Version].Attrs))
	for _, vec := range batches[schema.Version].Vecs {
		t.Log(vec)
		assert.Equal(t, 6, vec.Length())
	}
	batches[schema.Version].Close()
}

func TestAppendnode(t *testing.T) {
	defer testutils.AfterTest(t)()
	ctx := context.Background()

	opts := config.WithLongScanAndCKPOpts(nil)
	tae := testutil.NewTestEngine(ctx, ModuleName, t, opts)
	defer tae.Close()
	schema := catalog.MockSchemaAll(1, 0)
	schema.BlockMaxRows = 10000
	schema.ObjectMaxBlocks = 2
	tae.BindSchema(schema)
	appendCnt := 20
	bat := catalog.MockBatch(schema, appendCnt)
	bats := bat.Split(appendCnt)

	tae.CreateRelAndAppend(bats[0], true)
	tae.CheckRowsByScan(1, false)

	var wg sync.WaitGroup
	pool, _ := ants.NewPool(5)
	defer pool.Release()
	worker := func(i int) func() {
		return func() {
			txn, rel := tae.GetRelation()
			row := testutil.GetColumnRowsByScan(t, rel, 0, true)
			err := tae.DoAppendWithTxn(bats[i], txn, true)
			assert.NoError(t, err)
			row2 := testutil.GetColumnRowsByScan(t, rel, 0, true)
			assert.Equal(t, row+1, row2)
			assert.NoError(t, txn.Commit(context.Background()))
			wg.Done()
		}
	}
	for i := 1; i < appendCnt; i++ {
		wg.Add(1)
		pool.Submit(worker(i))
	}
	wg.Wait()
	tae.CheckRowsByScan(appendCnt, true)

	tae.Restart(ctx)
	tae.CheckRowsByScan(appendCnt, true)
}

func TestTxnIdempotent(t *testing.T) {
	defer testutils.AfterTest(t)()
	ctx := context.Background()

	opts := config.WithLongScanAndCKPOpts(nil)
	tae := testutil.NewTestEngine(ctx, ModuleName, t, opts)
	defer tae.Close()

	schema := catalog.MockSchemaAll(1, 0)
	schema.BlockMaxRows = 10000
	schema.ObjectMaxBlocks = 2
	tae.BindSchema(schema)
	appendCnt := 20
	bat := catalog.MockBatch(schema, appendCnt)
	bats := bat.Split(appendCnt)

	var wg sync.WaitGroup

	tae.CreateRelAndAppend(bats[0], true)
	for i := 0; i < 10; i++ {
		txn, _ := tae.GetRelation()
		wg.Add(1)
		assert.NoError(t, txn.Rollback(context.Background()))
		go func() {
			defer wg.Done()
			assert.True(t, moerr.IsMoErrCode(txn.Commit(context.Background()), moerr.ErrTxnNotFound))
			// txn.Commit(context.Background())
		}()
		wg.Wait()
	}
}

// insert 200 rows and do quick compaction
// expect that there are some dirty tables at first and then zero dirty table found
func TestWatchDirty(t *testing.T) {
	defer testutils.AfterTest(t)()
	ctx := context.Background()

	opts := config.WithQuickScanAndCKPOpts(nil)
	tae := testutil.NewTestEngine(ctx, ModuleName, t, opts)
	defer tae.Close()
	logMgr := tae.LogtailMgr

	visitor := &catalog.LoopProcessor{}
	watcher := logtail.NewDirtyCollector(logMgr, opts.Clock, tae.Catalog, visitor)

	tbl, obj := watcher.DirtyCount()
	assert.Zero(t, obj)
	assert.Zero(t, tbl)

	schema := catalog.MockSchemaAll(1, 0)
	schema.BlockMaxRows = 50
	schema.ObjectMaxBlocks = 2
	tae.BindSchema(schema)
	appendCnt := 200
	bat := catalog.MockBatch(schema, appendCnt)
	bats := bat.Split(appendCnt)

	tae.CreateRelAndAppend(bats[0], true)
	tae.CheckRowsByScan(1, false)

	wg := &sync.WaitGroup{}
	pool, _ := ants.NewPool(3)
	defer pool.Release()
	worker := func(i int) func() {
		return func() {
			txn, _ := tae.GetRelation()
			err := tae.DoAppendWithTxn(bats[i], txn, true)
			assert.NoError(t, err)
			assert.NoError(t, txn.Commit(context.Background()))
			wg.Done()
		}
	}
	for i := 1; i < appendCnt; i++ {
		wg.Add(1)
		pool.Submit(worker(i))
	}
	wg.Wait()

	timer := time.After(20 * time.Second)
	for {
		select {
		case <-timer:
			t.Errorf("timeout to wait zero")
			return
		default:
			watcher.Run(0)
			time.Sleep(5 * time.Millisecond)
			_, objCnt := watcher.DirtyCount()
			// find block zero
			if objCnt == 0 {
				return
			}
		}
	}
}

func TestDirtyWatchRace(t *testing.T) {
	defer testutils.AfterTest(t)()
	ctx := context.Background()

	opts := config.WithQuickScanAndCKPOpts(nil)
	tae := testutil.NewTestEngine(ctx, ModuleName, t, opts)
	defer tae.Close()

	schema := catalog.MockSchemaAll(2, -1)
	schema.Name = "test"
	schema.BlockMaxRows = 5
	schema.ObjectMaxBlocks = 5
	tae.BindSchema(schema)

	tae.CreateRelAndAppend(catalog.MockBatch(schema, 1), true)

	visitor := &catalog.LoopProcessor{}
	watcher := logtail.NewDirtyCollector(tae.LogtailMgr, opts.Clock, tae.Catalog, visitor)

	wg := &sync.WaitGroup{}

	addRow := func() {
		txn, _ := tae.StartTxn(nil)
		db, _ := txn.GetDatabase("db")
		tbl, _ := db.GetRelationByName("test")
		tbl.Append(context.Background(), catalog.MockBatch(schema, 1))
		assert.NoError(t, txn.Commit(context.Background()))
		wg.Done()
	}

	pool, _ := ants.NewPool(5)
	defer pool.Release()

	for i := 0; i < 50; i++ {
		wg.Add(1)
		pool.Submit(addRow)
	}

	// test race
	for i := 0; i < 3; i++ {
		wg.Add(1)
		go func(i int) {
			for j := 0; j < 300; j++ {
				time.Sleep(5 * time.Millisecond)
				watcher.Run(0)
				// tbl, obj, blk := watcher.DirtyCount()
				// t.Logf("t%d: tbl %d, obj %d, blk %d", i, tbl, obj, blk)
				_, _ = watcher.DirtyCount()
			}
			wg.Done()
		}(i)
	}

	wg.Wait()
}

type TestBlockReadDeltaSource struct {
	deltaLoc objectio.Location
	testTs   types.TS
}

func (b *TestBlockReadDeltaSource) SetTS(ts types.TS) {
	b.testTs = ts
}

func (b *TestBlockReadDeltaSource) GetDeltaLoc(bid objectio.Blockid) (objectio.Location, types.TS) {
	return b.deltaLoc, b.testTs
}

func NewTestBlockReadSource(deltaLoc objectio.Location) logtail.DeltaSource {
	return &TestBlockReadDeltaSource{
		deltaLoc: deltaLoc,
	}
}

func TestBlockRead(t *testing.T) {
	blockio.RunPipelineTest(
		func() {
			defer testutils.AfterTest(t)()
			ctx := context.Background()

			opts := config.WithLongScanAndCKPOpts(nil)
			tae := testutil.NewTestEngine(ctx, ModuleName, t, opts)
			tsAlloc := types.NewTsAlloctor(opts.Clock)
			defer tae.Close()
			schema := catalog.MockSchemaAll(2, 1)
			schema.BlockMaxRows = 20
			schema.ObjectMaxBlocks = 2
			tae.BindSchema(schema)
			bat := catalog.MockBatch(schema, 40)

			tae.CreateRelAndAppend(bat, true)

			_, rel := tae.GetRelation()
			blkEntry := testutil.GetOneObject(rel).GetMeta().(*catalog.ObjectEntry)
			blkID := blkEntry.AsCommonID()

			beforeDel := tsAlloc.Alloc()
			txn1, rel := tae.GetRelation()
			assert.NoError(t, rel.RangeDelete(blkID, 0, 0, handle.DT_Normal))
			assert.NoError(t, txn1.Commit(context.Background()))

			afterFirstDel := tsAlloc.Alloc()
			txn2, rel := tae.GetRelation()
			assert.NoError(t, rel.RangeDelete(blkID, 1, 3, handle.DT_Normal))
			assert.NoError(t, txn2.Commit(context.Background()))

			afterSecondDel := tsAlloc.Alloc()

			tae.CompactBlocks(false)
			_, rel = tae.GetRelation()
			tombstoneObjectEntry := testutil.GetOneTombstoneMeta(rel)
			objectEntry := testutil.GetOneBlockMeta(rel)
			objStats := tombstoneObjectEntry.ObjectMVCCNode
			testDS := NewTestBlockReadSource(objStats.ObjectLocation())
			ds := logtail.NewDeltaLocDataSource(ctx, tae.DB.Runtime.Fs.Service, beforeDel, testDS)
			bid, _ := blkEntry.ID(), blkEntry.ID()

			info := &objectio.BlockInfo{
				BlockID: *objectio.NewBlockidWithObjectID(bid, 0),
			}
			metaloc := objectEntry.ObjectLocation()
			metaloc.SetRows(schema.BlockMaxRows)
			info.SetMetaLocation(metaloc)

			columns := make([]string, 0)
			colIdxs := make([]uint16, 0)
			colTyps := make([]types.Type, 0)
			defs := schema.ColDefs[:]
			rand.Shuffle(len(defs), func(i, j int) { defs[i], defs[j] = defs[j], defs[i] })
			for _, col := range defs {
				columns = append(columns, col.Name)
				colIdxs = append(colIdxs, uint16(col.Idx))
				colTyps = append(colTyps, col.Type)
			}
			t.Log("read columns: ", columns)
			fs := tae.DB.Runtime.Fs.Service
			pool, err := mpool.NewMPool("test", 0, mpool.NoFixed)
			assert.NoError(t, err)
			infos := make([]*objectio.BlockInfo, 0)
			infos = append(infos, info)
			err = blockio.Prefetch("", fs, infos[0].MetaLocation())
			assert.NoError(t, err)

			buildBatch := func(typs []types.Type) *batch.Batch {
				bat := batch.NewWithSize(len(typs))
				//bat.Attrs = append(bat.Attrs, cols...)

				for i := 0; i < len(typs); i++ {
					bat.Vecs[i] = vector.NewVec(typs[i])
				}
				return bat
			}
			b1 := buildBatch(colTyps)
			err = blockio.BlockDataReadInner(
				context.Background(), info, ds, colIdxs, colTyps,
				beforeDel, nil, fileservice.Policy(0), b1, pool, fs,
			)
			assert.NoError(t, err)
			assert.Equal(t, len(columns), len(b1.Vecs))
			assert.Equal(t, 20, b1.Vecs[0].Length())

			testDS.SetTS(afterFirstDel)

			b2 := buildBatch(colTyps)
			err = blockio.BlockDataReadInner(
				context.Background(), info, ds, colIdxs, colTyps,
				afterFirstDel, nil, fileservice.Policy(0), b2, pool, fs,
			)
			assert.NoError(t, err)
			assert.Equal(t, 19, b2.Vecs[0].Length())

			testDS.SetTS(afterSecondDel)

			b3 := buildBatch(colTyps)
			err = blockio.BlockDataReadInner(
				context.Background(), info, ds, colIdxs, colTyps,
				afterSecondDel, nil, fileservice.Policy(0), b3, pool, fs,
			)
			assert.NoError(t, err)
			assert.Equal(t, len(columns), len(b2.Vecs))
			assert.Equal(t, 16, b3.Vecs[0].Length())
			// read rowid column only
			b4 := buildBatch([]types.Type{types.T_Rowid.ToType()})
			err = blockio.BlockDataReadInner(
				context.Background(), info,
				ds,
				[]uint16{2},
				[]types.Type{types.T_Rowid.ToType()},
				afterSecondDel, nil, fileservice.Policy(0), b4, pool, fs,
			)
			assert.NoError(t, err)
			assert.Equal(t, 1, len(b4.Vecs))
			assert.Equal(t, 16, b4.Vecs[0].Length())

			// read rowid column only
			//info.Appendable = false
			b5 := buildBatch([]types.Type{types.T_Rowid.ToType()})
			err = blockio.BlockDataReadInner(
				context.Background(), info,
				ds, []uint16{2},
				[]types.Type{types.T_Rowid.ToType()},
				afterSecondDel, nil, fileservice.Policy(0), b5, pool, fs,
			)
			assert.NoError(t, err)
			assert.Equal(t, 1, len(b5.Vecs))
			assert.Equal(t, 16, b5.Vecs[0].Length())
		},
	)
}

func TestCompactDeltaBlk(t *testing.T) {
	defer testutils.AfterTest(t)()
	testutils.EnsureNoLeak(t)
	ctx := context.Background()

	opts := config.WithLongScanAndCKPOpts(nil)
	tae := testutil.NewTestEngine(ctx, ModuleName, t, opts)
	defer tae.Close()
	schema := catalog.MockSchemaAll(3, 1)
	schema.BlockMaxRows = 6
	schema.ObjectMaxBlocks = 2
	tae.BindSchema(schema)
	bat := catalog.MockBatch(schema, 5)

	tae.CreateRelAndAppend(bat, true)

	{
		v := testutil.GetSingleSortKeyValue(bat, schema, 1)
		filter := handle.NewEQFilter(v)
		txn2, rel := tae.GetRelation()
		testutil.CheckAllColRowsByScan(t, rel, 5, true)
		_ = rel.DeleteByFilter(context.Background(), filter)
		assert.Nil(t, txn2.Commit(context.Background()))
	}

	_, rel := tae.GetRelation()
	testutil.CheckAllColRowsByScan(t, rel, 4, true)

	{
		txn, rel := tae.GetRelation()
		blk := testutil.GetOneObject(rel)
		meta := blk.GetMeta().(*catalog.ObjectEntry)
		task, err := jobs.NewFlushTableTailTask(nil, txn, []*catalog.ObjectEntry{meta}, nil, tae.DB.Runtime)
		assert.NoError(t, err)
		err = task.OnExec(context.Background())
		assert.NoError(t, err)
		assert.False(t, meta.GetLatestNode().IsEmpty())
		created := task.GetCreatedObjects().GetMeta().(*catalog.ObjectEntry)
		assert.False(t, created.GetLatestNode().IsEmpty())
		err = txn.Commit(context.Background())
		assert.Nil(t, err)
		err = meta.GetTable().RemoveEntry(meta)
		assert.Nil(t, err)
	}
	{
		v := testutil.GetSingleSortKeyValue(bat, schema, 2)
		filter := handle.NewEQFilter(v)
		txn2, rel := tae.GetRelation()
		testutil.CheckAllColRowsByScan(t, rel, 4, true)
		_ = rel.DeleteByFilter(context.Background(), filter)
		assert.Nil(t, txn2.Commit(context.Background()))
	}
	{
		txn, rel := tae.GetRelation()
		blk := testutil.GetOneObject(rel)
		meta := blk.GetMeta().(*catalog.ObjectEntry)
		tombstone := testutil.GetOneTombstoneMeta(rel)
		assert.False(t, meta.IsAppendable())
		task2, err := jobs.NewFlushTableTailTask(nil, txn, nil, []*catalog.ObjectEntry{tombstone}, tae.DB.Runtime)
		assert.NoError(t, err)
		err = task2.OnExec(context.Background())
		assert.NoError(t, err)
		assert.Nil(t, txn.Commit(context.Background()))
		t.Log(tae.Catalog.SimplePPString(3))

		txn, _ = tae.GetRelation()
		task, err := jobs.NewMergeObjectsTask(nil, txn, []*catalog.ObjectEntry{meta}, tae.DB.Runtime, 0, false)
		assert.NoError(t, err)
		err = task.OnExec(context.Background())
		assert.NoError(t, err)
		t.Log(tae.Catalog.SimplePPString(3))
		assert.True(t, !meta.IsEmpty())
		created := task.GetCreatedObjects()[0]
		assert.False(t, created.IsEmpty())
		err = txn.Commit(context.Background())
		assert.Nil(t, err)
	}

	_, rel = tae.GetRelation()
	testutil.CheckAllColRowsByScan(t, rel, 3, true)

	tae.Restart(ctx)
	_, rel = tae.GetRelation()
	testutil.CheckAllColRowsByScan(t, rel, 3, true)
}

func TestFlushTable(t *testing.T) {
	defer testutils.AfterTest(t)()
	ctx := context.Background()

	opts := config.WithLongScanAndCKPOpts(nil)
	tae := testutil.NewTestEngine(ctx, ModuleName, t, opts)
	defer tae.Close()

	tae.BGCheckpointRunner.DebugUpdateOptions(
		checkpoint.WithForceFlushCheckInterval(time.Millisecond * 5))

	schema := catalog.MockSchemaAll(3, 1)
	schema.BlockMaxRows = 10
	schema.ObjectMaxBlocks = 2
	tae.BindSchema(schema)
	bat := catalog.MockBatch(schema, 21)
	defer bat.Close()

	tae.CreateRelAndAppend(bat, true)

	_, rel := tae.GetRelation()
	db, err := rel.GetDB()
	assert.Nil(t, err)
	table, err := db.GetRelationByName(schema.Name)
	assert.Nil(t, err)
	err = tae.FlushTable(
		context.Background(),
		0,
		db.GetID(),
		table.ID(),
		types.BuildTS(time.Now().UTC().UnixNano(), 0))
	assert.NoError(t, err)
	t.Log(tae.Catalog.SimplePPString(common.PPL1))

	txn, rel := tae.GetRelation()
	it := rel.MakeObjectIt(false)
	for it.Next() {
		blk := it.GetObject().GetMeta().(*catalog.ObjectEntry)
		assert.True(t, blk.HasPersistedData())
	}
	it.Close()
	assert.NoError(t, txn.Commit(context.Background()))
}

func TestReadCheckpoint(t *testing.T) {
	defer testutils.AfterTest(t)()
	ctx := context.Background()

	opts := config.WithQuickScanAndCKPOpts(nil)
	tae := testutil.NewTestEngine(ctx, ModuleName, t, opts)
	defer tae.Close()

	schema := catalog.MockSchemaAll(3, 1)
	schema.BlockMaxRows = 10
	schema.ObjectMaxBlocks = 2
	tae.BindSchema(schema)
	bat := catalog.MockBatch(schema, 21)
	defer bat.Close()

	tae.CreateRelAndAppend(bat, true)
	now := time.Now()
	testutils.WaitExpect(10000, func() bool {
		return tae.Runtime.Scheduler.GetPenddingLSNCnt() == 0
	})
	t.Log(time.Since(now))
	t.Logf("Checkpointed: %d", tae.Runtime.Scheduler.GetCheckpointedLSN())
	t.Logf("GetPenddingLSNCnt: %d", tae.Runtime.Scheduler.GetPenddingLSNCnt())
	assert.Equal(t, uint64(0), tae.Runtime.Scheduler.GetPenddingLSNCnt())
	tids := []uint64{
		pkgcatalog.MO_DATABASE_ID,
		pkgcatalog.MO_TABLES_ID,
		pkgcatalog.MO_COLUMNS_ID,
		1000,
	}

	now = time.Now()
	testutils.WaitExpect(10000, func() bool {
		return tae.Runtime.Scheduler.GetPenddingLSNCnt() == 0
	})
	t.Log(time.Since(now))
	assert.Equal(t, uint64(0), tae.Runtime.Scheduler.GetPenddingLSNCnt())

	now = time.Now()
	testutils.WaitExpect(10000, func() bool {
		return tae.BGCheckpointRunner.GetPenddingIncrementalCount() == 0
	})
	t.Log(time.Since(now))
	assert.Equal(t, 0, tae.BGCheckpointRunner.GetPenddingIncrementalCount())

	gcTS := types.BuildTS(time.Now().UTC().UnixNano(), 0)
	err := tae.BGCheckpointRunner.GCByTS(context.Background(), gcTS)
	assert.NoError(t, err)
	now = time.Now()
	assert.Equal(t, uint64(0), tae.Wal.GetPenddingCnt())
	testutils.WaitExpect(10000, func() bool {
		tae.BGCheckpointRunner.ExistPendingEntryToGC()
		return !tae.BGCheckpointRunner.ExistPendingEntryToGC()
	})
	t.Log(time.Since(now))
	assert.False(t, tae.BGCheckpointRunner.ExistPendingEntryToGC())
	entries := tae.BGCheckpointRunner.GetAllGlobalCheckpoints()
	for _, entry := range entries {
		t.Log(entry.String())
	}
	for _, entry := range entries {
		for _, tid := range tids {
			ins, del, _, _, err := entry.GetByTableID(context.Background(), tae.Runtime.Fs, tid)
			assert.NoError(t, err)
			t.Logf("table %d", tid)
			if ins != nil {
				logutil.Infof("ins is %v", ins.Vecs[0].String())
				t.Log(common.ApiBatchToString(ins, 3))
			}
			if del != nil {
				t.Log(common.ApiBatchToString(del, 3))
			}
		}
	}
	tae.Restart(ctx)
	entries = tae.BGCheckpointRunner.GetAllGlobalCheckpoints()
	entry := entries[len(entries)-1]
	for _, tid := range tids {
		ins, del, _, _, err := entry.GetByTableID(context.Background(), tae.Runtime.Fs, tid)
		assert.NoError(t, err)
		t.Logf("table %d", tid)
		if ins != nil {
			t.Log(common.ApiBatchToString(ins, 3))
		}
		if del != nil {
			t.Log(common.ApiBatchToString(del, 3))
		}
	}
}

func TestDelete4(t *testing.T) {
	t.Skip(any("This case crashes occasionally, is being fixed, skip it for now"))
	defer testutils.AfterTest(t)()
	ctx := context.Background()

	opts := config.WithQuickScanAndCKPOpts(nil)
	tae := testutil.NewTestEngine(ctx, ModuleName, t, opts)
	defer tae.Close()
	schema := catalog.NewEmptySchema("xx")
	schema.AppendPKCol("name", types.T_varchar.ToType(), 0)
	schema.AppendCol("offset", types.T_uint32.ToType())
	schema.Finalize(false)
	schema.BlockMaxRows = 50
	schema.ObjectMaxBlocks = 5
	tae.BindSchema(schema)
	bat := catalog.MockBatch(schema, 1)
	bat.Vecs[1].Update(0, uint32(0), false)
	defer bat.Close()
	tae.CreateRelAndAppend(bat, true)

	filter := handle.NewEQFilter(bat.Vecs[0].Get(0))
	var wg sync.WaitGroup
	var count atomic.Uint32

	run := func() {
		defer wg.Done()
		time.Sleep(time.Duration(rand.Intn(20)+1) * time.Millisecond)
		cloneBat := bat.CloneWindow(0, 1)
		defer cloneBat.Close()
		txn, rel := tae.GetRelation()
		id, offset, err := rel.GetByFilter(context.Background(), filter)
		if err != nil {
			txn.Rollback(context.Background())
			return
		}
		v, _, err := rel.GetValue(id, offset, 1, false)
		if err != nil {
			txn.Rollback(context.Background())
			return
		}
		oldV := v.(uint32)
		newV := oldV + 1
		if err := rel.RangeDelete(id, offset, offset, handle.DT_Normal); err != nil {
			txn.Rollback(context.Background())
			return
		}
		cloneBat.Vecs[1].Update(0, newV, false)
		if err := rel.Append(context.Background(), cloneBat); err != nil {
			txn.Rollback(context.Background())
			return
		}
		if err := txn.Commit(context.Background()); err == nil {
			ok := count.CompareAndSwap(oldV, newV)
			for !ok {
				ok = count.CompareAndSwap(oldV, newV)
			}
			t.Logf("RangeDelete block-%d, offset-%d, old %d newV %d, %s", id.BlockID, offset, oldV, newV, txn.GetCommitTS().ToString())
		}
	}

	p, _ := ants.NewPool(20)
	defer p.Release()
	for i := 0; i < 100; i++ {
		wg.Add(1)
		_ = p.Submit(run)
	}
	wg.Wait()

	t.Logf("count=%v", count.Load())

	getValueFn := func() {
		txn, rel := tae.GetRelation()
		v, _, err := rel.GetValueByFilter(context.Background(), filter, 1)
		assert.NoError(t, err)
		assert.Equal(t, int(count.Load()), int(v.(uint32)))
		assert.NoError(t, txn.Commit(context.Background()))
		t.Logf("GetV=%v, %s", v, txn.GetStartTS().ToString())
	}
	scanFn := func() {
		txn, rel := tae.GetRelation()
		it := rel.MakeObjectIt(false)
		for it.Next() {
			blk := it.GetObject()
			for j := 0; j < blk.BlkCnt(); j++ {
				var view *containers.Batch
				err := blk.HybridScan(ctx, &view, uint16(j), []int{0}, common.DefaultAllocator)
				assert.NoError(t, err)
				view.Compact()
				if view.Length() != 0 {
					t.Logf("block-%d, data=%s", j, logtail.ToStringTemplate(view.Vecs[0], -1))
				}
				view.Close()
			}
		}
		it.Close()
		txn.Commit(context.Background())
	}

	for i := 0; i < 20; i++ {
		getValueFn()
		scanFn()

		tae.Restart(ctx)

		getValueFn()
		scanFn()
		for j := 0; j < 100; j++ {
			wg.Add(1)
			p.Submit(run)
		}
		wg.Wait()
	}
	t.Log(tae.Catalog.SimplePPString(common.PPL3))
}

// append, delete, apppend, get start ts, compact, get active row
func TestGetActiveRow(t *testing.T) {
	ctx := context.Background()

	opts := config.WithLongScanAndCKPOpts(nil)
	tae := testutil.NewTestEngine(ctx, ModuleName, t, opts)
	defer tae.Close()

	schema := catalog.MockSchemaAll(3, 1)
	schema.BlockMaxRows = 10
	schema.ObjectMaxBlocks = 2
	tae.BindSchema(schema)
	bat := catalog.MockBatch(schema, 1)
	defer bat.Close()

	tae.CreateRelAndAppend(bat, true)

	txn, rel := tae.GetRelation()
	v := testutil.GetSingleSortKeyValue(bat, schema, 0)
	filter := handle.NewEQFilter(v)
	id, row, err := rel.GetByFilter(context.Background(), filter)
	assert.NoError(t, err)
	err = rel.RangeDelete(id, row, row, handle.DT_Normal)
	assert.NoError(t, err)
	assert.NoError(t, txn.Commit(context.Background()))

	txn, rel = tae.GetRelation()
	assert.NoError(t, rel.Append(context.Background(), bat))
	assert.NoError(t, txn.Commit(context.Background()))

	_, rel = tae.GetRelation()
	{
		txn2, rel2 := tae.GetRelation()
		blk := testutil.GetOneObject(rel2).GetMeta().(*catalog.ObjectEntry)
		task, err := jobs.NewFlushTableTailTask(nil, txn2, []*catalog.ObjectEntry{blk}, nil, tae.Runtime)
		assert.NoError(t, err)
		err = task.OnExec(context.Background())
		assert.NoError(t, err)
		assert.NoError(t, txn2.Commit(context.Background()))
	}
	filter = handle.NewEQFilter(v)
	_, _, err = rel.GetByFilter(context.Background(), filter)
	assert.NoError(t, err)
}
func TestTransfer(t *testing.T) {
	ctx := context.Background()

	opts := config.WithLongScanAndCKPOpts(nil)
	tae := testutil.NewTestEngine(ctx, ModuleName, t, opts)
	defer tae.Close()
	schema := catalog.MockSchemaAll(5, 3)
	schema.BlockMaxRows = 100
	schema.ObjectMaxBlocks = 10
	tae.BindSchema(schema)

	bat := catalog.MockBatch(schema, 10)
	defer bat.Close()

	tae.CreateRelAndAppend(bat, true)

	filter := handle.NewEQFilter(bat.Vecs[3].Get(3))

	txn1, rel1 := tae.GetRelation()
	err := rel1.DeleteByFilter(context.Background(), filter)
	assert.NoError(t, err)

	meta := rel1.GetMeta().(*catalog.TableEntry)
	err = tae.FlushTable(context.Background(), 0, meta.GetDB().ID, meta.ID,
		types.BuildTS(time.Now().UTC().UnixNano(), 0))
	assert.NoError(t, err)

	err = txn1.Commit(context.Background())
	// assert.True(t, moerr.IsMoErrCode(err, moerr.ErrTxnRWConflict))
	assert.NoError(t, err)

	txn2, rel2 := tae.GetRelation()
	_, _, err = rel2.GetValueByFilter(context.Background(), filter, 3)
	t.Log(err)
	assert.True(t, moerr.IsMoErrCode(err, moerr.ErrNotFound))
	v, _, err := rel2.GetValueByFilter(context.Background(), handle.NewEQFilter(bat.Vecs[3].Get(4)), 2)
	expectV := bat.Vecs[2].Get(4)
	assert.Equal(t, expectV, v)
	assert.NoError(t, err)
	_ = txn2.Commit(context.Background())
}

func TestTransfer2(t *testing.T) {
	ctx := context.Background()

	opts := config.WithLongScanAndCKPOpts(nil)
	tae := testutil.NewTestEngine(ctx, ModuleName, t, opts)
	defer tae.Close()
	schema := catalog.MockSchemaAll(5, 3)
	schema.BlockMaxRows = 10
	schema.ObjectMaxBlocks = 10
	tae.BindSchema(schema)

	bat := catalog.MockBatch(schema, 200)
	defer bat.Close()

	tae.CreateRelAndAppend(bat, true)

	filter := handle.NewEQFilter(bat.Vecs[3].Get(3))

	txn1, rel1 := tae.GetRelation()
	err := rel1.DeleteByFilter(context.Background(), filter)
	assert.NoError(t, err)

	tae.CompactBlocks(false)
	tae.MergeBlocks(false)

	err = txn1.Commit(context.Background())
	// assert.True(t, moerr.IsMoErrCode(err, moerr.ErrTxnRWConflict))
	assert.NoError(t, err)

	txn2, rel2 := tae.GetRelation()
	_, _, err = rel2.GetValueByFilter(context.Background(), filter, 3)
	t.Log(err)
	assert.True(t, moerr.IsMoErrCode(err, moerr.ErrNotFound))
	v, _, err := rel2.GetValueByFilter(context.Background(), handle.NewEQFilter(bat.Vecs[3].Get(4)), 2)
	expectV := bat.Vecs[2].Get(4)
	assert.Equal(t, expectV, v)
	assert.NoError(t, err)
	_ = txn2.Commit(context.Background())
}

func TestMergeBlocks3(t *testing.T) {
	ctx := context.Background()

	opts := config.WithLongScanAndCKPOpts(nil)
	tae := testutil.NewTestEngine(ctx, ModuleName, t, opts)
	defer tae.Close()
	schema := catalog.MockSchemaAll(5, 3)
	schema.BlockMaxRows = 10
	schema.ObjectMaxBlocks = 5
	tae.BindSchema(schema)
	bat := catalog.MockBatch(schema, 100)
	defer bat.Close()
	tae.CreateRelAndAppend(bat, true)

	// flush to nblk
	{
		txn, rel := tae.GetRelation()
		blkMetas := testutil.GetAllBlockMetas(rel, false)
		tombstoneMetas := testutil.GetAllBlockMetas(rel, true)
		task, err := jobs.NewFlushTableTailTask(tasks.WaitableCtx, txn, blkMetas, tombstoneMetas, tae.DB.Runtime)
		assert.NoError(t, err)
		assert.NoError(t, task.OnExec(context.Background()))
		assert.NoError(t, txn.Commit(context.Background()))
	}

	filter15 := handle.NewEQFilter(bat.Vecs[3].Get(15))
	filter19 := handle.NewEQFilter(bat.Vecs[3].Get(19))
	filter18 := handle.NewEQFilter(bat.Vecs[3].Get(18))
	filter17 := handle.NewEQFilter(bat.Vecs[3].Get(17))
	// delete all rows in first blk in obj1 and the 5th,9th rows in blk2
	{
		txn, rel := tae.GetRelation()
		obj1 := testutil.GetOneObject(rel).GetMeta().(*catalog.ObjectEntry)
		objHandle, err := rel.GetObject(obj1.ID(), false)
		assert.NoError(t, err)

		var view *containers.Batch
		err = objHandle.Scan(ctx, &view, 0, []int{schema.GetColIdx(catalog.PhyAddrColumnName)}, common.DefaultAllocator)
		assert.NoError(t, err)
		assert.NotNil(t, *view)
		pkDef := schema.GetPrimaryKey()
		var pkView *containers.Batch
		err = objHandle.Scan(ctx, &pkView, 0, []int{pkDef.Idx}, common.DefaultAllocator)
		assert.NoError(t, err)
		err = rel.DeleteByPhyAddrKeys(view.Vecs[0], pkView.Vecs[0])
		assert.NoError(t, err)

		assert.NoError(t, rel.DeleteByFilter(context.Background(), filter15))
		assert.NoError(t, rel.DeleteByFilter(context.Background(), filter19))
		assert.NoError(t, txn.Commit(context.Background()))
	}

	// 1. merge first Object
	// 2. delete 7th row in blk2 during executing merge task
	// 3. delete 8th row in blk2 and commit that after merging, test transfer
	{
		del8txn, rel8 := tae.GetRelation()
		valrow8, null, err := rel8.GetValueByFilter(context.Background(), filter18, schema.GetColIdx(catalog.PhyAddrColumnName))
		assert.NoError(t, err)
		assert.False(t, null)

		del7txn, rel7 := tae.GetRelation()
		mergetxn, relm := tae.GetRelation()

		// merge first Object
		obj1 := testutil.GetOneObject(relm).GetMeta().(*catalog.ObjectEntry)
		assert.NoError(t, err)

		objsToMerge := []*catalog.ObjectEntry{obj1}
		task, err := jobs.NewMergeObjectsTask(nil, mergetxn, objsToMerge, tae.Runtime, 0, false)
		assert.NoError(t, err)
		assert.NoError(t, task.OnExec(context.Background()))

		// delete del7 after starting merge txn
		assert.NoError(t, rel7.DeleteByFilter(context.Background(), filter17))
		assert.NoError(t, del7txn.Commit(context.Background()))

		// commit merge, and it will carry del7 to the new block
		assert.NoError(t, mergetxn.Commit(context.Background()))

		// delete 8 row and it is expected to be transfered correctly
		rel8.DeleteByPhyAddrKey(valrow8)
		assert.NoError(t, del8txn.Commit(context.Background()))
	}

	// consistency check
	{
		var err error
		txn, rel := tae.GetRelation()
		_, _, err = rel.GetValueByFilter(context.Background(), filter15, 3)
		assert.True(t, moerr.IsMoErrCode(err, moerr.ErrNotFound))
		_, _, err = rel.GetValueByFilter(context.Background(), filter17, 3)
		assert.True(t, moerr.IsMoErrCode(err, moerr.ErrNotFound))
		_, _, err = rel.GetValueByFilter(context.Background(), filter18, 3)
		assert.True(t, moerr.IsMoErrCode(err, moerr.ErrNotFound))
		_, _, err = rel.GetValueByFilter(context.Background(), filter19, 3)
		assert.True(t, moerr.IsMoErrCode(err, moerr.ErrNotFound))

		testutil.CheckAllColRowsByScan(t, rel, 86, true)
		assert.NoError(t, txn.Commit(context.Background()))
	}
}

func TestTransfer3(t *testing.T) {
	defer testutils.AfterTest(t)()
	ctx := context.Background()

	opts := config.WithLongScanAndCKPOpts(nil)
	tae := testutil.NewTestEngine(ctx, ModuleName, t, opts)
	defer tae.Close()
	schema := catalog.MockSchemaAll(5, 3)
	schema.BlockMaxRows = 100
	schema.ObjectMaxBlocks = 10
	tae.BindSchema(schema)

	bat := catalog.MockBatch(schema, 10)
	defer bat.Close()

	tae.CreateRelAndAppend(bat, true)

	filter := handle.NewEQFilter(bat.Vecs[3].Get(3))

	txn1, rel1 := tae.GetRelation()

	var err error
	err = rel1.DeleteByFilter(context.Background(), filter)
	assert.NoError(t, err)

	meta := rel1.GetMeta().(*catalog.TableEntry)
	err = tae.FlushTable(context.Background(), 0, meta.GetDB().ID, meta.ID,
		types.BuildTS(time.Now().UTC().UnixNano(), 0))
	assert.NoError(t, err)

	err = rel1.Append(context.Background(), bat.Window(3, 1))
	assert.NoError(t, err)
	err = txn1.Commit(context.Background())
	assert.NoError(t, err)
}

func TestUpdate(t *testing.T) {
	t.Skip(any("This case crashes occasionally, is being fixed, skip it for now"))
	defer testutils.AfterTest(t)()
	ctx := context.Background()

	opts := config.WithQuickScanAndCKPOpts2(nil, 5)
	// opts := config.WithLongScanAndCKPOpts(nil)
	tae := testutil.NewTestEngine(ctx, ModuleName, t, opts)
	defer tae.Close()

	schema := catalog.MockSchemaAll(5, 3)
	schema.BlockMaxRows = 100
	schema.ObjectMaxBlocks = 4
	tae.BindSchema(schema)

	bat := catalog.MockBatch(schema, 1)
	defer bat.Close()
	bat.Vecs[2].Update(0, int32(0), false)

	tae.CreateRelAndAppend(bat, true)

	var wg sync.WaitGroup

	var expectV atomic.Int32
	expectV.Store(bat.Vecs[2].Get(0).(int32))
	filter := handle.NewEQFilter(bat.Vecs[3].Get(0))
	updateFn := func() {
		defer wg.Done()
		txn, rel := tae.GetRelation()
		id, offset, err := rel.GetByFilter(context.Background(), filter)
		assert.NoError(t, err)
		v, _, err := rel.GetValue(id, offset, 2, false)
		assert.NoError(t, err)
		err = rel.RangeDelete(id, offset, offset, handle.DT_Normal)
		if err != nil {
			t.Logf("range delete %v, rollbacking", err)
			_ = txn.Rollback(context.Background())
			return
		}
		tuples := bat.CloneWindow(0, 1)
		defer tuples.Close()
		updatedV := v.(int32) + 1
		tuples.Vecs[2].Update(0, updatedV, false)
		err = rel.Append(context.Background(), tuples)
		assert.NoError(t, err)

		err = txn.Commit(context.Background())
		if err != nil {
			t.Logf("commit update %v", err)
		} else {
			expectV.CompareAndSwap(v.(int32), updatedV)
			t.Logf("%v committed", updatedV)
		}
	}
	p, _ := ants.NewPool(5)
	defer p.Release()
	loop := 1000
	for i := 0; i < loop; i++ {
		wg.Add(1)
		// updateFn()
		_ = p.Submit(updateFn)
	}
	wg.Wait()
	t.Logf("Final: %v", expectV.Load())
	{
		txn, rel := tae.GetRelation()
		v, _, err := rel.GetValueByFilter(context.Background(), filter, 2)
		assert.NoError(t, err)
		assert.Equal(t, v.(int32), expectV.Load())
		testutil.CheckAllColRowsByScan(t, rel, 1, true)
		assert.NoError(t, txn.Commit(context.Background()))
	}
}

func TestMergeMemsize(t *testing.T) {
	t.Skip("run it manully to observe memory heap")
	ctx := context.Background()
	opts := config.WithLongScanAndCKPOpts(nil)
	tae := testutil.NewTestEngine(ctx, ModuleName, t, opts)
	defer tae.Close()

	schema := catalog.MockSchemaAll(18, 3)
	schema.Name = "testupdate"
	schema.BlockMaxRows = 8192
	schema.ObjectMaxBlocks = 200
	tae.BindSchema(schema)

	wholebat := catalog.MockBatch(schema, 8192*80)
	for _, col := range schema.ColDefs {
		t.Log(col.Type.DescString(), col.Type.Size)
	}
	t.Log(wholebat.ApproxSize())
	batCnt := 40
	bats := wholebat.Split(batCnt)
	// write only one block by apply metaloc
	objName1 := objectio.BuildObjectNameWithObjectID(objectio.NewObjectid())
	writer, err := blockio.NewBlockWriterNew(tae.Runtime.Fs.Service, objName1, 0, nil)
	assert.Nil(t, err)
	writer.SetPrimaryKey(3)
	for _, b := range bats {
		_, err = writer.WriteBatch(containers.ToCNBatch(b))
		assert.Nil(t, err)
	}
	blocks, _, err := writer.Sync(context.Background())
	assert.Nil(t, err)
	assert.Equal(t, batCnt, len(blocks))
	statsVec := containers.MakeVector(types.T_varchar.ToType(), common.DefaultAllocator)
	ss := writer.GetObjectStats()
	statsVec.Append(ss[:], false)
	{
		txn, _ := tae.StartTxn(nil)
		txn.SetDedupType(txnif.DedupPolicy_CheckIncremental)
		db, err := txn.CreateDatabase("db", "", "")
		assert.NoError(t, err)
		tbl, err := db.CreateRelation(schema)
		assert.NoError(t, err)
		assert.NoError(t, tbl.AddObjsWithMetaLoc(context.Background(), statsVec))
		assert.NoError(t, txn.Commit(context.Background()))
	}
	statsVec.Close()

	t.Log(tae.Catalog.SimplePPString(common.PPL1))
	var metas []*catalog.ObjectEntry
	{
		txn, rel := tae.GetRelation()
		it := rel.MakeObjectIt(false)
		blkcnt := 0
		for it.Next() {
			obj := it.GetObject()
			defer obj.Close()
			meta := it.GetObject().GetMeta().(*catalog.ObjectEntry)
			stat := meta.GetObjectStats()
			blkcnt += int(stat.BlkCnt())
			metas = append(metas, meta)

		}
		it.Next()
		txn.Commit(ctx)
		assert.Equal(t, batCnt, blkcnt)
	}

	{
		txn, _ := tae.StartTxn(nil)
		task, err := jobs.NewMergeObjectsTask(nil, txn, metas, tae.Runtime, 0, false)
		assert.NoError(t, err)

		dbutils.PrintMemStats()
		err = task.OnExec(context.Background())
		assert.NoError(t, err)
		assert.NoError(t, txn.Commit(ctx))
		dbutils.PrintMemStats()
	}
}

func TestCollectDeletesAfterCKP(t *testing.T) {
	ctx := context.Background()
	opts := config.WithLongScanAndCKPOpts(nil)
	tae := testutil.NewTestEngine(ctx, ModuleName, t, opts)
	defer tae.Close()

	schema := catalog.MockSchemaAll(5, 3)
	schema.Name = "testupdate"
	schema.BlockMaxRows = 8192
	schema.ObjectMaxBlocks = 20
	tae.BindSchema(schema)

	bat := catalog.MockBatch(schema, 400)
	// write only one block by apply metaloc
	objName1 := objectio.BuildObjectNameWithObjectID(objectio.NewObjectid())
	writer, err := blockio.NewBlockWriterNew(tae.Runtime.Fs.Service, objName1, 0, nil)
	assert.Nil(t, err)
	writer.SetPrimaryKey(3)
	_, err = writer.WriteBatch(containers.ToCNBatch(bat))
	assert.Nil(t, err)
	blocks, _, err := writer.Sync(context.Background())
	assert.Nil(t, err)
	assert.Equal(t, 1, len(blocks))
	statsVec := containers.MakeVector(types.T_varchar.ToType(), common.DefaultAllocator)
	ss := writer.GetObjectStats()
	statsVec.Append(ss[:], false)
	defer statsVec.Close()
	{
		txn, _ := tae.StartTxn(nil)
		txn.SetDedupType(txnif.DedupPolicy_CheckIncremental)
		db, err := txn.CreateDatabase("db", "", "")
		assert.NoError(t, err)
		tbl, err := db.CreateRelation(schema)
		assert.NoError(t, err)
		assert.NoError(t, tbl.AddObjsWithMetaLoc(context.Background(), statsVec))
		assert.NoError(t, txn.Commit(context.Background()))
	}

	updateFn := func(round, i, j int) {
		tuples := bat.CloneWindow(0, 1)
		defer tuples.Close()
		for x := i; x < j; x++ {
			txn, rel := tae.GetRelation()
			filter := handle.NewEQFilter(int64(x))
			id, offset, err := rel.GetByFilter(context.Background(), filter)
			assert.NoError(t, err)
			_, _, err = rel.GetValue(id, offset, 2, false)
			assert.NoError(t, err)
			err = rel.RangeDelete(id, offset, offset, handle.DT_Normal)
			if err != nil {
				t.Logf("range delete %v, rollbacking", err)
				_ = txn.Rollback(context.Background())
				return
			}
			tuples.Vecs[3].Update(0, int64(x), false)
			err = rel.Append(context.Background(), tuples)
			assert.NoError(t, err)
			assert.NoError(t, txn.Commit(context.Background()))
		}
		t.Logf("(%d, %d, %d) done", round, i, j)
	}
	updateFn(1, 100, 110)
	{
		txn, rel := tae.GetRelation()
		meta := testutil.GetOneTombstoneMeta(rel)
		batches := make(map[uint32]*containers.BatchWithVersion)
		err := tables.RangeScanInMemoryByObject(ctx, meta, batches, types.TS{}, types.MaxTs(), common.DefaultAllocator)
		assert.NoError(t, err)
		bat = batches[schema.Version].Batch
		assert.Equal(t, 10, bat.Length())
		bat.Close()
		assert.NoError(t, txn.Commit(ctx))
	}
	logutil.Info(tae.Catalog.SimplePPString(3))
	tae.ForceLongCheckpoint()
	{
		txn, rel := tae.GetRelation()
		meta := testutil.GetOneTombstoneMeta(rel)
		assert.Equal(t, 10, meta.GetRows())
		assert.NoError(t, txn.Commit(ctx))
	}
	logutil.Info(tae.Catalog.SimplePPString(3))
	tae.Restart(ctx)
	logutil.Info(tae.Catalog.SimplePPString(3))
	{
		txn, rel := tae.GetRelation()
		meta := testutil.GetOneTombstoneMeta(rel)
		assert.Equal(t, 10, meta.GetRows())
		assert.NoError(t, txn.Commit(ctx))
	}
}

// This is used to observe a lot of compactions to overflow a Object, it is not compulsory
func TestAlwaysUpdate(t *testing.T) {
	t.Skip("This is a long test, run it manully to observe what you want")
	defer testutils.AfterTest(t)()
	ctx := context.Background()

	// opts := config.WithQuickScanAndCKPOpts2(nil, 10)
	// opts.GCCfg.ScanGCInterval = 3600 * time.Second
	// opts.CatalogCfg.GCInterval = 3600 * time.Second
	opts := config.WithQuickScanAndCKPAndGCOpts(nil)
	tae := testutil.NewTestEngine(ctx, ModuleName, t, opts)
	defer tae.Close()

	schema := catalog.MockSchemaAll(5, 3)
	schema.Name = "testupdate"
	schema.BlockMaxRows = 8192
	schema.ObjectMaxBlocks = 200
	tae.BindSchema(schema)

	bats := catalog.MockBatch(schema, 400*100).Split(100)
	statsVec := containers.MakeVector(types.T_varchar.ToType(), common.DefaultAllocator)
	defer statsVec.Close()
	// write only one Object
	for i := 0; i < 1; i++ {
		objName1 := objectio.BuildObjectNameWithObjectID(objectio.NewObjectid())
		writer, err := blockio.NewBlockWriterNew(tae.Runtime.Fs.Service, objName1, 0, nil)
		assert.Nil(t, err)
		writer.SetPrimaryKey(3)
		for _, bat := range bats[i*25 : (i+1)*25] {
			_, err := writer.WriteBatch(containers.ToCNBatch(bat))
			assert.Nil(t, err)
		}
		blocks, _, err := writer.Sync(context.Background())
		assert.Nil(t, err)
		assert.Equal(t, 25, len(blocks))
		ss := writer.GetObjectStats()
		statsVec.Append(ss[:], false)
	}

	// var did, tid uint64
	txn, _ := tae.StartTxn(nil)
	txn.SetDedupType(txnif.DedupPolicy_CheckIncremental)
	db, err := txn.CreateDatabase("db", "", "")
	// did = db.GetID()
	assert.NoError(t, err)
	tbl, err := db.CreateRelation(schema)
	// tid = tbl.ID()
	assert.NoError(t, err)
	assert.NoError(t, tbl.AddObjsWithMetaLoc(context.Background(), statsVec))
	assert.NoError(t, txn.Commit(context.Background()))

	t.Log(tae.Catalog.SimplePPString(common.PPL1))

	wg := &sync.WaitGroup{}

	updateFn := func(round, i, j int) {
		defer wg.Done()
		tuples := bats[0].CloneWindow(0, 1)
		defer tuples.Close()
		for x := i; x < j; x++ {
			txn, rel := tae.GetRelation()
			filter := handle.NewEQFilter(int64(x))
			id, offset, err := rel.GetByFilter(context.Background(), filter)
			assert.NoError(t, err)
			_, _, err = rel.GetValue(id, offset, 2, false)
			assert.NoError(t, err)
			err = rel.RangeDelete(id, offset, offset, handle.DT_Normal)
			if err != nil {
				t.Logf("range delete %v, rollbacking", err)
				_ = txn.Rollback(context.Background())
				return
			}
			tuples.Vecs[3].Update(0, int64(x), false)
			err = rel.Append(context.Background(), tuples)
			assert.NoError(t, err)
			assert.NoError(t, txn.Commit(context.Background()))
		}
		t.Logf("(%d, %d, %d) done", round, i, j)
	}

	p, _ := ants.NewPool(20)
	defer p.Release()

	// ch := make(chan int, 1)
	// ticker := time.NewTicker(1 * time.Second)
	// ticker2 := time.NewTicker(100 * time.Millisecond)
	// go func() {
	// 	for {
	// 		select {
	// 		case <-ticker.C:
	// 			t.Log(tbl.SimplePPString(common.PPL1))
	// 		case <-ticker2.C:
	// 			_, _, _ = logtail.HandleSyncLogTailReq(ctx, new(dummyCpkGetter), tae.LogtailMgr, tae.Catalog, api.SyncLogTailReq{
	// 				CnHave: totsp(types.BuildTS(0, 0)),
	// 				CnWant: totsp(types.MaxTs()),
	// 				Table:  &api.TableID{DbId: did, TbId: tid},
	// 			}, true)
	// 		case <-ch:
	// 		}
	// 	}
	// }()

	for r := 0; r < 10; r++ {
		for i := 0; i < 40; i++ {
			wg.Add(1)
			start, end := i*200, (i+1)*200
			f := func() { updateFn(r, start, end) }
			p.Submit(f)
		}
		wg.Wait()
		tae.CheckRowsByScan(100*100, true)
	}
}

func TestInsertPerf(t *testing.T) {
	t.Skip(any("for debug"))
	ctx := context.Background()

	opts := config.WithLongScanAndCKPOpts(nil)
	tae := testutil.NewTestEngine(ctx, ModuleName, t, opts)
	defer tae.Close()
	schema := catalog.MockSchemaAll(10, 2)
	schema.BlockMaxRows = 1000
	schema.ObjectMaxBlocks = 5
	tae.BindSchema(schema)

	cnt := 1000
	iBat := 1
	poolSize := 20

	bat := catalog.MockBatch(schema, cnt*iBat*poolSize*2)
	defer bat.Close()

	tae.CreateRelAndAppend(bat.Window(0, 1), true)
	var wg sync.WaitGroup
	run := func(start int) func() {
		return func() {
			defer wg.Done()
			for i := start; i < start+cnt*iBat; i += iBat {
				txn, rel := tae.GetRelation()
				_ = rel.Append(context.Background(), bat.Window(i, iBat))
				_ = txn.Commit(context.Background())
			}
		}
	}

	p, _ := ants.NewPool(poolSize)
	defer p.Release()
	now := time.Now()
	for i := 1; i <= poolSize; i++ {
		wg.Add(1)
		_ = p.Submit(run(i * cnt * iBat))
	}
	wg.Wait()
	t.Log(time.Since(now))
}

func TestUpdatePerf(t *testing.T) {
	t.Skip(any("for debug"))
	ctx := context.Background()

	totalCnt := 4000
	poolSize := 2
	cnt := totalCnt / poolSize

	opts := config.WithLongScanAndCKPOpts(nil)
	tae := testutil.NewTestEngine(ctx, ModuleName, t, opts)
	defer tae.Close()
	schema := catalog.MockSchemaAll(10, 2)
	schema.BlockMaxRows = 1000
	schema.ObjectMaxBlocks = 5
	tae.BindSchema(schema)

	bat := catalog.MockBatch(schema, poolSize)
	defer bat.Close()

	tae.CreateRelAndAppend(bat, true)
	var wg sync.WaitGroup
	run := func(idx int) func() {
		return func() {
			defer wg.Done()
			v := bat.Vecs[schema.GetSingleSortKeyIdx()].Get(idx)
			filter := handle.NewEQFilter(v)
			for i := 0; i < cnt; i++ {
				txn, rel := tae.GetRelation()
				err := rel.UpdateByFilter(context.Background(), filter, 0, int8(0), false)
				assert.NoError(t, err)
				err = txn.Commit(context.Background())
				assert.NoError(t, err)
				if i%50 == 0 {
					t.Logf("update %d", i)
				}
			}
		}
	}

	p, _ := ants.NewPool(poolSize)
	defer p.Release()
	now := time.Now()
	for i := 0; i < poolSize; i++ {
		wg.Add(1)
		_ = p.Submit(run(i))
	}
	wg.Wait()
	t.Log(time.Since(now))
}

func TestUpdatePerf2(t *testing.T) {
	t.Skip(any("for debug"))
	ctx := context.Background()

	totalCnt := 10000000
	deleteCnt := 1000000
	updateCnt := 100000
	poolSize := 200

	opts := config.WithLongScanAndCKPOpts(nil)
	tae := testutil.NewTestEngine(ctx, ModuleName, t, opts)
	defer tae.Close()
	schema := catalog.MockSchemaAll(3, 2)
	schema.BlockMaxRows = 1000
	schema.ObjectMaxBlocks = 5
	tae.BindSchema(schema)

	bat := catalog.MockBatch(schema, totalCnt)
	defer bat.Close()

	tae.CreateRelAndAppend(bat, true)
	tae.CompactBlocks(true)

	txn, rel := tae.GetRelation()
	it := rel.MakeObjectIt(false)
	blkCnt := totalCnt / int(schema.BlockMaxRows)
	deleteEachBlock := deleteCnt / blkCnt
	t.Logf("%d blocks", blkCnt)
	blkIdx := 0
	for it.Next() {
		txn2, rel2 := tae.GetRelation()
		obj := it.GetObject()
		meta := obj.GetMeta().(*catalog.ObjectEntry)
		id := meta.AsCommonID()
		for i := 0; i < meta.BlockCnt(); i++ {
			id.SetBlockOffset(uint16(i))
			for j := 0; j < deleteEachBlock; j++ {
				idx := uint32(rand.Intn(int(schema.BlockMaxRows)))
				rel2.RangeDelete(id, idx, idx, handle.DT_Normal)
			}
			blkIdx++
			if blkIdx%50 == 0 {
				t.Logf("update %d blk", blkIdx)
			}
		}
		txn2.Commit(ctx)
		tae.CompactBlocks(true)
	}
	it.Close()
	txn.Commit(ctx)

	var wg sync.WaitGroup
	var now time.Time
	run := func(index int) func() {
		return func() {
			defer wg.Done()
			for i := 0; i < (updateCnt)/poolSize; i++ {
				idx := rand.Intn(totalCnt)
				v := bat.Vecs[schema.GetSingleSortKeyIdx()].Get(idx)
				filter := handle.NewEQFilter(v)
				txn, rel := tae.GetRelation()
				rel.UpdateByFilter(context.Background(), filter, 0, int8(0), false)
				txn.Commit(context.Background())
				if index == 0 && i%50 == 0 {
					logutil.Infof("update %d", i)
				}
			}
		}
	}
	t.Log("start update")
	now = time.Now()

	p, _ := ants.NewPool(poolSize)
	defer p.Release()
	for i := 0; i < poolSize; i++ {
		wg.Add(1)
		_ = p.Submit(run(i))
	}
	wg.Wait()
	t.Log(time.Since(now))
}

func TestDeletePerf(t *testing.T) {
	t.Skip(any("for debug"))
	ctx := context.Background()

	opts := config.WithQuickScanAndCKPAndGCOpts(nil)
	tae := testutil.NewTestEngine(ctx, ModuleName, t, opts)
	defer tae.Close()
	schema := catalog.MockSchemaAll(10, 2)
	schema.BlockMaxRows = 1000
	schema.ObjectMaxBlocks = 5
	tae.BindSchema(schema)

	totalCount := 50000
	poolSize := 20
	cnt := totalCount / poolSize

	bat := catalog.MockBatch(schema, totalCount)
	defer bat.Close()

	tae.CreateRelAndAppend(bat, true)
	var wg sync.WaitGroup
	run := func(start int) func() {
		return func() {
			defer wg.Done()
			for i := start * cnt; i < start*cnt+cnt; i++ {
				v := bat.Vecs[schema.GetSingleSortKeyIdx()].Get(i)
				filter := handle.NewEQFilter(v)
				txn, rel := tae.GetRelation()
				err := rel.DeleteByFilter(context.Background(), filter)
				assert.NoError(t, err)
				err = txn.Commit(context.Background())
				assert.NoError(t, err)
			}
		}
	}

	p, _ := ants.NewPool(poolSize)
	defer p.Release()
	now := time.Now()
	for i := 0; i < poolSize; i++ {
		wg.Add(1)
		_ = p.Submit(run(i))
	}
	wg.Wait()
	t.Log(time.Since(now))
	t.Log(tae.Catalog.SimplePPString(3))
}

func TestAppendBat(t *testing.T) {
	p, _ := ants.NewPool(100)
	defer p.Release()
	var wg sync.WaitGroup

	schema := catalog.MockSchema(7, 2)
	bat := catalog.MockBatch(schema, 1000)
	defer bat.Close()

	run := func() {
		defer wg.Done()
		b := containers.BuildBatch(schema.Attrs(), schema.Types(), containers.Options{
			Allocator: common.DefaultAllocator})
		defer b.Close()
		for i := 0; i < bat.Length(); i++ {
			w := bat.Window(i, 1)
			b.Extend(w)
		}
	}

	for i := 0; i < 200; i++ {
		wg.Add(1)
		_ = p.Submit(run)
	}
	wg.Wait()
}

func TestGCWithCheckpoint(t *testing.T) {
	blockio.RunPipelineTest(
		func() {
			defer testutils.AfterTest(t)()
			ctx := context.Background()

			opts := config.WithQuickScanAndCKPAndGCOpts(nil)
			tae := testutil.NewTestEngine(ctx, ModuleName, t, opts)
			defer tae.Close()
			cleaner := gc.NewCheckpointCleaner(context.Background(), "", tae.Runtime.Fs, tae.BGCheckpointRunner, false)
			manager := gc.NewDiskCleaner(cleaner)
			manager.Start()
			defer manager.Stop()

			schema := catalog.MockSchemaAll(3, 1)
			schema.BlockMaxRows = 10
			schema.ObjectMaxBlocks = 2
			tae.BindSchema(schema)
			bat := catalog.MockBatch(schema, 21)
			defer bat.Close()

			tae.CreateRelAndAppend(bat, true)
			now := time.Now()
			testutils.WaitExpect(10000, func() bool {
				return tae.Runtime.Scheduler.GetPenddingLSNCnt() == 0
			})
			t.Log(time.Since(now))
			t.Logf("Checkpointed: %d", tae.Runtime.Scheduler.GetCheckpointedLSN())
			t.Logf("GetPenddingLSNCnt: %d", tae.Runtime.Scheduler.GetPenddingLSNCnt())
			assert.Equal(t, uint64(0), tae.Runtime.Scheduler.GetPenddingLSNCnt())
			err := manager.GC(context.Background())
			assert.Nil(t, err)
			entries := tae.BGCheckpointRunner.GetAllIncrementalCheckpoints()
			num := len(entries)
			assert.Greater(t, num, 0)
			testutils.WaitExpect(5000, func() bool {
				if manager.GetCleaner().GetMaxConsumed() == nil {
					return false
				}
				end := entries[num-1].GetEnd()
				maxEnd := manager.GetCleaner().GetMaxConsumed().GetEnd()
				return end.Equal(&maxEnd)
			})
			end := entries[num-1].GetEnd()
			maxEnd := manager.GetCleaner().GetMaxConsumed().GetEnd()
			assert.True(t, end.Equal(&maxEnd))
			cleaner2 := gc.NewCheckpointCleaner(context.Background(), "", tae.Runtime.Fs, tae.BGCheckpointRunner, false)
			manager2 := gc.NewDiskCleaner(cleaner2)
			manager2.Start()
			defer manager2.Stop()
			testutils.WaitExpect(5000, func() bool {
				if manager2.GetCleaner().GetMaxConsumed() == nil {
					return false
				}
				end := entries[num-1].GetEnd()
				maxEnd := manager2.GetCleaner().GetMaxConsumed().GetEnd()
				return end.Equal(&maxEnd)
			})
			end = entries[num-1].GetEnd()
			maxEnd = manager2.GetCleaner().GetMaxConsumed().GetEnd()
			assert.True(t, end.Equal(&maxEnd))
			tables1 := manager.GetCleaner().GetInputs()
			tables2 := manager2.GetCleaner().GetInputs()
			assert.True(t, tables1.Compare(tables2))
		},
	)
}

func TestGCDropDB(t *testing.T) {
	blockio.RunPipelineTest(
		func() {
			defer testutils.AfterTest(t)()
			ctx := context.Background()

			opts := config.WithQuickScanAndCKPAndGCOpts(nil)
			tae := testutil.NewTestEngine(ctx, ModuleName, t, opts)
			defer tae.Close()
			cleaner := gc.NewCheckpointCleaner(context.Background(), "", tae.Runtime.Fs, tae.BGCheckpointRunner, false)
			manager := gc.NewDiskCleaner(cleaner)
			manager.Start()
			defer manager.Stop()
			schema := catalog.MockSchemaAll(3, 1)
			schema.BlockMaxRows = 10
			schema.ObjectMaxBlocks = 2
			tae.BindSchema(schema)
			bat := catalog.MockBatch(schema, 210)
			defer bat.Close()

			tae.CreateRelAndAppend(bat, true)
			txn, err := tae.StartTxn(nil)
			assert.Nil(t, err)
			db, err := txn.DropDatabase(testutil.DefaultTestDB)
			assert.Nil(t, err)
			assert.Nil(t, txn.Commit(context.Background()))

			assert.Equal(t, txn.GetCommitTS(), db.GetMeta().(*catalog.DBEntry).GetDeleteAtLocked())
			now := time.Now()
			testutils.WaitExpect(10000, func() bool {
				return tae.Runtime.Scheduler.GetPenddingLSNCnt() == 0
			})
			t.Log(time.Since(now))
			err = manager.GC(context.Background())
			assert.Nil(t, err)
			entries := tae.BGCheckpointRunner.GetAllIncrementalCheckpoints()
			num := len(entries)
			assert.Greater(t, num, 0)
			testutils.WaitExpect(5000, func() bool {
				if manager.GetCleaner().GetMaxConsumed() == nil {
					return false
				}
				end := entries[num-1].GetEnd()
				maxEnd := manager.GetCleaner().GetMaxConsumed().GetEnd()
				return end.Equal(&maxEnd)
			})
			end := entries[num-1].GetEnd()
			maxEnd := manager.GetCleaner().GetMaxConsumed().GetEnd()
			assert.True(t, end.Equal(&maxEnd))
			cleaner2 := gc.NewCheckpointCleaner(context.Background(), "", tae.Runtime.Fs, tae.BGCheckpointRunner, false)
			manager2 := gc.NewDiskCleaner(cleaner2)
			manager2.Start()
			defer manager2.Stop()
			testutils.WaitExpect(5000, func() bool {
				if manager2.GetCleaner().GetMaxConsumed() == nil {
					return false
				}
				end := entries[num-1].GetEnd()
				maxEnd := manager2.GetCleaner().GetMaxConsumed().GetEnd()
				return end.Equal(&maxEnd)
			})
			end = entries[num-1].GetEnd()
			maxEnd = manager2.GetCleaner().GetMaxConsumed().GetEnd()
			assert.True(t, end.Equal(&maxEnd))
			tables1 := manager.GetCleaner().GetInputs()
			tables2 := manager2.GetCleaner().GetInputs()
			assert.True(t, tables1.Compare(tables2))
			tae.Restart(ctx)
		},
	)
}

func TestGCDropTable(t *testing.T) {
	blockio.RunPipelineTest(
		func() {
			defer testutils.AfterTest(t)()
			ctx := context.Background()

			opts := config.WithQuickScanAndCKPAndGCOpts(nil)
			tae := testutil.NewTestEngine(ctx, ModuleName, t, opts)
			defer tae.Close()
			cleaner := gc.NewCheckpointCleaner(context.Background(), "", tae.Runtime.Fs, tae.BGCheckpointRunner, false)
			manager := gc.NewDiskCleaner(cleaner)
			manager.Start()
			defer manager.Stop()
			schema := catalog.MockSchemaAll(3, 1)
			schema.BlockMaxRows = 10
			schema.ObjectMaxBlocks = 2
			tae.BindSchema(schema)
			bat := catalog.MockBatch(schema, 210)
			defer bat.Close()
			schema2 := catalog.MockSchemaAll(3, 1)
			schema2.BlockMaxRows = 10
			schema2.ObjectMaxBlocks = 2
			bat2 := catalog.MockBatch(schema2, 210)
			defer bat.Close()

			tae.CreateRelAndAppend(bat, true)
			txn, _ := tae.StartTxn(nil)
			db, err := txn.GetDatabase(testutil.DefaultTestDB)
			assert.Nil(t, err)
			rel, _ := db.CreateRelation(schema2)
			rel.Append(context.Background(), bat2)
			assert.Nil(t, txn.Commit(context.Background()))

			txn, err = tae.StartTxn(nil)
			assert.Nil(t, err)
			db, err = txn.GetDatabase(testutil.DefaultTestDB)
			assert.Nil(t, err)
			_, err = db.DropRelationByName(schema2.Name)
			assert.Nil(t, err)
			assert.Nil(t, txn.Commit(context.Background()))

			now := time.Now()
			testutils.WaitExpect(10000, func() bool {
				return tae.Runtime.Scheduler.GetPenddingLSNCnt() == 0
			})
			assert.Equal(t, uint64(0), tae.Runtime.Scheduler.GetPenddingLSNCnt())
			assert.Equal(t, txn.GetCommitTS(), rel.GetMeta().(*catalog.TableEntry).GetDeleteAtLocked())
			t.Log(time.Since(now))
			err = manager.GC(context.Background())
			assert.Nil(t, err)
			entries := tae.BGCheckpointRunner.GetAllIncrementalCheckpoints()
			num := len(entries)
			assert.Greater(t, num, 0)
			testutils.WaitExpect(10000, func() bool {
				if manager.GetCleaner().GetMaxConsumed() == nil {
					return false
				}
				end := entries[num-1].GetEnd()
				maxEnd := manager.GetCleaner().GetMaxConsumed().GetEnd()
				return end.Equal(&maxEnd)
			})
			end := entries[num-1].GetEnd()
			maxEnd := manager.GetCleaner().GetMaxConsumed().GetEnd()
			assert.True(t, end.Equal(&maxEnd))
			cleaner2 := gc.NewCheckpointCleaner(context.Background(), "", tae.Runtime.Fs, tae.BGCheckpointRunner, false)
			manager2 := gc.NewDiskCleaner(cleaner2)
			manager2.Start()
			defer manager2.Stop()
			testutils.WaitExpect(5000, func() bool {
				if manager2.GetCleaner().GetMaxConsumed() == nil {
					return false
				}
				end := entries[num-1].GetEnd()
				maxEnd := manager2.GetCleaner().GetMaxConsumed().GetEnd()
				return end.Equal(&maxEnd)
			})
			end = entries[num-1].GetEnd()
			maxEnd = manager2.GetCleaner().GetMaxConsumed().GetEnd()
			assert.True(t, end.Equal(&maxEnd))
			tables1 := manager.GetCleaner().GetInputs()
			tables2 := manager2.GetCleaner().GetInputs()
			assert.True(t, tables1.Compare(tables2))
			tae.Restart(ctx)
		},
	)
}

func TestAlterRenameTbl(t *testing.T) {
	defer testutils.AfterTest(t)()
	ctx := context.Background()

	opts := config.WithLongScanAndCKPOpts(nil)
	tae := testutil.NewTestEngine(ctx, ModuleName, t, opts)
	defer tae.Close()

	schema := catalog.MockSchemaAll(2, -1)
	schema.Name = "test"
	schema.BlockMaxRows = 10
	schema.ObjectMaxBlocks = 2
	schema.Constraint = []byte("start version")
	schema.Comment = "comment version"

	{
		var err error
		txn, _ := tae.StartTxn(nil)
		txn.CreateDatabase("xx", "", "")
		assert.NoError(t, txn.Commit(context.Background()))
		txn1, _ := tae.StartTxn(nil)
		txn2, _ := tae.StartTxn(nil)

		db, _ := txn1.GetDatabase("xx")
		_, err = db.CreateRelation(schema)
		assert.NoError(t, err)

		db1, _ := txn2.GetDatabase("xx")
		_, err = db1.CreateRelation(schema)
		assert.True(t, moerr.IsMoErrCode(err, moerr.ErrTxnWWConflict))
		assert.NoError(t, txn1.Rollback(context.Background()))
		assert.NoError(t, txn2.Rollback(context.Background()))
	}

	txn, _ := tae.StartTxn(nil)
	db, _ := txn.CreateDatabase("db", "", "")
	created, _ := db.CreateRelation(schema)
	tid := created.ID()
	txn.Commit(context.Background())

	// concurrent create and in txn alter check
	txn0, _ := tae.StartTxn(nil)
	txn, _ = tae.StartTxn(nil)
	db, _ = txn.GetDatabase("db")
	tbl, _ := db.GetRelationByName("test") // 1002
	assert.NoError(t, tbl.AlterTable(context.TODO(), api.NewRenameTableReq(0, 0, "test", "ultra-test")))
	_, err := db.GetRelationByName("test")
	assert.True(t, moerr.IsMoErrCode(err, moerr.OkExpectedEOB))
	tbl, err = db.GetRelationByName("ultra-test")
	assert.NoError(t, err)
	assert.Equal(t, tid, tbl.ID())

	assert.NoError(t, tbl.AlterTable(context.TODO(), api.NewRenameTableReq(0, 0, "ultra-test", "ultraman-test")))
	_, err = db.GetRelationByName("test")
	assert.True(t, moerr.IsMoErrCode(err, moerr.OkExpectedEOB))
	_, err = db.GetRelationByName("ultra-test")
	assert.True(t, moerr.IsMoErrCode(err, moerr.OkExpectedEOB))
	tbl, err = db.GetRelationByName("ultraman-test")
	assert.NoError(t, err)
	assert.Equal(t, tid, tbl.ID())

	// concurrent txn should see test
	txn1, _ := tae.StartTxn(nil)
	db, err = txn1.GetDatabase("db")
	assert.NoError(t, err)
	tbl, err = db.GetRelationByName("test")
	assert.NoError(t, err)
	assert.Equal(t, tid, tbl.ID())
	_, err = db.GetRelationByName("ultraman-test")
	assert.True(t, moerr.IsMoErrCode(err, moerr.OkExpectedEOB))
	assert.NoError(t, txn1.Commit(context.Background()))

	assert.NoError(t, txn.Commit(context.Background()))

	txn2, _ := tae.StartTxn(nil)
	db, err = txn2.GetDatabase("db")
	assert.NoError(t, err)
	_, err = db.GetRelationByName("test")
	assert.True(t, moerr.IsMoErrCode(err, moerr.OkExpectedEOB))
	_, err = db.GetRelationByName("ultra-test")
	assert.True(t, moerr.IsMoErrCode(err, moerr.OkExpectedEOB))
	tbl, err = db.GetRelationByName("ultraman-test")
	assert.NoError(t, err)
	assert.Equal(t, tid, tbl.ID())

	assert.NoError(t, txn2.Commit(context.Background()))

	// should see test, not newest name
	db, err = txn0.GetDatabase("db")
	assert.NoError(t, err)
	_, err = db.GetRelationByName("ultraman-test")
	assert.True(t, moerr.IsMoErrCode(err, moerr.OkExpectedEOB))
	_, err = db.GetRelationByName("ultra-test")
	assert.True(t, moerr.IsMoErrCode(err, moerr.OkExpectedEOB))
	tbl, err = db.GetRelationByName("test")
	assert.NoError(t, err)
	assert.Equal(t, tid, tbl.ID())

	txn3, _ := tae.StartTxn(nil)
	db, _ = txn3.GetDatabase("db")
	rel, err := db.CreateRelation(schema)
	assert.NoError(t, err)
	assert.NotEqual(t, rel.ID(), tid)
	assert.NoError(t, txn3.Commit(context.Background()))

	t.Log(1, db.GetMeta().(*catalog.DBEntry).PrettyNameIndex())
	{
		txn, _ := tae.StartTxn(nil)
		db, _ := txn.GetDatabase("db")
		tbl, _ := db.GetRelationByName("test")
		assert.Error(t, tbl.AlterTable(context.TODO(), api.NewRenameTableReq(0, 0, "unmatch", "yyyy")))
		assert.NoError(t, txn.Rollback(context.Background()))
	}
	// alter back to original schema
	{
		txn, _ := tae.StartTxn(nil)
		db, _ := txn.GetDatabase("db")
		tbl, _ := db.GetRelationByName("test")
		assert.NoError(t, tbl.AlterTable(context.TODO(), api.NewRenameTableReq(0, 0, "test", "xx")))
		assert.NoError(t, txn.Commit(context.Background()))

		t.Log(2, db.GetMeta().(*catalog.DBEntry).PrettyNameIndex())
		txn, _ = tae.StartTxn(nil)
		db, _ = txn.GetDatabase("db")
		tbl, _ = db.GetRelationByName("xx")
		assert.NoError(t, tbl.AlterTable(context.TODO(), api.NewRenameTableReq(0, 0, "xx", "test")))
		assert.NoError(t, txn.Commit(context.Background()))

		t.Log(3, db.GetMeta().(*catalog.DBEntry).PrettyNameIndex())
	}

	// rename duplicate and rollback
	{
		txn, _ := tae.StartTxn(nil)
		db, _ := txn.GetDatabase("db")
		schema.Name = "other"
		_, err := db.CreateRelation(schema)
		assert.NoError(t, err)
		assert.NoError(t, txn.Commit(context.Background()))

		t.Log(4, db.GetMeta().(*catalog.DBEntry).PrettyNameIndex())
		txn, _ = tae.StartTxn(nil)
		db, _ = txn.GetDatabase("db")
		tbl, _ = db.GetRelationByName("test")
		assert.NoError(t, tbl.AlterTable(context.TODO(), api.NewRenameTableReq(0, 0, "test", "toBeRollback1")))
		assert.NoError(t, tbl.AlterTable(context.TODO(), api.NewRenameTableReq(0, 0, "toBeRollback1", "toBeRollback2")))
		assert.Error(t, tbl.AlterTable(context.TODO(), api.NewRenameTableReq(0, 0, "toBeRollback2", "other"))) // duplicate
		assert.NoError(t, txn.Rollback(context.Background()))

		t.Log(5, db.GetMeta().(*catalog.DBEntry).PrettyNameIndex())
	}

	// test checkpoint replay with txn nil
	{
		txn, _ := tae.StartTxn(nil)
		db, _ := txn.GetDatabase("db")
		tbl, _ := db.GetRelationByName("test")
		assert.NoError(t, tbl.AlterTable(context.TODO(), api.NewRenameTableReq(0, 0, "test", "newtest"))) // make test nodelist has no active node
		assert.NoError(t, txn.Commit(context.Background()))

		txn, _ = tae.StartTxn(nil)
		db, _ = txn.GetDatabase("db")
		tbl, _ = db.GetRelationByName("other")
		assert.NoError(t, tbl.AlterTable(context.TODO(), api.NewRenameTableReq(0, 0, "other", "test"))) // rename other to test, success
		assert.NoError(t, txn.Commit(context.Background()))
	}

	tae.Restart(ctx)

	txn, _ = tae.StartTxn(nil)
	db, _ = txn.GetDatabase("db")
	dbentry := db.GetMeta().(*catalog.DBEntry)
	t.Log(dbentry.PrettyNameIndex())
	assert.NoError(t, txn.Commit(context.Background()))

	assert.NoError(t, tae.BGCheckpointRunner.ForceIncrementalCheckpoint(tae.TxnMgr.Now(), false))
	tae.Restart(ctx)

	txn, _ = tae.StartTxn(nil)
	db, _ = txn.GetDatabase("db")
	dbentry = db.GetMeta().(*catalog.DBEntry)
	t.Log(dbentry.PrettyNameIndex())
	assert.NoError(t, txn.Commit(context.Background()))
}

func TestAlterRenameTbl2(t *testing.T) {
	defer testutils.AfterTest(t)()
	ctx := context.Background()

	opts := config.WithLongScanAndCKPOpts(nil)
	tae := testutil.NewTestEngine(ctx, ModuleName, t, opts)
	defer tae.Close()

	schema := catalog.MockSchemaAll(2, -1)
	schema.Name = "t1"
	schema.BlockMaxRows = 10
	schema.ObjectMaxBlocks = 2
	schema.Constraint = []byte("start version")
	schema.Comment = "comment version"

	schema2 := schema.Clone()
	schema2.Name = "t1-copy-fefsfwafe"

	schema3 := schema.Clone()
	schema3.Name = "t1-copy-igmgibjtm"

	var oldId, newId uint64
	{
		var err error
		txn, _ := tae.StartTxn(nil)
		txn.CreateDatabase("xx", "", "")

		db, _ := txn.GetDatabase("xx")

		hdl, err := db.CreateRelation(schema)
		assert.NoError(t, err)
		oldId = hdl.ID()
		assert.NoError(t, txn.Commit(context.Background()))
	}

	{
		txn, _ := tae.StartTxn(nil)
		db, _ := txn.GetDatabase("xx")
		hdl, err := db.CreateRelation(schema2)
		assert.NoError(t, err)
		newId = hdl.ID()

		_, err = db.DropRelationByID(oldId)
		assert.NoError(t, err)

		newhdl, _ := db.GetRelationByID(newId)
		assert.NoError(t, newhdl.AlterTable(ctx, api.NewRenameTableReq(0, 0, "t1-copy-fefsfwafe", "t1")))
		assert.NoError(t, txn.Commit(context.Background()))

		dbentry := db.GetMeta().(*catalog.DBEntry)
		t.Log(dbentry.PrettyNameIndex())
	}

	{
		txn, _ := tae.StartTxn(nil)
		db, _ := txn.GetDatabase("xx")
		hdl, err := db.CreateRelation(schema3)
		assert.NoError(t, err)
		newId2 := hdl.ID()

		_, err = db.DropRelationByID(newId)
		assert.NoError(t, err)

		newhdl, _ := db.GetRelationByID(newId2)
		assert.NoError(t, newhdl.AlterTable(ctx, api.NewRenameTableReq(0, 0, "t1-copy-igmgibjtm", "t1")))
		assert.NoError(t, txn.Commit(context.Background()))

		dbentry := db.GetMeta().(*catalog.DBEntry)
		t.Log(dbentry.PrettyNameIndex())
		newId = newId2
	}

	tae.Restart(ctx)
	{
		txn, _ := tae.StartTxn(nil)
		db, _ := txn.GetDatabase("xx")
		dbentry := db.GetMeta().(*catalog.DBEntry)
		t.Log(dbentry.PrettyNameIndex())
		assert.NoError(t, txn.Commit(context.Background()))
	}

	{
		txn, _ := tae.StartTxn(nil)
		db, _ := txn.GetDatabase("xx")

		newhdl, _ := db.GetRelationByID(newId)
		assert.NoError(t, newhdl.AlterTable(ctx, api.NewRenameTableReq(0, 0, "t1", "t2")))
		assert.NoError(t, txn.Commit(context.Background()))

		dbentry := db.GetMeta().(*catalog.DBEntry)
		t.Log(dbentry.PrettyNameIndex())
	}

	assert.NoError(t, tae.BGCheckpointRunner.ForceIncrementalCheckpoint(tae.TxnMgr.Now(), false))

	tae.Restart(ctx)
	{
		txn, _ := tae.StartTxn(nil)
		db, _ := txn.GetDatabase("xx")
		dbentry := db.GetMeta().(*catalog.DBEntry)
		t.Log(dbentry.PrettyNameIndex())
		assert.NoError(t, txn.Commit(context.Background()))
	}

}

func TestAlterFakePk(t *testing.T) {
	defer testutils.AfterTest(t)()
	testutils.EnsureNoLeak(t)
	ctx := context.Background()

	opts := config.WithLongScanAndCKPOpts(nil)
	tae := testutil.NewTestEngine(ctx, ModuleName, t, opts)
	defer tae.Close()
	schema := catalog.MockSchemaAll(3, -1)
	schema.BlockMaxRows = 10
	schema.ObjectMaxBlocks = 2
	tae.BindSchema(schema)
	bats := catalog.MockBatch(schema, 12).Split(3)
	tae.CreateRelAndAppend(bats[0], true)

	var did, tid uint64
	var blkFp *common.ID
	{
		// add two cloumns
		txn, rel := tae.GetRelation()
		tid = rel.ID()
		d, _ := rel.GetDB()
		did = d.GetID()
		blkFp = testutil.GetOneObject(rel).Fingerprint()
		tblEntry := rel.GetMeta().(*catalog.TableEntry)
		err := rel.AlterTable(context.TODO(), api.NewAddColumnReq(0, 0, "add1", types.NewProtoType(types.T_int32), 1))
		assert.NoError(t, err)
		err = rel.AlterTable(context.TODO(), api.NewAddColumnReq(0, 0, "add2", types.NewProtoType(types.T_int64), 2))
		assert.NoError(t, err)
		t.Log(tblEntry.StringWithLevel(common.PPL2))
		assert.NoError(t, txn.Commit(context.Background()))
		assert.Equal(t, 2, tblEntry.MVCC.Depth())
	}

	{
		txn, rel := tae.GetRelation()
		obj, err := rel.GetObject(blkFp.ObjectID(), false)
		assert.NoError(t, err)
		err = rel.RangeDelete(obj.Fingerprint(), 1, 1, handle.DT_Normal)
		assert.NoError(t, err)
		err = rel.RangeDelete(obj.Fingerprint(), 3, 3, handle.DT_Normal)
		assert.NoError(t, err)
		assert.NoError(t, txn.Commit(context.Background()))
	}

	{
		txn, rel := tae.GetRelation()
		obj, err := rel.GetObject(blkFp.ObjectID(), false)
		assert.NoError(t, err)
		// check non-exist column foreach
		newSchema := obj.GetRelation().Schema(false)
		sels := &nulls.Nulls{}
		sels.Add(1)
		sels.Add(3)
		rows := make([]int, 0, 4)
		tbl := rel.GetMeta().(*catalog.TableEntry)
		var view *containers.Batch
		blkID := objectio.NewBlockidWithObjectID(obj.GetID(), 0)
		err = tables.HybridScanByBlock(ctx, tbl, txn, &view, newSchema.(*catalog.Schema), []int{1}, blkID, common.DefaultAllocator)
		view.Vecs[0].Foreach(func(v any, isNull bool, row int) error {
			assert.True(t, true)
			rows = append(rows, row)
			return nil
		}, sels)
		assert.Equal(t, []int{1, 3}, rows)
		assert.NoError(t, err)
		assert.NoError(t, txn.Commit(context.Background()))
	}

	t.Log(tae.Catalog.SimplePPString(3))
	resp, close, _ := logtail.HandleSyncLogTailReq(context.TODO(), new(dummyCpkGetter), tae.LogtailMgr, tae.Catalog, api.SyncLogTailReq{
		CnHave: totsp(types.BuildTS(0, 0)),
		CnWant: totsp(types.MaxTs()),
		Table:  &api.TableID{DbId: did, TbId: tid},
	}, true)

	defer close()
	assert.Equal(t, 4, len(resp.Commands)) // data object, tombstone object, date insert, data delete
	for i, cmd := range resp.Commands {
		t.Logf("command %d, table name %v, type %d", i, cmd.TableName, cmd.EntryType)
	}
	assert.Equal(t, api.Entry_Insert, resp.Commands[0].EntryType) // data insert
	assert.Equal(t, api.Entry_Insert, resp.Commands[1].EntryType) // data insert
	assert.Equal(t, api.Entry_Insert, resp.Commands[2].EntryType) // data insert
	assert.Equal(t, api.Entry_Delete, resp.Commands[3].EntryType) // data delete

	dataObjectBat, err := batch.ProtoBatchToBatch(resp.Commands[0].Bat)
	assert.NoError(t, err)
	tnDataObjectBat := containers.NewNonNullBatchWithSharedMemory(dataObjectBat, common.DefaultAllocator)
	t.Log(tnDataObjectBat.Attrs)
	assert.Equal(t, 10, len(tnDataObjectBat.Vecs))
	for _, v := range tnDataObjectBat.Vecs {
		assert.Equal(t, 1, v.Length())
	}

	tombstoneObjectBat, err := batch.ProtoBatchToBatch(resp.Commands[1].Bat)
	assert.NoError(t, err)
	tnTombstoneObjectBat := containers.NewNonNullBatchWithSharedMemory(tombstoneObjectBat, common.DefaultAllocator)
	t.Log(tnTombstoneObjectBat.Attrs)
	assert.Equal(t, 10, len(tnTombstoneObjectBat.Vecs)) // 1 fake pk + 1 rowid + 1 committs
	for _, v := range tnTombstoneObjectBat.Vecs {
		assert.Equal(t, 1, v.Length())
	}

	insBat, err := batch.ProtoBatchToBatch(resp.Commands[2].Bat)
	assert.NoError(t, err)
	tnInsBat := containers.NewNonNullBatchWithSharedMemory(insBat, common.DefaultAllocator)
	t.Log(tnInsBat.Attrs)
	assert.Equal(t, 6, len(tnInsBat.Vecs)) // 3 col + 1 fake pk + 1 rowid + 1 committs
	for _, v := range tnInsBat.Vecs {
		assert.Equal(t, 4, v.Length())
	}
	t.Log(tnInsBat.GetVectorByName(pkgcatalog.FakePrimaryKeyColName).PPString(10))

	delBat, err := batch.ProtoBatchToBatch(resp.Commands[3].Bat)
	assert.NoError(t, err)
	tnDelBat := containers.NewNonNullBatchWithSharedMemory(delBat, common.DefaultAllocator)
	t.Log(tnDelBat.Attrs)
	assert.Equal(t, 4, len(tnDelBat.Vecs)) // 1 fake pk + 1 rowid + 1 committs + tombstone rowID
	for _, v := range tnDelBat.Vecs {
		assert.Equal(t, 2, v.Length())
	}
	t.Log(tnDelBat.GetVectorByName(catalog.AttrPKVal).PPString(10))

}

func TestAlterColumnAndFreeze(t *testing.T) {
	defer testutils.AfterTest(t)()
	testutils.EnsureNoLeak(t)
	ctx := context.Background()

	opts := config.WithLongScanAndCKPOpts(nil)
	tae := testutil.NewTestEngine(ctx, ModuleName, t, opts)
	defer tae.Close()
	schema := catalog.MockSchemaAll(10, 5)
	schema.BlockMaxRows = 10
	schema.ObjectMaxBlocks = 2
	tae.BindSchema(schema)
	bats := catalog.MockBatch(schema, 8).Split(2)
	tae.CreateRelAndAppend(bats[0], true)

	{
		// test error in alter
		txn, rel := tae.GetRelation()
		tblEntry := rel.GetMeta().(*catalog.TableEntry)
		err := rel.AlterTable(context.TODO(), api.NewRemoveColumnReq(0, 0, 1, 10))
		assert.True(t, moerr.IsMoErrCode(err, moerr.ErrInternal))
		assert.Equal(t, 2, tblEntry.MVCC.Depth())
		t.Log(tblEntry.StringWithLevel(common.PPL2))
		assert.NoError(t, txn.Rollback(context.Background()))
		// new node is clean
		assert.Equal(t, 1, tblEntry.MVCC.Depth())
	}

	txn0, rel0 := tae.GetRelation()
	db, err := rel0.GetDB()
	assert.NoError(t, err)
	did, tid := db.GetID(), rel0.ID()

	assert.NoError(t, rel0.Append(context.Background(), bats[1])) // in localObject

	txn, rel := tae.GetRelation()
	assert.NoError(t, rel.AlterTable(context.TODO(), api.NewAddColumnReq(0, 0, "xyz", types.NewProtoType(types.T_int32), 0)))
	assert.NoError(t, txn.Commit(context.Background()))

	assert.Error(t, rel0.Append(context.Background(), nil)) // schema changed, error
	// Test variaous read on old schema
	testutil.CheckAllColRowsByScan(t, rel0, 8, false)

	filter := handle.NewEQFilter(uint16(3))
	id, row, err := rel0.GetByFilter(context.Background(), filter)
	filen, blkn := id.BlockID.Offsets() // first block
	assert.Equal(t, uint16(0), filen)
	assert.Equal(t, uint16(0), blkn)
	assert.Equal(t, uint32(3), row)
	assert.NoError(t, err)

	for _, col := range rel0.Schema(false).(*catalog.Schema).ColDefs {
		val, null, err := rel0.GetValue(id, 2, uint16(col.Idx), false)
		assert.NoError(t, err)
		assert.False(t, null)
		if col.IsPrimary() {
			assert.Equal(t, uint16(2), val.(uint16))
		}
	}
	assert.Error(t, txn0.Commit(context.Background())) // scheam change, commit failed

	// GetValueByFilter() is combination of GetByFilter and GetValue
	// GetValueByPhyAddrKey is GetValue

	tae.Restart(ctx)

	txn, rel = tae.GetRelation()
	schema1 := rel.Schema(false).(*catalog.Schema)
	bats = catalog.MockBatch(schema1, 16).Split(4)
	assert.Error(t, rel.Append(context.Background(), bats[0])) // dup error
	assert.NoError(t, rel.Append(context.Background(), bats[1]))
	assert.NoError(t, txn.Commit(context.Background()))

	txn, rel = tae.GetRelation()
	testutil.CheckAllColRowsByScan(t, rel, 8, false)
	it := rel.MakeObjectIt(false)
	cnt := 0
	var id2 *common.ID
	for it.Next() {
		cnt++
		id2 = it.GetObject().Fingerprint()
	}
	it.Close()
	assert.Equal(t, 2, cnt) // 2 blocks because the first is freezed

	for _, col := range rel.Schema(false).(*catalog.Schema).ColDefs {
		val, null, err := rel.GetValue(id, 3, uint16(col.Idx), false) // get first blk
		assert.NoError(t, err)
		if col.Name == "xyz" {
			assert.True(t, null) // fill null for the new column
		} else {
			assert.False(t, null)
		}
		if col.IsPrimary() {
			assert.Equal(t, uint16(3), val.(uint16))
		}

		val, null, err = rel.GetValue(id2, 3, uint16(col.Idx), false) // get second blk
		assert.NoError(t, err)
		assert.False(t, null)
		if col.IsPrimary() {
			assert.Equal(t, uint16(7), val.(uint16))
		}
	}
	txn.Commit(context.Background())

	// append to the second block
	txn, rel = tae.GetRelation()
	assert.NoError(t, rel.Append(context.Background(), bats[2]))
	assert.NoError(t, rel.Append(context.Background(), bats[3])) // new block and append 2 rows
	assert.NoError(t, txn.Commit(context.Background()))

	// remove and freeze
	txn, rel = tae.GetRelation()
	assert.NoError(t, rel.AlterTable(context.TODO(), api.NewRemoveColumnReq(0, 0, 9, 8))) // remove float mock_8
	assert.NoError(t, txn.Commit(context.Background()))

	txn, rel = tae.GetRelation()
	schema2 := rel.Schema(false).(*catalog.Schema)
	bats = catalog.MockBatch(schema2, 20).Split(5)
	assert.NoError(t, rel.Append(context.Background(), bats[4])) // new 4th block and append 4 blocks

	testutil.CheckAllColRowsByScan(t, rel, 20, true)
	assert.NoError(t, txn.Commit(context.Background()))

	t.Log(tae.Catalog.SimplePPString(3))

	resp, close, _ := logtail.HandleSyncLogTailReq(context.TODO(), new(dummyCpkGetter), tae.LogtailMgr, tae.Catalog, api.SyncLogTailReq{
		CnHave: totsp(types.BuildTS(0, 0)),
		CnWant: totsp(types.MaxTs()),
		Table:  &api.TableID{DbId: did, TbId: tid},
	}, true)

	assert.Equal(t, 4, len(resp.Commands)) // data object + 3 version insert
	bat0 := resp.Commands[1].Bat
	assert.Equal(t, 12, len(bat0.Attrs))
	assert.Equal(t, "mock_9", bat0.Attrs[2+schema.GetSeqnum("mock_9")])
	bat1 := resp.Commands[2].Bat
	assert.Equal(t, 13, len(bat1.Attrs))
	assert.Equal(t, "mock_9", bat1.Attrs[2+schema1.GetSeqnum("mock_9")])
	assert.Equal(t, "xyz", bat1.Attrs[2+schema1.GetSeqnum("xyz")])
	bat2 := resp.Commands[3].Bat
	assert.Equal(t, 13, len(bat2.Attrs))
	assert.Equal(t, "mock_9", bat2.Attrs[2+schema1.GetSeqnum("mock_9")])
	assert.Equal(t, "mock_9", bat2.Attrs[2+schema2.GetSeqnum("mock_9")])
	assert.Equal(t, "xyz", bat2.Attrs[2+schema1.GetSeqnum("xyz")])
	assert.Equal(t, "xyz", bat2.Attrs[2+schema2.GetSeqnum("xyz")])
	close()
	logutil.Info(tae.Catalog.SimplePPString(common.PPL1))
}

func TestGlobalCheckpoint1(t *testing.T) {
	defer testutils.AfterTest(t)()
	testutils.EnsureNoLeak(t)
	ctx := context.Background()

	opts := config.WithQuickScanAndCKPOpts(nil)
	options.WithCheckpointGlobalMinCount(1)(opts)
	options.WithGlobalVersionInterval(time.Millisecond * 10)(opts)
	tae := testutil.NewTestEngine(ctx, ModuleName, t, opts)
	defer tae.Close()
	schema := catalog.MockSchemaAll(10, 2)
	schema.BlockMaxRows = 10
	schema.ObjectMaxBlocks = 2
	tae.BindSchema(schema)
	bat := catalog.MockBatch(schema, 400)

	tae.CreateRelAndAppend(bat, true)

	t.Log(tae.Catalog.SimplePPString(common.PPL1))
	tae.Restart(ctx)
	t.Log(tae.Catalog.SimplePPString(common.PPL1))
	tae.CheckRowsByScan(400, true)

	testutils.WaitExpect(4000, func() bool {
		return tae.Wal.GetPenddingCnt() == 0
	})

	tae.Restart(ctx)
	tae.CheckRowsByScan(400, true)
}

func TestAppendAndGC(t *testing.T) {
	defer testutils.AfterTest(t)()
	testutils.EnsureNoLeak(t)
	ctx := context.Background()

	opts := new(options.Options)
	opts = config.WithQuickScanAndCKPOpts(opts)
	options.WithDisableGCCheckpoint()(opts)
	tae := testutil.NewTestEngine(ctx, ModuleName, t, opts)
	defer tae.Close()
	db := tae.DB
	db.DiskCleaner.GetCleaner().SetMinMergeCountForTest(2)

	schema1 := catalog.MockSchemaAll(13, 2)
	schema1.BlockMaxRows = 10
	schema1.ObjectMaxBlocks = 2

	schema2 := catalog.MockSchemaAll(13, 2)
	schema2.BlockMaxRows = 10
	schema2.ObjectMaxBlocks = 2
	{
		txn, _ := db.StartTxn(nil)
		database, err := txn.CreateDatabase("db", "", "")
		assert.Nil(t, err)
		_, err = database.CreateRelation(schema1)
		assert.Nil(t, err)
		_, err = database.CreateRelation(schema2)
		assert.Nil(t, err)
		assert.Nil(t, txn.Commit(context.Background()))
	}
	bat := catalog.MockBatch(schema1, int(schema1.BlockMaxRows*10-1))
	defer bat.Close()
	bats := bat.Split(bat.Length())

	pool, err := ants.NewPool(20)
	assert.Nil(t, err)
	defer pool.Release()
	var wg sync.WaitGroup

	for _, data := range bats {
		wg.Add(2)
		err = pool.Submit(testutil.AppendClosure(t, data, schema1.Name, db, &wg))
		assert.Nil(t, err)
		err = pool.Submit(testutil.AppendClosure(t, data, schema2.Name, db, &wg))
		assert.Nil(t, err)
	}
	wg.Wait()
	testutils.WaitExpect(10000, func() bool {
		return db.Runtime.Scheduler.GetPenddingLSNCnt() == 0
	})
	t.Log(tae.Catalog.SimplePPString(common.PPL1))
	if db.Runtime.Scheduler.GetPenddingLSNCnt() != 0 {
		return
	}
	assert.Equal(t, uint64(0), db.Runtime.Scheduler.GetPenddingLSNCnt())
	err = db.DiskCleaner.GetCleaner().CheckGC()
	assert.Nil(t, err)
	testutils.WaitExpect(5000, func() bool {
		return db.DiskCleaner.GetCleaner().GetMinMerged() != nil
	})
	testutils.WaitExpect(10000, func() bool {
		return db.DiskCleaner.GetCleaner().GetMinMerged() != nil
	})
	minMerged := db.DiskCleaner.GetCleaner().GetMinMerged()
	if minMerged == nil {
		return
	}
	assert.NotNil(t, minMerged)
	tae.Restart(ctx)
	db = tae.DB
	db.DiskCleaner.GetCleaner().SetMinMergeCountForTest(2)
	testutils.WaitExpect(5000, func() bool {
		if db.DiskCleaner.GetCleaner().GetMaxConsumed() == nil {
			return false
		}
		end := db.DiskCleaner.GetCleaner().GetMaxConsumed().GetEnd()
		minEnd := minMerged.GetEnd()
		return end.GreaterEq(&minEnd)
	})
	end := db.DiskCleaner.GetCleaner().GetMaxConsumed().GetEnd()
	minEnd := minMerged.GetEnd()
	assert.True(t, end.GreaterEq(&minEnd))
	err = db.DiskCleaner.GetCleaner().CheckGC()
	assert.Nil(t, err)

}

func TestSnapshotGC(t *testing.T) {
	t.Skip("FIXME: jiangwei")
	defer testutils.AfterTest(t)()
	testutils.EnsureNoLeak(t)
	ctx := context.Background()

	opts := new(options.Options)
	opts = config.WithQuickScanAndCKPOpts(opts)
	options.WithDisableGCCheckpoint()(opts)
	tae := testutil.NewTestEngine(ctx, ModuleName, t, opts)
	defer tae.Close()
	db := tae.DB
	db.DiskCleaner.GetCleaner().SetMinMergeCountForTest(1)

	snapshotSchema := catalog.MockSnapShotSchema()
	snapshotSchema.BlockMaxRows = 2
	snapshotSchema.ObjectMaxBlocks = 1
	schema1 := catalog.MockSchemaAll(13, 2)
	schema1.BlockMaxRows = 10
	schema1.ObjectMaxBlocks = 2

	schema2 := catalog.MockSchemaAll(13, 2)
	schema2.BlockMaxRows = 10
	schema2.ObjectMaxBlocks = 2
	var rel3 handle.Relation
	{
		txn, _ := db.StartTxn(nil)
		database, err := txn.CreateDatabase("db", "", "")
		assert.Nil(t, err)
		_, err = database.CreateRelation(schema1)
		assert.Nil(t, err)
		_, err = database.CreateRelation(schema2)
		assert.Nil(t, err)
		rel3, err = database.CreateRelation(snapshotSchema)
		assert.Nil(t, err)
		assert.Nil(t, txn.Commit(context.Background()))
	}
	db.DiskCleaner.GetCleaner().SetTid(rel3.ID())
	db.DiskCleaner.GetCleaner().DisableGCForTest()
	bat := catalog.MockBatch(schema1, int(schema1.BlockMaxRows*10-1))
	defer bat.Close()
	bats := bat.Split(bat.Length())

	pool, err := ants.NewPool(20)
	assert.Nil(t, err)
	defer pool.Release()
	snapshots := make([]int64, 0)
	var wg sync.WaitGroup
	var snapWG sync.WaitGroup
	snapWG.Add(1)
	go func() {
		i := 0
		for {
			if i > 3 {
				snapWG.Done()
				break
			}
			i++
			time.Sleep(200 * time.Millisecond)
			snapshot := time.Now().UTC().UnixNano()
			snapshots = append(snapshots, snapshot)
			attrs := []string{"col0", "col1", "ts", "col3", "col4", "col5", "col6", "id"}
			vecTypes := []types.Type{types.T_uint64.ToType(),
				types.T_uint64.ToType(), types.T_int64.ToType(),
				types.T_enum.ToType(), types.T_uint64.ToType(), types.T_uint64.ToType(),
				types.T_uint64.ToType(), types.T_uint64.ToType()}
			opt := containers.Options{}
			opt.Capacity = 0
			data1 := containers.BuildBatch(attrs, vecTypes, opt)
			data1.Vecs[0].Append(uint64(0), false)
			data1.Vecs[1].Append(uint64(0), false)
			data1.Vecs[2].Append(snapshot, false)
			data1.Vecs[3].Append(types.Enum(1), false)
			data1.Vecs[4].Append(uint64(0), false)
			data1.Vecs[5].Append(uint64(0), false)
			data1.Vecs[6].Append(uint64(0), false)
			data1.Vecs[7].Append(uint64(0), false)
			txn1, _ := db.StartTxn(nil)
			database, _ := txn1.GetDatabase("db")
			rel, _ := database.GetRelationByName(snapshotSchema.Name)
			err = rel.Append(context.Background(), data1)
			data1.Close()
			assert.Nil(t, err)
			assert.Nil(t, txn1.Commit(context.Background()))
		}
	}()
	for _, data := range bats {
		wg.Add(2)
		err := pool.Submit(testutil.AppendClosure(t, data, schema1.Name, db, &wg))
		assert.Nil(t, err)

		err = pool.Submit(testutil.AppendClosure(t, data, schema2.Name, db, &wg))
		assert.Nil(t, err)
	}
	snapWG.Wait()
	wg.Wait()
	testutils.WaitExpect(10000, func() bool {
		return db.Runtime.Scheduler.GetPenddingLSNCnt() == 0
	})
	if db.Runtime.Scheduler.GetPenddingLSNCnt() != 0 {
		return
	}
	db.DiskCleaner.GetCleaner().EnableGCForTest()
	t.Log(tae.Catalog.SimplePPString(common.PPL1))
	assert.Equal(t, uint64(0), db.Runtime.Scheduler.GetPenddingLSNCnt())
	testutils.WaitExpect(5000, func() bool {
		return db.DiskCleaner.GetCleaner().GetMinMerged() != nil
	})
	minMerged := db.DiskCleaner.GetCleaner().GetMinMerged()
	testutils.WaitExpect(5000, func() bool {
		return db.DiskCleaner.GetCleaner().GetMinMerged() != nil
	})
	if db.DiskCleaner.GetCleaner().GetMinMerged() == nil {
		return
	}
	assert.NotNil(t, minMerged)
	err = db.DiskCleaner.GetCleaner().CheckGC()
	assert.Nil(t, err)
	tae.RestartDisableGC(ctx)
	db = tae.DB
	db.DiskCleaner.GetCleaner().SetMinMergeCountForTest(1)
	testutils.WaitExpect(5000, func() bool {
		if db.DiskCleaner.GetCleaner().GetMaxConsumed() == nil {
			return false
		}
		end := db.DiskCleaner.GetCleaner().GetMaxConsumed().GetEnd()
		minEnd := minMerged.GetEnd()
		return end.GreaterEq(&minEnd)
	})
	end := db.DiskCleaner.GetCleaner().GetMaxConsumed().GetEnd()
	minEnd := minMerged.GetEnd()
	assert.True(t, end.GreaterEq(&minEnd))
	err = db.DiskCleaner.GetCleaner().CheckGC()
	assert.Nil(t, err)

}

func TestSnapshotMeta(t *testing.T) {
	defer testutils.AfterTest(t)()
	testutils.EnsureNoLeak(t)
	ctx := context.Background()

	opts := new(options.Options)
	opts = config.WithQuickScanAndCKPOpts(opts)
	options.WithDisableGCCheckpoint()(opts)
	tae := testutil.NewTestEngine(ctx, ModuleName, t, opts)
	defer tae.Close()
	db := tae.DB
	db.DiskCleaner.GetCleaner().SetMinMergeCountForTest(1)

	snapshotSchema := catalog.MockSnapShotSchema()
	snapshotSchema.BlockMaxRows = 2
	snapshotSchema.ObjectMaxBlocks = 1
	snapshotSchema1 := catalog.MockSnapShotSchema()
	snapshotSchema1.BlockMaxRows = 2
	snapshotSchema1.ObjectMaxBlocks = 1
	snapshotSchema2 := catalog.MockSnapShotSchema()
	snapshotSchema2.BlockMaxRows = 2
	snapshotSchema2.ObjectMaxBlocks = 1
	var rel3, rel4, rel5 handle.Relation
	{
		txn, _ := db.StartTxn(nil)
		database, err := txn.CreateDatabase("db", "", "")
		assert.Nil(t, err)
		database2, err := txn.CreateDatabase("db2", "", "")
		assert.Nil(t, err)
		database3, err := txn.CreateDatabase("db3", "", "")
		assert.Nil(t, err)
		rel3, err = database.CreateRelation(snapshotSchema)
		assert.Nil(t, err)
		rel4, err = database2.CreateRelation(snapshotSchema1)
		assert.Nil(t, err)
		rel5, err = database3.CreateRelation(snapshotSchema2)
		assert.Nil(t, err)
		assert.Nil(t, txn.Commit(context.Background()))
	}
	//db.DiskCleaner.GetCleaner().DisableGCForTest()

	snapshots := make([]int64, 0)
	for i := 0; i < 10; i++ {
		time.Sleep(20 * time.Millisecond)
		snapshot := time.Now().UTC().Unix()
		snapshots = append(snapshots, snapshot)
	}
	testutils.WaitExpect(10000, func() bool {
		return db.Runtime.Scheduler.GetPenddingLSNCnt() == 0
	})
	if db.Runtime.Scheduler.GetPenddingLSNCnt() != 0 {
		return
	}
	tae.Restart(ctx)
	db = tae.DB
	db.DiskCleaner.GetCleaner().DisableGCForTest()
	db.DiskCleaner.GetCleaner().SetMinMergeCountForTest(1)
	for i, snapshot := range snapshots {
		attrs := []string{"col0", "col1", "ts", "col3", "col4", "col5", "col6", "id"}
		vecTypes := []types.Type{types.T_uint64.ToType(),
			types.T_uint64.ToType(), types.T_int64.ToType(),
			types.T_enum.ToType(), types.T_uint64.ToType(), types.T_uint64.ToType(),
			types.T_uint64.ToType(), types.T_uint64.ToType()}
		opt := containers.Options{}
		opt.Capacity = 0
		data1 := containers.BuildBatch(attrs, vecTypes, opt)
		data1.Vecs[0].Append(uint64(0), false)
		data1.Vecs[1].Append(uint64(0), false)
		data1.Vecs[2].Append(snapshot, false)
		data1.Vecs[3].Append(types.Enum(1), false)
		data1.Vecs[4].Append(uint64(0), false)
		data1.Vecs[5].Append(uint64(0), false)
		data1.Vecs[6].Append(uint64(0), false)
		data1.Vecs[7].Append(uint64(0), false)
		txn1, _ := db.StartTxn(nil)
		var database handle.Database
		var id uint64
		if i%3 == 0 {
			id = rel3.ID()
			database, _ = txn1.GetDatabase("db")
		} else if i%3 == 1 {
			id = rel4.ID()
			database, _ = txn1.GetDatabase("db2")
		} else {
			id = rel5.ID()
			database, _ = txn1.GetDatabase("db3")
		}
		rel, _ := database.GetRelationByID(id)
		err := rel.Append(context.Background(), data1)
		data1.Close()
		assert.Nil(t, err)
		assert.Nil(t, txn1.Commit(context.Background()))
	}
	testutils.WaitExpect(10000, func() bool {
		return db.Runtime.Scheduler.GetPenddingLSNCnt() == 0
	})
	if db.Runtime.Scheduler.GetPenddingLSNCnt() != 0 {
		return
	}
	initMinMerged := db.DiskCleaner.GetCleaner().GetMinMerged()
	db.DiskCleaner.GetCleaner().EnableGCForTest()
	t.Log(tae.Catalog.SimplePPString(common.PPL1))
	assert.Equal(t, uint64(0), db.Runtime.Scheduler.GetPenddingLSNCnt())
	testutils.WaitExpect(3000, func() bool {
		if db.DiskCleaner.GetCleaner().GetMinMerged() == nil {
			return false
		}
		minEnd := db.DiskCleaner.GetCleaner().GetMinMerged().GetEnd()
		if minEnd.IsEmpty() {
			return false
		}
		if initMinMerged == nil {
			return true
		}
		initMinEnd := initMinMerged.GetEnd()
		return minEnd.Greater(&initMinEnd)
	})
	minMerged := db.DiskCleaner.GetCleaner().GetMinMerged()
	if minMerged == nil {
		return
	}
	minEnd := minMerged.GetEnd()
	if minEnd.IsEmpty() {
		return
	}
	if initMinMerged != nil {
		initMinEnd := initMinMerged.GetEnd()
		if !minEnd.Greater(&initMinEnd) {
			return
		}
	}

	assert.NotNil(t, minMerged)
	snaps, err := db.DiskCleaner.GetCleaner().GetSnapshots()
	assert.Nil(t, err)
	defer logtail.CloseSnapshotList(snaps)
	assert.Equal(t, 1, len(snaps))
	for _, snap := range snaps {
		assert.Equal(t, len(snapshots), snap.Length())
	}
	err = db.DiskCleaner.GetCleaner().CheckGC()
	assert.Nil(t, err)
	tae.RestartDisableGC(ctx)
	db = tae.DB
	db.DiskCleaner.GetCleaner().SetMinMergeCountForTest(1)
	testutils.WaitExpect(10000, func() bool {
		if db.DiskCleaner.GetCleaner().GetMaxConsumed() == nil {
			return false
		}
		end := db.DiskCleaner.GetCleaner().GetMaxConsumed().GetEnd()
		if db.DiskCleaner.GetCleaner().GetMinMerged() == nil {
			return false
		}
		minEnd := db.DiskCleaner.GetCleaner().GetMinMerged().GetEnd()
		return end.GreaterEq(&minEnd)
	})
	end := db.DiskCleaner.GetCleaner().GetMaxConsumed().GetEnd()
	minEnd = db.DiskCleaner.GetCleaner().GetMinMerged().GetEnd()
	assert.True(t, end.GreaterEq(&minEnd))
	snaps, err = db.DiskCleaner.GetCleaner().GetSnapshots()
	assert.Nil(t, err)
	defer logtail.CloseSnapshotList(snaps)
	assert.Equal(t, 1, len(snaps))
	for _, snap := range snaps {
		assert.Equal(t, len(snapshots), snap.Length())
	}
	err = db.DiskCleaner.GetCleaner().CheckGC()
	assert.Nil(t, err)
}

func TestGlobalCheckpoint2(t *testing.T) {
	defer testutils.AfterTest(t)()
	testutils.EnsureNoLeak(t)
	ctx := context.Background()

	opts := config.WithQuickScanAndCKPOpts(nil)
	options.WithCheckpointGlobalMinCount(1)(opts)
	options.WithDisableGCCatalog()(opts)
	tae := testutil.NewTestEngine(ctx, ModuleName, t, opts)
	tae.BGCheckpointRunner.DisableCheckpoint()
	tae.BGCheckpointRunner.CleanPenddingCheckpoint()
	defer tae.Close()
	schema := catalog.MockSchemaAll(10, 2)
	schema.BlockMaxRows = 10
	schema.ObjectMaxBlocks = 2
	tae.BindSchema(schema)
	bat := catalog.MockBatch(schema, 40)

	_, firstRel := tae.CreateRelAndAppend(bat, true)

	tae.DropRelation(t)
	txn, err := tae.StartTxn(nil)
	assert.NoError(t, err)
	tae.IncrementalCheckpoint(txn.GetStartTS(), false, true, true)
	tae.GlobalCheckpoint(txn.GetStartTS(), 0, false)
	assert.NoError(t, txn.Commit(context.Background()))

	tae.CreateRelAndAppend(bat, false)

	txn, rel := tae.GetRelation()
	assert.NoError(t, rel.AlterTable(context.Background(), api.NewRemoveColumnReq(0, 0, 3, 3)))
	assert.NoError(t, txn.Commit(context.Background()))

	txn, rel = tae.GetRelation()
	newschema := rel.Schema(false).(*catalog.Schema)
	assert.Equal(t, uint32(1), newschema.Version)
	assert.Equal(t, uint32(10), newschema.Extra.NextColSeqnum)
	assert.Equal(t, "mock_3", newschema.Extra.DroppedAttrs[0])
	assert.NoError(t, txn.Commit(context.Background()))

	currTs := types.BuildTS(time.Now().UTC().UnixNano(), 0)
	assert.NoError(t, err)
	tae.IncrementalCheckpoint(currTs, false, true, true)
	tae.GlobalCheckpoint(currTs, time.Duration(1), false)

	p := &catalog.LoopProcessor{}
	tableExisted := false
	p.TableFn = func(te *catalog.TableEntry) error {
		if te.ID == firstRel.ID() {
			tableExisted = true
		}
		return nil
	}

	assert.NoError(t, tae.Catalog.RecurLoop(p))
	assert.True(t, tableExisted)

	t.Log(tae.Catalog.SimplePPString(3))
	tae.Restart(ctx)
	t.Log(tae.Catalog.SimplePPString(3))

	tableExisted = false
	assert.NoError(t, tae.Catalog.RecurLoop(p))
	assert.False(t, tableExisted)
	txn, rel = tae.GetRelation()
	newschema = rel.Schema(false).(*catalog.Schema)
	assert.Equal(t, uint32(1), newschema.Version)
	assert.Equal(t, uint32(10), newschema.Extra.NextColSeqnum)
	assert.Equal(t, "mock_3", newschema.Extra.DroppedAttrs[0])
	assert.NoError(t, txn.Commit(context.Background()))

}

func TestGlobalCheckpoint3(t *testing.T) {
	t.Skip("This case crashes occasionally, is being fixed, skip it for now")
	defer testutils.AfterTest(t)()
	testutils.EnsureNoLeak(t)
	ctx := context.Background()

	opts := config.WithQuickScanAndCKPOpts(nil)
	options.WithCheckpointGlobalMinCount(1)(opts)
	options.WithGlobalVersionInterval(time.Nanosecond * 1)(opts)
	options.WithDisableGCCatalog()(opts)
	tae := testutil.NewTestEngine(ctx, ModuleName, t, opts)
	defer tae.Close()
	schema := catalog.MockSchemaAll(10, 2)
	schema.BlockMaxRows = 10
	schema.ObjectMaxBlocks = 2
	tae.BindSchema(schema)
	bat := catalog.MockBatch(schema, 40)

	_, rel := tae.CreateRelAndAppend(bat, true)
	testutils.WaitExpect(1000, func() bool {
		return tae.Wal.GetPenddingCnt() == 0
	})

	tae.DropRelation(t)
	testutils.WaitExpect(1000, func() bool {
		return tae.Wal.GetPenddingCnt() == 0
	})

	tae.CreateRelAndAppend(bat, false)
	testutils.WaitExpect(1000, func() bool {
		return tae.Wal.GetPenddingCnt() == 0
	})

	p := &catalog.LoopProcessor{}
	tableExisted := false
	p.TableFn = func(te *catalog.TableEntry) error {
		if te.ID == rel.ID() {
			tableExisted = true
		}
		return nil
	}

	assert.NoError(t, tae.Catalog.RecurLoop(p))
	assert.True(t, tableExisted)

	tae.Restart(ctx)

	tableExisted = false
	assert.NoError(t, tae.Catalog.RecurLoop(p))
	assert.False(t, tableExisted)
}

func TestGlobalCheckpoint4(t *testing.T) {
	t.Skip("This case crashes occasionally, is being fixed, skip it for now")
	defer testutils.AfterTest(t)()
	testutils.EnsureNoLeak(t)
	ctx := context.Background()

	opts := config.WithQuickScanAndCKPOpts(nil)
	tae := testutil.NewTestEngine(ctx, ModuleName, t, opts)
	defer tae.Close()
	tae.BGCheckpointRunner.DisableCheckpoint()
	tae.BGCheckpointRunner.CleanPenddingCheckpoint()
	globalCkpInterval := time.Second

	schema := catalog.MockSchemaAll(18, 2)
	schema.BlockMaxRows = 10
	schema.ObjectMaxBlocks = 2
	tae.BindSchema(schema)
	bat := catalog.MockBatch(schema, 40)

	txn, err := tae.StartTxn(nil)
	assert.NoError(t, err)
	_, err = txn.CreateDatabase("db", "", "")
	assert.NoError(t, err)
	assert.NoError(t, txn.Commit(context.Background()))

	err = tae.IncrementalCheckpoint(txn.GetCommitTS(), false, true, true)
	assert.NoError(t, err)

	txn, err = tae.StartTxn(nil)
	assert.NoError(t, err)
	_, err = txn.DropDatabase("db")
	assert.NoError(t, err)
	assert.NoError(t, txn.Commit(context.Background()))

	err = tae.GlobalCheckpoint(txn.GetCommitTS(), globalCkpInterval, false)
	assert.NoError(t, err)

	tae.CreateRelAndAppend(bat, true)

	t.Log(tae.Catalog.SimplePPString(3))
	tae.Restart(ctx)
	tae.BGCheckpointRunner.DisableCheckpoint()
	tae.BGCheckpointRunner.CleanPenddingCheckpoint()
	t.Log(tae.Catalog.SimplePPString(3))

	// tae.CreateRelAndAppend(bat, false)

	txn, err = tae.StartTxn(nil)
	assert.NoError(t, err)
	db, err := txn.GetDatabase("db")
	assert.NoError(t, err)
	_, err = db.DropRelationByName(schema.Name)
	assert.NoError(t, err)
	assert.NoError(t, txn.Commit(context.Background()))

	err = tae.GlobalCheckpoint(txn.GetCommitTS(), globalCkpInterval, false)
	assert.NoError(t, err)

	tae.CreateRelAndAppend(bat, false)

	t.Log(tae.Catalog.SimplePPString(3))
	tae.Restart(ctx)
	tae.BGCheckpointRunner.DisableCheckpoint()
	tae.BGCheckpointRunner.CleanPenddingCheckpoint()
	t.Log(tae.Catalog.SimplePPString(3))
}

func TestGlobalCheckpoint5(t *testing.T) {
	defer testutils.AfterTest(t)()
	testutils.EnsureNoLeak(t)
	ctx := context.Background()

	opts := config.WithQuickScanAndCKPOpts(nil)
	tae := testutil.NewTestEngine(ctx, ModuleName, t, opts)
	defer tae.Close()
	tae.BGCheckpointRunner.DisableCheckpoint()
	tae.BGCheckpointRunner.CleanPenddingCheckpoint()
	globalCkpInterval := time.Duration(0)

	schema := catalog.MockSchemaAll(18, 2)
	schema.BlockMaxRows = 10
	schema.ObjectMaxBlocks = 2
	tae.BindSchema(schema)
	bat := catalog.MockBatch(schema, 60)
	bats := bat.Split(3)

	txn, err := tae.StartTxn(nil)
	assert.NoError(t, err)
	err = tae.IncrementalCheckpoint(txn.GetStartTS(), false, true, true)
	assert.NoError(t, err)
	assert.NoError(t, txn.Commit(context.Background()))

	tae.CreateRelAndAppend(bats[0], true)

	txn, err = tae.StartTxn(nil)
	assert.NoError(t, err)
	err = tae.GlobalCheckpoint(txn.GetStartTS(), globalCkpInterval, false)
	assert.NoError(t, err)
	assert.NoError(t, txn.Commit(context.Background()))

	tae.DoAppend(bats[1])

	txn, err = tae.StartTxn(nil)
	assert.NoError(t, err)
	err = tae.GlobalCheckpoint(txn.GetStartTS(), globalCkpInterval, false)
	assert.NoError(t, err)
	assert.NoError(t, txn.Commit(context.Background()))

	tae.CheckRowsByScan(40, true)

	t.Log(tae.Catalog.SimplePPString(3))
	tae.Restart(ctx)
	tae.BGCheckpointRunner.DisableCheckpoint()
	tae.BGCheckpointRunner.CleanPenddingCheckpoint()
	t.Log(tae.Catalog.SimplePPString(3))

	tae.CheckRowsByScan(40, true)

	tae.DoAppend(bats[2])

	tae.CheckRowsByScan(60, true)
	txn, err = tae.StartTxn(nil)
	assert.NoError(t, err)
	err = tae.GlobalCheckpoint(txn.GetStartTS(), globalCkpInterval, false)
	assert.NoError(t, err)
	assert.NoError(t, err)
	assert.NoError(t, txn.Commit(context.Background()))
}

func TestGlobalCheckpoint6(t *testing.T) {
	t.Skip("This case crashes occasionally, is being fixed, skip it for now")
	defer testutils.AfterTest(t)()
	testutils.EnsureNoLeak(t)
	ctx := context.Background()

	opts := config.WithQuickScanAndCKPOpts(nil)
	tae := testutil.NewTestEngine(ctx, ModuleName, t, opts)
	defer tae.Close()
	tae.BGCheckpointRunner.DisableCheckpoint()
	tae.BGCheckpointRunner.CleanPenddingCheckpoint()
	globalCkpInterval := time.Duration(0)
	restartCnt := 10
	batchsize := 10

	schema := catalog.MockSchemaAll(18, 2)
	schema.BlockMaxRows = 5
	schema.ObjectMaxBlocks = 2
	tae.BindSchema(schema)
	bat := catalog.MockBatch(schema, batchsize*(restartCnt+1))
	bats := bat.Split(restartCnt + 1)

	tae.CreateRelAndAppend(bats[0], true)
	txn, err := tae.StartTxn(nil)
	assert.NoError(t, err)
	err = tae.IncrementalCheckpoint(txn.GetStartTS(), false, true, true)
	assert.NoError(t, err)
	assert.NoError(t, txn.Commit(context.Background()))

	for i := 0; i < restartCnt; i++ {
		tae.DoAppend(bats[i+1])
		txn, err = tae.StartTxn(nil)
		assert.NoError(t, err)
		err = tae.GlobalCheckpoint(txn.GetStartTS(), globalCkpInterval, false)
		assert.NoError(t, err)
		assert.NoError(t, txn.Commit(context.Background()))

		rows := (i + 2) * batchsize
		tae.CheckRowsByScan(rows, true)
		t.Log(tae.Catalog.SimplePPString(3))
		tae.Restart(ctx)
		tae.BGCheckpointRunner.DisableCheckpoint()
		tae.BGCheckpointRunner.CleanPenddingCheckpoint()
		t.Log(tae.Catalog.SimplePPString(3))
		tae.CheckRowsByScan(rows, true)
	}
}

func TestGCCheckpoint1(t *testing.T) {
	defer testutils.AfterTest(t)()
	testutils.EnsureNoLeak(t)
	ctx := context.Background()

	opts := config.WithQuickScanAndCKPOpts(nil)
	tae := testutil.NewTestEngine(ctx, ModuleName, t, opts)
	defer tae.Close()

	schema := catalog.MockSchemaAll(18, 2)
	schema.BlockMaxRows = 5
	schema.ObjectMaxBlocks = 2
	tae.BindSchema(schema)
	bat := catalog.MockBatch(schema, 50)

	tae.CreateRelAndAppend(bat, true)

	testutils.WaitExpect(4000, func() bool {
		return tae.Wal.GetPenddingCnt() == 0
	})
	assert.Equal(t, uint64(0), tae.Wal.GetPenddingCnt())

	testutils.WaitExpect(4000, func() bool {
		return tae.BGCheckpointRunner.GetPenddingIncrementalCount() == 0
	})
	assert.Equal(t, 0, tae.BGCheckpointRunner.GetPenddingIncrementalCount())

	testutils.WaitExpect(4000, func() bool {
		return tae.BGCheckpointRunner.MaxGlobalCheckpoint().IsFinished()
	})
	assert.True(t, tae.BGCheckpointRunner.MaxGlobalCheckpoint().IsFinished())

	tae.BGCheckpointRunner.DisableCheckpoint()

	gcTS := types.BuildTS(time.Now().UTC().UnixNano(), 0)
	t.Log(gcTS.ToString())
	tae.BGCheckpointRunner.GCByTS(context.Background(), gcTS)

	maxGlobal := tae.BGCheckpointRunner.MaxGlobalCheckpoint()

	testutils.WaitExpect(4000, func() bool {
		tae.BGCheckpointRunner.ExistPendingEntryToGC()
		return !tae.BGCheckpointRunner.ExistPendingEntryToGC()
	})
	assert.False(t, tae.BGCheckpointRunner.ExistPendingEntryToGC())

	globals := tae.BGCheckpointRunner.GetAllGlobalCheckpoints()
	assert.Equal(t, 1, len(globals))
	end := maxGlobal.GetEnd()
	maxEnd := globals[0].GetEnd()
	assert.True(t, end.Equal(&maxEnd))
	for _, global := range globals {
		t.Log(global.String())
	}

	incrementals := tae.BGCheckpointRunner.GetAllIncrementalCheckpoints()
	prevEnd := maxGlobal.GetEnd().Prev()
	for _, incremental := range incrementals {
		startTS := incremental.GetStart()
		prevEndNextTS := prevEnd.Next()
		assert.True(t, startTS.Equal(&prevEndNextTS))
		t.Log(incremental.String())
	}
}

func TestGCCatalog1(t *testing.T) {
	defer testutils.AfterTest(t)()
	ctx := context.Background()

	opts := config.WithLongScanAndCKPOpts(nil)
	tae := testutil.NewTestEngine(ctx, ModuleName, t, opts)
	defer tae.Close()

	txn1, _ := tae.StartTxn(nil)
	db, err := txn1.CreateDatabase("db1", "", "")
	assert.Nil(t, err)
	db2, err := txn1.CreateDatabase("db2", "", "")
	assert.Nil(t, err)

	schema := catalog.MockSchema(1, 0)
	schema.Name = "tb1"
	tb, err := db.CreateRelation(schema)
	assert.Nil(t, err)
	schema2 := catalog.MockSchema(1, 0)
	schema2.Name = "tb2"
	tb2, err := db.CreateRelation(schema2)
	assert.Nil(t, err)
	schema3 := catalog.MockSchema(1, 0)
	schema3.Name = "tb3"
	tb3, err := db2.CreateRelation(schema3)
	assert.Nil(t, err)

	_, err = tb.CreateObject(false)
	assert.Nil(t, err)
	_, err = tb2.CreateObject(false)
	assert.Nil(t, err)
	obj3, err := tb2.CreateObject(false)
	assert.Nil(t, err)
	obj4, err := tb3.CreateObject(false)
	assert.Nil(t, err)

	err = txn1.Commit(context.Background())
	assert.Nil(t, err)

	p := &catalog.LoopProcessor{}
	var dbCnt, tableCnt, objCnt int
	p.DatabaseFn = func(d *catalog.DBEntry) error {
		if d.IsSystemDB() {
			return nil
		}
		dbCnt++
		return nil
	}
	p.TableFn = func(te *catalog.TableEntry) error {
		if te.GetDB().IsSystemDB() {
			return nil
		}
		tableCnt++
		return nil
	}
	p.ObjectFn = func(se *catalog.ObjectEntry) error {
		if se.GetTable().GetDB().IsSystemDB() {
			return nil
		}
		objCnt++
		return nil
	}
	resetCount := func() {
		dbCnt = 0
		tableCnt = 0
		objCnt = 0
	}

	err = tae.Catalog.RecurLoop(p)
	assert.NoError(t, err)
	assert.Equal(t, 2, dbCnt)
	assert.Equal(t, 3, tableCnt)
	assert.Equal(t, 4, objCnt)

	txn2, err := tae.StartTxn(nil)
	assert.NoError(t, err)
	db2, err = txn2.GetDatabase("db2")
	assert.NoError(t, err)
	tb3, err = db2.GetRelationByName("tb3")
	assert.NoError(t, err)
	obj4, err = tb3.GetObject(obj4.GetID(), false)
	assert.NoError(t, err)
	err = txn2.Commit(context.Background())
	assert.NoError(t, err)

	t.Log(tae.Catalog.SimplePPString(3))
	commitTS := txn2.GetCommitTS()
	tae.Catalog.GCByTS(context.Background(), commitTS.Next())
	t.Log(tae.Catalog.SimplePPString(3))

	resetCount()
	err = tae.Catalog.RecurLoop(p)
	assert.NoError(t, err)
	assert.Equal(t, 2, dbCnt)
	assert.Equal(t, 3, tableCnt)
	assert.Equal(t, 4, objCnt)

	txn3, err := tae.StartTxn(nil)
	assert.NoError(t, err)
	db2, err = txn3.GetDatabase("db2")
	assert.NoError(t, err)
	tb3, err = db2.GetRelationByName("tb3")
	assert.NoError(t, err)
	obj4, err = tb3.GetObject(obj4.GetID(), false)
	assert.NoError(t, err)
	err = tb3.SoftDeleteObject(obj4.GetID(), false)
	testutil.MockObjectStats(t, obj4)
	assert.NoError(t, err)

	db2, err = txn3.GetDatabase("db1")
	assert.NoError(t, err)
	tb3, err = db2.GetRelationByName("tb2")
	assert.NoError(t, err)
	obj3, err = tb3.GetObject(obj3.GetID(), false)
	assert.NoError(t, err)
	err = tb3.SoftDeleteObject(obj3.GetID(), false)
	testutil.MockObjectStats(t, obj3)
	assert.NoError(t, err)

	err = txn3.Commit(context.Background())
	assert.NoError(t, err)

	t.Log(tae.Catalog.SimplePPString(3))
	commitTS = txn3.GetCommitTS()
	tae.Catalog.GCByTS(context.Background(), commitTS.Next())
	t.Log(tae.Catalog.SimplePPString(3))

	resetCount()
	err = tae.Catalog.RecurLoop(p)
	assert.NoError(t, err)
	assert.Equal(t, 2, dbCnt)
	assert.Equal(t, 3, tableCnt)
	assert.Equal(t, 2, objCnt)

	txn4, err := tae.StartTxn(nil)
	assert.NoError(t, err)
	db2, err = txn4.GetDatabase("db2")
	assert.NoError(t, err)
	_, err = db2.DropRelationByName("tb3")
	assert.NoError(t, err)

	db2, err = txn4.GetDatabase("db1")
	assert.NoError(t, err)
	_, err = db2.DropRelationByName("tb2")
	assert.NoError(t, err)

	err = txn4.Commit(context.Background())
	assert.NoError(t, err)

	t.Log(tae.Catalog.SimplePPString(3))
	commitTS = txn4.GetCommitTS()
	tae.Catalog.GCByTS(context.Background(), commitTS.Next())
	t.Log(tae.Catalog.SimplePPString(3))

	resetCount()
	err = tae.Catalog.RecurLoop(p)
	assert.NoError(t, err)
	assert.Equal(t, 2, dbCnt)
	assert.Equal(t, 1, tableCnt)
	assert.Equal(t, 1, objCnt)

	txn5, err := tae.StartTxn(nil)
	assert.NoError(t, err)
	_, err = txn5.DropDatabase("db2")
	assert.NoError(t, err)

	_, err = txn5.DropDatabase("db1")
	assert.NoError(t, err)

	err = txn5.Commit(context.Background())
	assert.NoError(t, err)

	t.Log(tae.Catalog.SimplePPString(3))
	commitTS = txn5.GetCommitTS()
	tae.Catalog.GCByTS(context.Background(), commitTS.Next())
	t.Log(tae.Catalog.SimplePPString(3))

	resetCount()
	err = tae.Catalog.RecurLoop(p)
	assert.NoError(t, err)
	assert.Equal(t, 0, dbCnt)
	assert.Equal(t, 0, tableCnt)
	assert.Equal(t, 0, objCnt)
}

func TestGCCatalog2(t *testing.T) {
	defer testutils.AfterTest(t)()
	ctx := context.Background()

	opts := config.WithQuickScanAndCKPOpts(nil)
	options.WithCatalogGCInterval(10 * time.Millisecond)(opts)
	tae := testutil.NewTestEngine(ctx, ModuleName, t, opts)
	defer tae.Close()
	schema := catalog.MockSchema(3, 2)
	schema.BlockMaxRows = 10
	schema.ObjectMaxBlocks = 2
	tae.BindSchema(schema)
	bat := catalog.MockBatch(schema, 33)

	checkCompactAndGCFn := func() bool {
		p := &catalog.LoopProcessor{}
		appendableCount := 0
		p.ObjectFn = func(be *catalog.ObjectEntry) error {
			if be.GetTable().GetDB().IsSystemDB() {
				return nil
			}
			if be.IsAppendable() {
				appendableCount++
			}
			return nil
		}
		err := tae.Catalog.RecurLoop(p)
		assert.NoError(t, err)
		return appendableCount == 0
	}

	tae.CreateRelAndAppend(bat, true)
	t.Log(tae.Catalog.SimplePPString(3))
	testutils.WaitExpect(10000, checkCompactAndGCFn)
	assert.True(t, checkCompactAndGCFn())
	t.Log(tae.Catalog.SimplePPString(3))
}
func TestGCCatalog3(t *testing.T) {
	defer testutils.AfterTest(t)()
	ctx := context.Background()

	opts := config.WithQuickScanAndCKPOpts(nil)
	options.WithCatalogGCInterval(10 * time.Millisecond)(opts)
	tae := testutil.NewTestEngine(ctx, ModuleName, t, opts)
	defer tae.Close()
	schema := catalog.MockSchema(3, 2)
	schema.BlockMaxRows = 10
	schema.ObjectMaxBlocks = 2
	tae.BindSchema(schema)
	bat := catalog.MockBatch(schema, 33)

	checkCompactAndGCFn := func() bool {
		p := &catalog.LoopProcessor{}
		dbCount := 0
		p.DatabaseFn = func(be *catalog.DBEntry) error {
			if be.IsSystemDB() {
				return nil
			}
			dbCount++
			return nil
		}
		err := tae.Catalog.RecurLoop(p)
		assert.NoError(t, err)
		return dbCount == 0
	}

	tae.CreateRelAndAppend(bat, true)
	txn, err := tae.StartTxn(nil)
	assert.NoError(t, err)
	_, err = txn.DropDatabase("db")
	assert.NoError(t, err)
	assert.NoError(t, txn.Commit(context.Background()))

	t.Log(tae.Catalog.SimplePPString(3))
	testutils.WaitExpect(10000, checkCompactAndGCFn)
	assert.True(t, checkCompactAndGCFn())
	t.Log(tae.Catalog.SimplePPString(3))
}

func TestForceCheckpoint(t *testing.T) {
	fault.Enable()
	defer fault.Disable()
	err := fault.AddFaultPoint(context.Background(), "tae: flush timeout", ":::", "echo", 0, "mock flush timeout")
	assert.NoError(t, err)
	defer func() {
		err := fault.RemoveFaultPoint(context.Background(), "tae: flush timeout")
		assert.NoError(t, err)
	}()
	ctx := context.Background()

	opts := config.WithLongScanAndCKPOpts(nil)
	tae := testutil.NewTestEngine(ctx, ModuleName, t, opts)
	defer tae.Close()

	schema := catalog.MockSchemaAll(18, 2)
	schema.BlockMaxRows = 5
	schema.ObjectMaxBlocks = 2
	tae.BindSchema(schema)
	bat := catalog.MockBatch(schema, 50)

	tae.CreateRelAndAppend(bat, true)

	err = tae.BGCheckpointRunner.ForceFlushWithInterval(tae.TxnMgr.Now(), context.Background(), time.Second*2, time.Millisecond*10)
	assert.Error(t, err)
	err = tae.BGCheckpointRunner.ForceIncrementalCheckpoint(tae.TxnMgr.Now(), false)
	assert.NoError(t, err)
}

func TestLogailAppend(t *testing.T) {
	ctx := context.Background()
	tae := testutil.NewTestEngine(ctx, ModuleName, t, nil)
	defer tae.Close()
	tae.DB.LogtailMgr.RegisterCallback(logtail.MockCallback)
	schema := catalog.MockSchemaAll(13, 2)
	schema.BlockMaxRows = 10
	schema.ObjectMaxBlocks = 2
	tae.BindSchema(schema)
	batch := catalog.MockBatch(schema, int(schema.BlockMaxRows*uint32(schema.ObjectMaxBlocks)-1))
	//create database, create table, append
	tae.CreateRelAndAppend(batch, true)
	//delete
	err := tae.DeleteAll(true)
	assert.NoError(t, err)
	//compact(metadata)
	tae.DoAppend(batch)
	tae.CompactBlocks(false)
	//drop table
	tae.DropRelation(t)
	//drop database
	txn, err := tae.StartTxn(nil)
	assert.NoError(t, err)
	txn.DropDatabase("db")
	assert.NoError(t, txn.Commit(context.Background()))
}

func TestSnapshotLag1(t *testing.T) {
	ctx := context.Background()
	opts := config.WithLongScanAndCKPOpts(nil)
	tae := testutil.NewTestEngine(ctx, ModuleName, t, opts)
	defer tae.Close()

	schema := catalog.MockSchemaAll(14, 3)
	schema.BlockMaxRows = 10000
	schema.ObjectMaxBlocks = 10
	tae.BindSchema(schema)

	data := catalog.MockBatch(schema, 20)
	defer data.Close()

	bats := data.Split(4)
	tae.CreateRelAndAppend(bats[0], true)

	txn1, rel1 := tae.GetRelation()
	assert.NoError(t, rel1.Append(context.Background(), bats[1]))
	txn2, rel2 := tae.GetRelation()
	assert.NoError(t, rel2.Append(context.Background(), bats[1]))

	{
		txn, rel := tae.GetRelation()
		assert.NoError(t, rel.Append(context.Background(), bats[1]))
		assert.NoError(t, txn.Commit(context.Background()))
	}

	txn1.MockStartTS(tae.TxnMgr.Now())
	err := txn1.Commit(context.Background())
	assert.True(t, moerr.IsMoErrCode(err, moerr.ErrDuplicateEntry))
	err = txn2.Commit(context.Background())
	assert.True(t, moerr.IsMoErrCode(err, moerr.ErrTxnWWConflict))
}

func TestMarshalPartioned(t *testing.T) {
	ctx := context.Background()
	opts := config.WithLongScanAndCKPOpts(nil)
	tae := testutil.NewTestEngine(ctx, ModuleName, t, opts)
	defer tae.Close()

	schema := catalog.MockSchemaAll(14, 3)
	schema.BlockMaxRows = 10000
	schema.ObjectMaxBlocks = 10
	schema.Partitioned = 1
	tae.BindSchema(schema)

	data := catalog.MockBatch(schema, 20)
	defer data.Close()

	bats := data.Split(4)
	tae.CreateRelAndAppend(bats[0], true)

	_, rel := tae.GetRelation()
	partioned := rel.Schema(false).(*catalog.Schema).Partitioned
	assert.Equal(t, int8(1), partioned)

	tae.Restart(ctx)

	_, rel = tae.GetRelation()
	partioned = rel.Schema(false).(*catalog.Schema).Partitioned
	assert.Equal(t, int8(1), partioned)

	err := tae.BGCheckpointRunner.ForceIncrementalCheckpoint(tae.TxnMgr.Now(), false)
	assert.NoError(t, err)
	lsn := tae.BGCheckpointRunner.MaxLSNInRange(tae.TxnMgr.Now())
	entry, err := tae.Wal.RangeCheckpoint(1, lsn)
	assert.NoError(t, err)
	assert.NoError(t, entry.WaitDone())

	tae.Restart(ctx)

	_, rel = tae.GetRelation()
	partioned = rel.Schema(false).(*catalog.Schema).Partitioned
	assert.Equal(t, int8(1), partioned)
}

func TestDedup2(t *testing.T) {
	ctx := context.Background()
	opts := config.WithQuickScanAndCKPAndGCOpts(nil)
	tae := testutil.NewTestEngine(ctx, ModuleName, t, opts)
	defer tae.Close()

	schema := catalog.MockSchemaAll(14, 3)
	schema.BlockMaxRows = 2
	schema.ObjectMaxBlocks = 10
	schema.Partitioned = 1
	tae.BindSchema(schema)

	count := 50
	data := catalog.MockBatch(schema, count)
	datas := data.Split(count)

	tae.CreateRelAndAppend(datas[0], true)

	for i := 1; i < count; i++ {
		tae.DoAppend(datas[i])
		txn, rel := tae.GetRelation()
		for j := 0; j <= i; j++ {
			err := rel.Append(context.Background(), datas[j])
			assert.Error(t, err, "txn start at %v", txn.GetStartTS().ToString())
		}
		assert.NoError(t, txn.Commit(context.Background()))
	}
}

func TestCompactLargeTable(t *testing.T) {
	ctx := context.Background()
	opts := config.WithQuickScanAndCKPAndGCOpts(nil)
	tae := testutil.NewTestEngine(ctx, ModuleName, t, opts)
	defer tae.Close()

	schema := catalog.MockSchemaAll(600, 3)
	schema.BlockMaxRows = 2
	schema.ObjectMaxBlocks = 10
	schema.Partitioned = 1
	tae.BindSchema(schema)

	data := catalog.MockBatch(schema, 10)

	tae.CreateRelAndAppend(data, true)

	tae.Restart(ctx)

	tae.CheckRowsByScan(10, true)

	testutils.WaitExpect(10000, func() bool {
		return tae.Wal.GetPenddingCnt() == 0
	})

	tae.Restart(ctx)

	tae.CheckRowsByScan(10, true)
}

func TestCommitS3Blocks(t *testing.T) {
	ctx := context.Background()
	opts := config.WithQuickScanAndCKPAndGCOpts(nil)
	tae := testutil.NewTestEngine(ctx, ModuleName, t, opts)
	defer tae.Close()

	schema := catalog.MockSchemaAll(60, 3)
	schema.BlockMaxRows = 20
	schema.ObjectMaxBlocks = 10
	schema.Partitioned = 1
	tae.BindSchema(schema)

	data := catalog.MockBatch(schema, 200)
	datas := data.Split(10)
	tae.CreateRelAndAppend(datas[0], true)
	datas = datas[1:]

	statsVecs := make([]containers.Vector, 0)
	for _, bat := range datas {
		name := objectio.BuildObjectNameWithObjectID(objectio.NewObjectid())
		writer, err := blockio.NewBlockWriterNew(tae.Runtime.Fs.Service, name, 0, nil)
		assert.Nil(t, err)
		writer.SetPrimaryKey(3)
		for i := 0; i < 50; i++ {
			_, err := writer.WriteBatch(containers.ToCNBatch(bat))
			assert.Nil(t, err)
			//offset++
		}
		blocks, _, err := writer.Sync(context.Background())
		assert.Nil(t, err)
		assert.Equal(t, 50, len(blocks))
		statsVec := containers.MakeVector(types.T_varchar.ToType(), common.DefaultAllocator)
		defer statsVec.Close()
		ss := writer.GetObjectStats()
		statsVec.Append(ss[:], false)
		statsVecs = append(statsVecs, statsVec)
	}

	for _, vec := range statsVecs {
		txn, rel := tae.GetRelation()
		rel.AddObjsWithMetaLoc(context.Background(), vec)
		assert.NoError(t, txn.Commit(context.Background()))
	}
	for _, vec := range statsVecs {
		txn, rel := tae.GetRelation()
		err := rel.AddObjsWithMetaLoc(context.Background(), vec)
		assert.Error(t, err)
		assert.NoError(t, txn.Commit(context.Background()))
	}
}

func TestDedupSnapshot1(t *testing.T) {
	defer testutils.AfterTest(t)()
	testutils.EnsureNoLeak(t)
	ctx := context.Background()

	opts := config.WithQuickScanAndCKPOpts(nil)
	tae := testutil.NewTestEngine(ctx, ModuleName, t, opts)
	defer tae.Close()

	schema := catalog.MockSchemaAll(13, 3)
	schema.BlockMaxRows = 10
	schema.ObjectMaxBlocks = 3
	tae.BindSchema(schema)
	bat := catalog.MockBatch(schema, 10)
	tae.CreateRelAndAppend(bat, true)

	testutils.WaitExpect(10000, func() bool {
		return tae.Wal.GetPenddingCnt() == 0
	})
	assert.Equal(t, uint64(0), tae.Wal.GetPenddingCnt())

	txn, rel := tae.GetRelation()
	startTS := txn.GetStartTS()
	txn.SetSnapshotTS(startTS.Next())
	txn.SetDedupType(txnif.DedupPolicy_CheckIncremental)
	err := rel.Append(context.Background(), bat)
	assert.NoError(t, err)
	_ = txn.Commit(context.Background())
}

func TestDedupSnapshot2(t *testing.T) {
	defer testutils.AfterTest(t)()
	testutils.EnsureNoLeak(t)
	ctx := context.Background()

	opts := config.WithQuickScanAndCKPOpts(nil)
	tae := testutil.NewTestEngine(ctx, ModuleName, t, opts)
	defer tae.Close()

	schema := catalog.MockSchemaAll(13, 3)
	schema.BlockMaxRows = 10
	schema.ObjectMaxBlocks = 3
	tae.BindSchema(schema)
	data := catalog.MockBatch(schema, 200)
	testutil.CreateRelation(t, tae.DB, "db", schema, true)

	name := objectio.BuildObjectNameWithObjectID(objectio.NewObjectid())
	writer, err := blockio.NewBlockWriterNew(tae.Runtime.Fs.Service, name, 0, nil)
	assert.Nil(t, err)
	writer.SetPrimaryKey(3)
	_, err = writer.WriteBatch(containers.ToCNBatch(data))
	assert.Nil(t, err)
	blocks, _, err := writer.Sync(context.Background())
	assert.Nil(t, err)
	assert.Equal(t, 1, len(blocks))
	statsVec := containers.MakeVector(types.T_varchar.ToType(), common.DefaultAllocator)
	defer statsVec.Close()
	ss := writer.GetObjectStats()
	statsVec.Append(ss[:], false)

	name2 := objectio.BuildObjectNameWithObjectID(objectio.NewObjectid())
	writer, err = blockio.NewBlockWriterNew(tae.Runtime.Fs.Service, name2, 0, nil)
	assert.Nil(t, err)
	writer.SetPrimaryKey(3)
	_, err = writer.WriteBatch(containers.ToCNBatch(data))
	assert.Nil(t, err)
	blocks, _, err = writer.Sync(context.Background())
	assert.Nil(t, err)
	assert.Equal(t, 1, len(blocks))
	statsVec2 := containers.MakeVector(types.T_varchar.ToType(), common.DefaultAllocator)
	defer statsVec2.Close()
	ss = writer.GetObjectStats()
	statsVec2.Append(ss[:], false)

	txn, rel := tae.GetRelation()
	err = rel.AddObjsWithMetaLoc(context.Background(), statsVec)
	assert.NoError(t, err)
	assert.NoError(t, txn.Commit(context.Background()))

	txn, rel = tae.GetRelation()
	startTS := txn.GetStartTS()
	txn.SetSnapshotTS(startTS.Next())
	txn.SetDedupType(txnif.DedupPolicy_CheckIncremental)
	err = rel.AddObjsWithMetaLoc(context.Background(), statsVec2)
	assert.NoError(t, err)
	_ = txn.Commit(context.Background())
}

func TestDedupSnapshot3(t *testing.T) {
	defer testutils.AfterTest(t)()
	testutils.EnsureNoLeak(t)
	ctx := context.Background()

	opts := config.WithQuickScanAndCKPOpts(nil)
	tae := testutil.NewTestEngine(ctx, ModuleName, t, opts)
	defer tae.Close()

	schema := catalog.MockSchemaAll(13, 3)
	schema.BlockMaxRows = 10
	schema.ObjectMaxBlocks = 3
	tae.BindSchema(schema)
	testutil.CreateRelation(t, tae.DB, "db", schema, true)

	totalRows := 100

	bat := catalog.MockBatch(schema, int(totalRows))
	bats := bat.Split(totalRows)
	var wg sync.WaitGroup
	pool, _ := ants.NewPool(80)
	defer pool.Release()

	appendFn := func(offset uint32) func() {
		return func() {
			defer wg.Done()
			txn, _ := tae.StartTxn(nil)
			database, _ := txn.GetDatabase("db")
			rel, _ := database.GetRelationByName(schema.Name)
			err := rel.BatchDedup(bats[offset].Vecs[3])
			txn.Commit(context.Background())
			if err != nil {
				logutil.Infof("err is %v", err)
				return
			}

			txn2, _ := tae.StartTxnWithStartTSAndSnapshotTS(nil, txn.GetStartTS())
			txn2.SetDedupType(txnif.DedupPolicy_CheckIncremental)
			database, _ = txn2.GetDatabase("db")
			rel, _ = database.GetRelationByName(schema.Name)
			_ = rel.Append(context.Background(), bats[offset])
			_ = txn2.Commit(context.Background())
		}
	}

	for i := 0; i < totalRows; i++ {
		for j := 0; j < 5; j++ {
			wg.Add(1)
			err := pool.Submit(appendFn(uint32(i)))
			assert.Nil(t, err)
		}
	}
	wg.Wait()

	txn, rel := tae.GetRelation()
	for _, def := range schema.ColDefs {
		rows := testutil.GetColumnRowsByScan(t, rel, def.Idx, false)
		if totalRows != rows {
			t.Log(tae.Catalog.SimplePPString(common.PPL3))
			it := rel.MakeObjectIt(false)
			for it.Next() {
				obj := it.GetObject()
				t.Log(obj.GetMeta().(*catalog.ObjectEntry).GetObjectData().PPString(common.PPL3, 0, "", -1))
			}
		}
		assert.Equal(t, totalRows, rows)
	}
	assert.NoError(t, txn.Commit(context.Background()))
}

func TestSoftDeleteRollback(t *testing.T) {
	defer testutils.AfterTest(t)()
	ctx := context.Background()
	opts := config.WithLongScanAndCKPOpts(nil)
	tae := testutil.NewTestEngine(ctx, ModuleName, t, opts)
	defer tae.Close()
	schema := catalog.MockSchemaAll(2, 1)
	schema.BlockMaxRows = 20
	schema.Name = "testtable"
	tae.BindSchema(schema)
	bat := catalog.MockBatch(schema, 50)
	defer bat.Close()

	tae.CreateRelAndAppend(bat, true)

	// flush the table
	txn2, rel := tae.GetRelation()
	metas := testutil.GetAllBlockMetas(rel, false)
	task, err := jobs.NewFlushTableTailTask(nil, txn2, metas, nil, tae.Runtime)
	assert.NoError(t, err)
	err = task.OnExec(context.Background())
	assert.NoError(t, err)
	assert.NoError(t, txn2.Commit(context.Background()))

	txn, rel := tae.GetRelation()
	it := rel.MakeObjectIt(false)
	var obj *catalog.ObjectEntry
	for it.Next() {
		obj = it.GetObject().GetMeta().(*catalog.ObjectEntry)
		if obj.IsActive() && !obj.IsAppendable() {
			break
		}
	}
	t.Log(obj.ID().String())
	assert.NoError(t, txn.GetStore().SoftDeleteObject(false, obj.AsCommonID()))
	assert.NoError(t, txn.Rollback(ctx))

	tae.CheckRowsByScan(50, false)
}

func TestDeduplication(t *testing.T) {
	ctx := context.Background()
	opts := config.WithLongScanAndCKPOpts(nil)
	tae := testutil.NewTestEngine(ctx, ModuleName, t, opts)
	defer tae.Close()

	schema := catalog.MockSchemaAll(60, 3)
	schema.BlockMaxRows = 2
	schema.ObjectMaxBlocks = 10
	tae.BindSchema(schema)
	testutil.CreateRelation(t, tae.DB, "db", schema, true)

	rows := 10
	bat := catalog.MockBatch(schema, rows)
	bats := bat.Split(rows)

	ObjectIDs := make([]*types.Objectid, 2)
	ObjectIDs[0] = objectio.NewObjectid()
	ObjectIDs[1] = objectio.NewObjectid()
	sort.Slice(ObjectIDs, func(i, j int) bool {
		return ObjectIDs[i].Le(*ObjectIDs[j])
	})

	blk1Name := objectio.BuildObjectNameWithObjectID(ObjectIDs[1])
	writer, err := blockio.NewBlockWriterNew(tae.Runtime.Fs.Service, blk1Name, 0, nil)
	assert.NoError(t, err)
	writer.SetPrimaryKey(3)
	writer.WriteBatch(containers.ToCNBatch(bats[0]))
	blocks, _, err := writer.Sync(context.TODO())
	assert.NoError(t, err)
	assert.Equal(t, 1, len(blocks))

	statsVec := containers.MakeVector(types.T_varchar.ToType(), common.DefaultAllocator)
	defer statsVec.Close()
	ss := writer.GetObjectStats()
	statsVec.Append(ss[:], false)

	txn, rel := tae.GetRelation()
	err = rel.AddObjsWithMetaLoc(context.Background(), statsVec)
	assert.NoError(t, err)
	assert.NoError(t, txn.Commit(context.Background()))

	txn, err = tae.StartTxn(nil)
	assert.NoError(t, err)
	db, err := tae.Catalog.TxnGetDBEntryByName("db", txn)
	assert.NoError(t, err)
	tbl, err := db.TxnGetTableEntryByName(schema.Name, txn)
	assert.NoError(t, err)
	dataFactory := tables.NewDataFactory(
		tae.Runtime,
		tae.Dir)
	stats := objectio.NewObjectStatsWithObjectID(ObjectIDs[0], true, false, false)
	obj, err := tbl.CreateObject(
		txn,
		new(objectio.CreateObjOpt).WithObjectStats(stats).WithIsTombstone(false), dataFactory.MakeObjectFactory())
	assert.NoError(t, err)
	txn.GetStore().AddTxnEntry(txnif.TxnType_Normal, obj)
	txn.GetStore().IncreateWriteCnt()
	assert.NoError(t, txn.Commit(context.Background()))
	assert.NoError(t, obj.PrepareCommit())
	assert.NoError(t, obj.ApplyCommit(txn.GetID()))

	txns := make([]txnif.AsyncTxn, 0)
	for i := 0; i < 5; i++ {
		for j := 1; j < rows; j++ {
			txn, _ := tae.StartTxn(nil)
			database, _ := txn.GetDatabase("db")
			rel, _ := database.GetRelationByName(schema.Name)
			_ = rel.Append(context.Background(), bats[j])
			txns = append(txns, txn)
		}
	}
	for _, txn := range txns {
		txn.Commit(context.Background())
	}
	tae.CheckRowsByScan(rows, false)
	t.Log(tae.Catalog.SimplePPString(3))
}

func TestRW(t *testing.T) {
	ctx := context.Background()
	opts := config.WithLongScanAndCKPOpts(nil)
	tae := testutil.NewTestEngine(ctx, ModuleName, t, opts)
	defer tae.Close()
	rows := 10
	schema := catalog.MockSchemaAll(5, 2)
	schema.BlockMaxRows = uint32(rows)
	tae.BindSchema(schema)
	bat := catalog.MockBatch(schema, rows)
	defer bat.Close()
	tae.CreateRelAndAppend(bat, true)

	txn1, rel1 := tae.GetRelation()
	v := bat.Vecs[2].Get(2)
	filter := handle.NewEQFilter(v)
	id, row, err := rel1.GetByFilter(ctx, filter)
	assert.NoError(t, err)
	err = rel1.RangeDelete(id, row, row, handle.DT_Normal)
	assert.NoError(t, err)

	meta := rel1.GetMeta().(*catalog.TableEntry)

	cnt := 3
	for i := 0; i < cnt; i++ {
		txn2, rel2 := tae.GetRelation()
		v = bat.Vecs[2].Get(i + 3)
		filter = handle.NewEQFilter(v)
		id, row, err = rel2.GetByFilter(ctx, filter)
		assert.NoError(t, err)
		err = rel2.RangeDelete(id, row, row, handle.DT_Normal)
		assert.NoError(t, err)
		err = txn2.Commit(ctx)
		assert.NoError(t, err)

		err = tae.FlushTable(
			ctx, 0, meta.GetDB().ID, meta.ID,
			types.BuildTS(time.Now().UTC().UnixNano(), 0),
		)
		assert.NoError(t, err)
	}

	err = txn1.Commit(ctx)
	assert.NoError(t, err)

	{
		txn, rel := tae.GetRelation()
		rcnt := testutil.GetColumnRowsByScan(t, rel, 2, true)
		assert.Equal(t, rows-cnt-1, rcnt)
		assert.NoError(t, txn.Commit(ctx))
	}
}

func TestReplayDeletes(t *testing.T) {
	defer testutils.AfterTest(t)()
	ctx := context.Background()

	opts := config.WithLongScanAndCKPOpts(nil)
	tae := testutil.NewTestEngine(ctx, ModuleName, t, opts)
	defer tae.Close()
	rows := 250
	schema := catalog.MockSchemaAll(2, 1)
	schema.BlockMaxRows = 50
	tae.BindSchema(schema)
	bat := catalog.MockBatch(schema, rows)
	defer bat.Close()
	bats := bat.Split(5)
	tae.CreateRelAndAppend(bats[0], true)
	//nablk
	tae.CompactBlocks(false)
	//deletes
	txn, rel := tae.GetRelation()
	blk := testutil.GetOneObject(rel)
	rel.RangeDelete(blk.Fingerprint(), 1, 49, handle.DT_Normal)
	assert.NoError(t, txn.Commit(context.Background()))
	//the next blk to compact
	tae.DoAppend(bats[1])
	//keep the Object appendable
	tae.DoAppend(bats[2])
	//compact nablk and its next blk
	txn2, rel := tae.GetRelation()
	blkEntry := testutil.GetOneTombstoneMeta(rel)
	txn, err := tae.StartTxn(nil)
	assert.NoError(t, err)
	task, err := jobs.NewFlushTableTailTask(nil, txn, nil, []*catalog.ObjectEntry{blkEntry}, tae.Runtime)
	assert.NoError(t, err)
	err = task.OnExec(context.Background())
	assert.NoError(t, err)
	assert.NoError(t, txn.Commit(context.Background()))
	assert.NoError(t, txn2.Commit(context.Background()))
}
func TestApplyDeltalocation1(t *testing.T) {
	defer testutils.AfterTest(t)()
	ctx := context.Background()

	opts := config.WithLongScanAndCKPOpts(nil)
	tae := testutil.NewTestEngine(ctx, ModuleName, t, opts)
	defer tae.Close()
	rows := 10
	schema := catalog.MockSchemaAll(2, 1)
	schema.BlockMaxRows = 10
	tae.BindSchema(schema)
	bat := catalog.MockBatch(schema, rows)
	defer bat.Close()
	tae.CreateRelAndAppend(bat, true)

	// apply deleteloc fails on ablk
	v1 := bat.Vecs[schema.GetSingleSortKeyIdx()].Get(1)
	ok, err := tae.TryDeleteByDeltaloc([]any{v1})
	assert.NoError(t, err)
	assert.True(t, ok)

	tae.CompactBlocks(false)
	filter := handle.NewEQFilter(v1)
	txn, rel := tae.GetRelation()
	_, _, err = rel.GetByFilter(context.Background(), filter)
	assert.Error(t, err)
	assert.NoError(t, txn.Commit(context.Background()))

	// apply deltaloc fails if there're persisted deletes
	v2 := bat.Vecs[schema.GetSingleSortKeyIdx()].Get(2)
	ok, err = tae.TryDeleteByDeltaloc([]any{v2})
	assert.NoError(t, err)
	assert.True(t, ok)

	// apply deltaloc fails if there're deletes in memory
	tae.CompactBlocks(false)
	v3 := bat.Vecs[schema.GetSingleSortKeyIdx()].Get(3)
	filter = handle.NewEQFilter(v3)
	txn, rel = tae.GetRelation()
	id, offset, err := rel.GetByFilter(context.Background(), filter)
	assert.NoError(t, err)
	err = rel.RangeDelete(id, offset, offset, handle.DT_Normal)
	assert.NoError(t, err)
	assert.NoError(t, txn.Commit(context.Background()))

	v4 := bat.Vecs[schema.GetSingleSortKeyIdx()].Get(4)
	ok, err = tae.TryDeleteByDeltaloc([]any{v4})
	assert.NoError(t, err)
	assert.True(t, ok)

}

// test compact
func TestApplyDeltalocation2(t *testing.T) {
	defer testutils.AfterTest(t)()
	ctx := context.Background()

	opts := config.WithLongScanAndCKPOpts(nil)
	tae := testutil.NewTestEngine(ctx, ModuleName, t, opts)
	defer tae.Close()
	rows := 10
	schema := catalog.MockSchemaAll(2, 1)
	schema.BlockMaxRows = 10
	tae.BindSchema(schema)
	bat := catalog.MockBatch(schema, rows)
	bats := bat.Split(10)
	defer bat.Close()
	tae.CreateRelAndAppend(bat, true)
	tae.CompactBlocks(false)

	v3 := bat.Vecs[schema.GetSingleSortKeyIdx()].Get(3)
	v5 := bat.Vecs[schema.GetSingleSortKeyIdx()].Get(5)
	filter3 := handle.NewEQFilter(v3)
	filter5 := handle.NewEQFilter(v5)

	// test logtail
	tae.LogtailMgr.RegisterCallback(logtail.MockCallback)
	tae.TryDeleteByDeltaloc([]any{v3, v5})
	t.Log(tae.Catalog.SimplePPString(3))

	txn, rel := tae.GetRelation()
	_, _, err := rel.GetByFilter(context.Background(), filter5)
	assert.Error(t, err)
	_, _, err = rel.GetByFilter(context.Background(), filter3)
	assert.Error(t, err)
	assert.NoError(t, txn.Commit(context.Background()))
	tae.CheckRowsByScan(8, true)

	tae.Restart(context.Background())
	txn, rel = tae.GetRelation()
	_, _, err = rel.GetByFilter(context.Background(), filter5)
	assert.Error(t, err)
	_, _, err = rel.GetByFilter(context.Background(), filter3)
	assert.Error(t, err)
	assert.NoError(t, txn.Commit(context.Background()))
	tae.CheckRowsByScan(8, true)

	// test dedup
	tae.DoAppend(bats[3])
	tae.CheckRowsByScan(9, true)

	// test compact
	tae.CompactBlocks(false)
	txn, rel = tae.GetRelation()
	_, _, err = rel.GetByFilter(context.Background(), filter5)
	assert.Error(t, err)
	assert.NoError(t, txn.Commit(context.Background()))
	tae.CheckRowsByScan(9, true)

	tae.Restart(context.Background())
	txn, rel = tae.GetRelation()
	_, _, err = rel.GetByFilter(context.Background(), filter5)
	assert.Error(t, err)
	assert.NoError(t, txn.Commit(context.Background()))
	tae.CheckRowsByScan(9, true)
}

func TestApplyDeltalocation3(t *testing.T) {
	defer testutils.AfterTest(t)()
	ctx := context.Background()

	opts := config.WithLongScanAndCKPOpts(nil)
	tae := testutil.NewTestEngine(ctx, ModuleName, t, opts)
	defer tae.Close()
	rows := 10
	schema := catalog.MockSchemaAll(2, 1)
	schema.BlockMaxRows = 10
	tae.BindSchema(schema)
	bat := catalog.MockBatch(schema, rows)
	defer bat.Close()
	tae.CreateRelAndAppend(bat, true)
	tae.CompactBlocks(false)

	v3 := bat.Vecs[schema.GetSingleSortKeyIdx()].Get(3)
	filter3 := handle.NewEQFilter(v3)

	// apply deltaloc failed if there're new deletes

	v5 := bat.Vecs[schema.GetSingleSortKeyIdx()].Get(5)
	filter5 := handle.NewEQFilter(v5)
	txn, err := tae.StartTxn(nil)
	assert.NoError(t, err)
	ok, err := tae.TryDeleteByDeltalocWithTxn([]any{v3}, txn)
	assert.NoError(t, err)
	assert.True(t, ok)

	{
		// delete v5
		txn2, rel2 := tae.GetRelation()
		err = rel2.DeleteByFilter(context.Background(), filter5)
		assert.NoError(t, err)
		assert.NoError(t, txn2.Commit(context.Background()))
	}
	tae.CheckRowsByScan(9, true)

	assert.NoError(t, txn.Commit(context.Background()))
	tae.CheckRowsByScan(8, true)

	// delete v5
	v4 := bat.Vecs[schema.GetSingleSortKeyIdx()].Get(4)
	filter4 := handle.NewEQFilter(v4)
	txn2, rel2 := tae.GetRelation()
	err = rel2.DeleteByFilter(context.Background(), filter4)
	assert.NoError(t, err)

	tae.CheckRowsByScan(8, true)

	assert.NoError(t, txn2.Commit(context.Background()))
	tae.CheckRowsByScan(7, true)

	txn, rel := tae.GetRelation()
	_, _, err = rel.GetByFilter(context.Background(), filter3)
	assert.Error(t, err)
	assert.NoError(t, txn.Commit(context.Background()))

}

func TestApplyDeltalocation4(t *testing.T) {
	defer testutils.AfterTest(t)()
	ctx := context.Background()

	opts := config.WithLongScanAndCKPOpts(nil)
	tae := testutil.NewTestEngine(ctx, ModuleName, t, opts)
	defer tae.Close()
	rows := 10
	schema := catalog.MockSchemaAll(2, 1)
	schema.BlockMaxRows = 10
	tae.BindSchema(schema)
	bat := catalog.MockBatch(schema, rows)
	defer bat.Close()
	bats := bat.Split(rows)
	tae.CreateRelAndAppend(bat, true)

	tae.CompactBlocks(false)

	txn, err := tae.StartTxn(nil)
	assert.NoError(t, err)
	v5 := bat.Vecs[schema.GetSingleSortKeyIdx()].Get(5)
	tae.TryDeleteByDeltalocWithTxn([]any{v5}, txn)
	v1 := bat.Vecs[schema.GetSingleSortKeyIdx()].Get(1)
	filter1 := handle.NewEQFilter(v1)
	db, err := txn.GetDatabase("db")
	assert.NoError(t, err)
	rel, err := db.GetRelationByName(schema.Name)
	assert.NoError(t, err)
	err = rel.DeleteByFilter(context.Background(), filter1)
	assert.NoError(t, err)
	tae.DoAppendWithTxn(bats[1], txn, false)
	tae.DoAppendWithTxn(bats[5], txn, false)
	assert.NoError(t, txn.Commit(context.Background()))

	tae.CheckRowsByScan(rows, true)

	tae.Restart(ctx)

	tae.CheckRowsByScan(rows, true)
}

func TestReplayPersistedDelete(t *testing.T) {
	defer testutils.AfterTest(t)()
	ctx := context.Background()

	opts := config.WithLongScanAndCKPOpts(nil)
	tae := testutil.NewTestEngine(ctx, ModuleName, t, opts)
	defer tae.Close()
	rows := 10
	schema := catalog.MockSchemaAll(2, 1)
	schema.BlockMaxRows = 10
	tae.BindSchema(schema)
	bat := catalog.MockBatch(schema, rows)
	defer bat.Close()
	tae.CreateRelAndAppend(bat, true)
	tae.CompactBlocks(false)

	v3 := bat.Vecs[schema.GetSingleSortKeyIdx()].Get(3)
	filter3 := handle.NewEQFilter(v3)
	txn, rel := tae.GetRelation()
	id, offset, err := rel.GetByFilter(context.Background(), filter3)
	assert.NoError(t, err)
	assert.NoError(t, txn.Commit(context.Background()))

	ok, err := tae.TryDeleteByDeltaloc([]any{v3})
	assert.NoError(t, err)
	assert.True(t, ok)

	tae.Restart(context.Background())

	txn, rel = tae.GetRelation()
	err = rel.RangeDelete(id, offset, offset, handle.DT_Normal)
	assert.Error(t, err)
	assert.NoError(t, txn.Commit(context.Background()))
}

func TestCheckpointReadWrite(t *testing.T) {
	t.Skip("TODO: find a new way to test three tables ckp")
	defer testutils.AfterTest(t)()
	ctx := context.Background()

	opts := config.WithLongScanAndCKPOpts(nil)
	tae := testutil.NewTestEngine(ctx, ModuleName, t, opts)
	defer tae.Close()

	txn, err := tae.StartTxn(nil)
	assert.NoError(t, err)
	db, err := txn.CreateDatabase("db", "create database db", "1")
	assert.NoError(t, err)
	schema1 := catalog.MockSchemaAll(2, 1)
	_, err = db.CreateRelation(schema1)
	assert.NoError(t, err)
	schema2 := catalog.MockSchemaAll(3, -1)
	_, err = db.CreateRelation(schema2)
	assert.NoError(t, err)
	assert.NoError(t, txn.Commit(context.Background()))

	t1 := tae.TxnMgr.Now()
	testutil.CheckCheckpointReadWrite(t, types.TS{}, t1, tae.Catalog, smallCheckpointBlockRows, smallCheckpointSize, tae.Opts.Fs)

	txn, err = tae.StartTxn(nil)
	assert.NoError(t, err)
	db, err = txn.GetDatabase("db")
	assert.NoError(t, err)
	_, err = db.DropRelationByName(schema1.Name)
	assert.NoError(t, err)
	_, err = db.DropRelationByName(schema2.Name)
	assert.NoError(t, err)
	assert.NoError(t, txn.Commit(context.Background()))

	t2 := tae.TxnMgr.Now()
	testutil.CheckCheckpointReadWrite(t, types.TS{}, t2, tae.Catalog, smallCheckpointBlockRows, smallCheckpointSize, tae.Opts.Fs)
	testutil.CheckCheckpointReadWrite(t, t1, t2, tae.Catalog, smallCheckpointBlockRows, smallCheckpointSize, tae.Opts.Fs)

	txn, err = tae.StartTxn(nil)
	assert.NoError(t, err)
	_, err = txn.DropDatabase("db")
	assert.NoError(t, err)
	assert.NoError(t, txn.Commit(context.Background()))
	t3 := tae.TxnMgr.Now()
	testutil.CheckCheckpointReadWrite(t, types.TS{}, t3, tae.Catalog, smallCheckpointBlockRows, smallCheckpointSize, tae.Opts.Fs)
	testutil.CheckCheckpointReadWrite(t, t2, t3, tae.Catalog, smallCheckpointBlockRows, smallCheckpointSize, tae.Opts.Fs)

	schema := catalog.MockSchemaAll(2, 1)
	schema.BlockMaxRows = 1
	schema.ObjectMaxBlocks = 1
	tae.BindSchema(schema)
	bat := catalog.MockBatch(schema, 10)

	tae.CreateRelAndAppend(bat, true)
	t4 := tae.TxnMgr.Now()
	testutil.CheckCheckpointReadWrite(t, types.TS{}, t4, tae.Catalog, smallCheckpointBlockRows, smallCheckpointSize, tae.Opts.Fs)
	testutil.CheckCheckpointReadWrite(t, t3, t4, tae.Catalog, smallCheckpointBlockRows, smallCheckpointSize, tae.Opts.Fs)

	tae.CompactBlocks(false)
	t5 := tae.TxnMgr.Now()
	testutil.CheckCheckpointReadWrite(t, types.TS{}, t5, tae.Catalog, smallCheckpointBlockRows, smallCheckpointSize, tae.Opts.Fs)
	testutil.CheckCheckpointReadWrite(t, t4, t5, tae.Catalog, smallCheckpointBlockRows, smallCheckpointSize, tae.Opts.Fs)
}

func TestCheckpointReadWrite2(t *testing.T) {
	t.Skip("TODO: find a new way to test three tables ckp")
	defer testutils.AfterTest(t)()
	ctx := context.Background()

	opts := config.WithLongScanAndCKPOpts(nil)
	tae := testutil.NewTestEngine(ctx, ModuleName, t, opts)
	defer tae.Close()

	for i := 0; i < 10; i++ {
		schema := catalog.MockSchemaAll(i+1, i)
		schema.BlockMaxRows = 2
		bat := catalog.MockBatch(schema, rand.Intn(30))
		tae.BindSchema(schema)
		createDB := false
		if i == 0 {
			createDB = true
		}
		tae.CreateRelAndAppend(bat, createDB)
		tae.CompactBlocks(false)
	}

	t1 := tae.TxnMgr.Now()
	testutil.CheckCheckpointReadWrite(t, types.TS{}, t1, tae.Catalog, smallCheckpointBlockRows, smallCheckpointSize, tae.Opts.Fs)
}

func TestSnapshotCheckpoint(t *testing.T) {
	blockio.RunPipelineTest(
		func() {
			defer testutils.AfterTest(t)()
			testutils.EnsureNoLeak(t)
			ctx := context.Background()

			opts := new(options.Options)
			opts = config.WithLongScanAndCKPOpts(opts)
			options.WithDisableGCCheckpoint()(opts)
			tae := testutil.NewTestEngine(ctx, ModuleName, t, opts)
			defer tae.Close()
			db := tae.DB
			db.DiskCleaner.GetCleaner().SetMinMergeCountForTest(2)

			schema1 := catalog.MockSchemaAll(13, 2)
			schema1.BlockMaxRows = 10
			schema1.ObjectMaxBlocks = 2

			schema2 := catalog.MockSchemaAll(13, 2)
			schema2.BlockMaxRows = 10
			schema2.ObjectMaxBlocks = 2
			var rel1 handle.Relation
			{
				txn, _ := db.StartTxn(nil)
				database, err := txn.CreateDatabase("db", "", "")
				assert.Nil(t, err)
				rel1, err = database.CreateRelation(schema1)
				assert.Nil(t, err)
				_, err = database.CreateRelation(schema2)
				assert.Nil(t, err)
				assert.Nil(t, txn.Commit(context.Background()))
			}
			bat := catalog.MockBatch(schema1, int(schema1.BlockMaxRows*10-1))
			defer bat.Close()
			bats := bat.Split(bat.Length())

			pool, err := ants.NewPool(20)
			assert.Nil(t, err)
			defer pool.Release()
			var wg sync.WaitGroup

			for i := 0; i < len(bats)/2; i++ {
				wg.Add(2)
				err = pool.Submit(testutil.AppendClosure(t, bats[i], schema1.Name, db, &wg))
				assert.Nil(t, err)
				err = pool.Submit(testutil.AppendClosure(t, bats[i], schema2.Name, db, &wg))
				assert.Nil(t, err)
			}
			wg.Wait()
			ts := types.BuildTS(time.Now().UTC().UnixNano(), 0)
			db.ForceCheckpoint(ctx, ts, time.Minute)
			snapshot := types.BuildTS(time.Now().UTC().UnixNano(), 0)
			db.ForceCheckpoint(ctx, snapshot, time.Minute)
			tae.ForceCheckpoint()
			assert.Equal(t, uint64(0), db.Runtime.Scheduler.GetPenddingLSNCnt())
			var wg2 sync.WaitGroup
			for i := len(bats) / 2; i < len(bats); i++ {
				wg2.Add(2)
				err = pool.Submit(testutil.AppendClosure(t, bats[i], schema1.Name, db, &wg2))
				assert.Nil(t, err)
				err = pool.Submit(testutil.AppendClosure(t, bats[i], schema2.Name, db, &wg2))
				assert.Nil(t, err)
			}
			wg2.Wait()
			t.Log(tae.Catalog.SimplePPString(3))
			tae.ForceCheckpoint()
			tae.ForceCheckpoint()
			dataObject, tombstoneObject := testutil.GetUserTablesInsBatch(t, rel1.ID(), types.TS{}, snapshot, db.Catalog)
			ckps, err := checkpoint.ListSnapshotCheckpoint(ctx, "", db.Opts.Fs, snapshot, rel1.ID(), checkpoint.SpecifiedCheckpoint)
			assert.Nil(t, err)
			var inslen, dataObjectLen, tombstoneObjectLen int
			for _, ckp := range ckps {
				ins, _, dataObject, tombstoneObject, cbs := testutil.ReadSnapshotCheckpoint(t, rel1.ID(), ckp.GetLocation(), db.Opts.Fs)
				for _, cb := range cbs {
					if cb != nil {
						cb()
					}
				}
				if ins != nil {
					moIns, err := batch.ProtoBatchToBatch(ins)
					assert.NoError(t, err)
					inslen += moIns.Vecs[0].Length()
				}
				if dataObject != nil {
					moIns, err := batch.ProtoBatchToBatch(dataObject)
					assert.NoError(t, err)
					dataObjectLen += moIns.Vecs[0].Length()
				}
				if tombstoneObject != nil {
					moIns, err := batch.ProtoBatchToBatch(tombstoneObject)
					assert.NoError(t, err)
					tombstoneObjectLen += moIns.Vecs[0].Length()
				}
			}
			assert.Equal(t, dataObjectLen, dataObject.Length())
			assert.Equal(t, tombstoneObjectLen, tombstoneObject.Length())
			assert.Equal(t, int64(0), common.DebugAllocator.CurrNB())
		},
	)
}

func TestEstimateMemSize(t *testing.T) {
	defer testutils.AfterTest(t)()
	ctx := context.Background()

	opts := config.WithLongScanAndCKPOpts(nil)
	tae := testutil.NewTestEngine(ctx, ModuleName, t, opts)
	defer tae.Close()
	schema := catalog.MockSchemaAll(2, 1)
	schema.BlockMaxRows = 50
	schemaBig := catalog.MockSchemaAll(14, 1)

	schema50rowSize := 0
	{
		tae.BindSchema(schema)
		bat := catalog.MockBatch(schema, 50)
		testutil.CreateRelationAndAppend(t, 0, tae.DB, "db", schema, bat, true)
		txn, rel := tae.GetRelation()
		blk := testutil.GetOneBlockMeta(rel)
		size1, ds1 := blk.GetObjectData().EstimateMemSize()
		schema50rowSize = size1

		blkID := objectio.NewBlockidWithObjectID(blk.ID(), 0)
		err := rel.DeleteByPhyAddrKey(*objectio.NewRowid(blkID, 1))
		assert.NoError(t, err)
		size2, ds2 := blk.GetObjectData().EstimateMemSize()

		err = rel.DeleteByPhyAddrKey(*objectio.NewRowid(blkID, 5))
		assert.NoError(t, err)
		size3, ds3 := blk.GetObjectData().EstimateMemSize()
		// assert.Less(t, size1, size2)
		// assert.Less(t, size2, size3)
		assert.NoError(t, txn.Rollback(ctx))
		size4, ds4 := blk.GetObjectData().EstimateMemSize()
		t.Log(size1, size2, size3, size4)
		t.Log(ds1, ds2, ds3, ds4)
	}

	{
		tae.BindSchema(schemaBig)
		bat := catalog.MockBatch(schemaBig, 50)
		testutil.CreateRelationAndAppend(t, 0, tae.DB, "db", schemaBig, bat, false)
		txn, rel := tae.GetRelation()
		blk := testutil.GetOneBlockMeta(rel)
		size1, d1 := blk.GetObjectData().EstimateMemSize()

		blkID := objectio.NewBlockidWithObjectID(blk.ID(), 0)
		err := rel.DeleteByPhyAddrKey(*objectio.NewRowid(blkID, 1))
		assert.NoError(t, err)

		size2, d2 := blk.GetObjectData().EstimateMemSize()

		err = rel.DeleteByPhyAddrKey(*objectio.NewRowid(blkID, 5))
		assert.NoError(t, err)
		size3, d3 := blk.GetObjectData().EstimateMemSize()

		assert.NoError(t, txn.Commit(ctx))

		txn, rel = tae.GetRelation()
		tombstone := testutil.GetOneTombstoneMeta(rel)
		size4, d4 := tombstone.GetObjectData().EstimateMemSize()

		t.Log(size1, size2, size3, size4)
		t.Log(d1, d2, d3, d4)
		assert.Equal(t, size1, size2)
		assert.Equal(t, size2, size3)
		assert.NotZero(t, size4)
		assert.Less(t, schema50rowSize, size1)
		assert.NoError(t, txn.Commit(ctx))
	}
}

func TestColumnCount(t *testing.T) {
	defer testutils.AfterTest(t)()
	ctx := context.Background()

	opts := config.WithLongScanAndCKPOpts(nil)
	tae := testutil.NewTestEngine(ctx, ModuleName, t, opts)
	defer tae.Close()
	schema := catalog.MockSchemaAll(2, 1)
	schema.BlockMaxRows = 50
	tae.BindSchema(schema)
	bat := catalog.MockBatch(schema, 1)
	defer bat.Close()

	tae.CreateRelAndAppend(bat, true)

	{
		txn, rel := tae.GetRelation()
		for i := 0; i < 500; i++ {
			colName := fmt.Sprintf("col %d", i)
			err := rel.AlterTable(context.TODO(), api.NewAddColumnReq(0, 0, colName, types.NewProtoType(types.T_char), 5))
			assert.NoError(t, err)
		}
		assert.Nil(t, txn.Commit(context.Background()))
	}

	txn, err := tae.StartTxn(nil)
	assert.NoError(t, err)
	db, err := txn.GetDatabase("db")
	assert.NoError(t, err)
	_, err = db.DropRelationByName(schema.Name)
	assert.NoError(t, err)
	assert.NoError(t, txn.Commit(context.Background()))

	commitTS := txn.GetCommitTS()
	tae.Catalog.GCByTS(context.Background(), commitTS.Next())
}

func TestCollectDeletesInRange1(t *testing.T) {
	defer testutils.AfterTest(t)()
	ctx := context.Background()

	opts := config.WithLongScanAndCKPOpts(nil)
	tae := testutil.NewTestEngine(ctx, ModuleName, t, opts)
	defer tae.Close()
	schema := catalog.MockSchemaAll(2, 1)
	schema.BlockMaxRows = 50
	tae.BindSchema(schema)
	bat := catalog.MockBatch(schema, 2)
	defer bat.Close()

	tae.CreateRelAndAppend(bat, true)

	txn, rel := tae.GetRelation()
	v := bat.Vecs[schema.GetSingleSortKeyIdx()].Get(0)
	filter := handle.NewEQFilter(v)
	err := rel.DeleteByFilter(context.Background(), filter)
	assert.NoError(t, err)
	err = txn.Commit(context.Background())
	assert.NoError(t, err)

	txn, rel = tae.GetRelation()
	v = bat.Vecs[schema.GetSingleSortKeyIdx()].Get(1)
	filter = handle.NewEQFilter(v)
	err = rel.DeleteByFilter(context.Background(), filter)
	assert.NoError(t, err)
	err = txn.Commit(context.Background())
	assert.NoError(t, err)

	tae.CheckCollectTombstoneInRange()
}

func TestCollectDeletesInRange2(t *testing.T) {
	defer testutils.AfterTest(t)()
	ctx := context.Background()

	opts := config.WithLongScanAndCKPOpts(nil)
	tae := testutil.NewTestEngine(ctx, ModuleName, t, opts)
	defer tae.Close()
	schema := catalog.MockSchemaAll(2, 1)
	schema.BlockMaxRows = 50
	tae.BindSchema(schema)
	bat := catalog.MockBatch(schema, 50)
	defer bat.Close()

	tae.CreateRelAndAppend(bat, true)
	tae.CompactBlocks(false)

	txn, rel := tae.GetRelation()
	blk := testutil.GetOneObject(rel)
	rowidVec := containers.MakeVector(types.T_Rowid.ToType(), common.DebugAllocator)
	for i := 0; i < 4; i++ {
		rowID := types.NewRowIDWithObjectIDBlkNumAndRowID(*blk.GetID(), 0, uint32(i))
		rowidVec.Append(rowID, false)
	}
	pkVec := containers.MakeVector(schema.GetPrimaryKey().Type, common.DebugAllocator)
	for i := 0; i < 4; i++ {
		pk, _, err := rel.GetValue(blk.Fingerprint(), uint32(i), uint16(schema.GetPrimaryKey().Idx), true)
		require.NoError(t, err)
		pkVec.Append(pk, false)
	}
	stats, err := testutil.MockCNDeleteInS3(
		tae.Runtime.Fs, rowidVec, pkVec, schema, txn)
	assert.NoError(t, err)
	assert.NoError(t, txn.Commit(context.Background()))
	pkVec.Close()
	rowidVec.Close()
	assert.Equal(t, int64(0), common.DebugAllocator.CurrNB())

	txn, rel = tae.GetRelation()
	blk = testutil.GetOneObject(rel)
	//ok, err := rel.TryDeleteByDeltaloc(blk.Fingerprint(), deltaLoc)
	ok, err := rel.TryDeleteByStats(blk.Fingerprint(), stats)
	assert.True(t, ok)
	assert.NoError(t, err)
	assert.NoError(t, txn.Commit(context.Background()))

	t.Log(tae.Catalog.SimplePPString(3))
	txn, rel = tae.GetRelation()
	blk = testutil.GetOneObject(rel)
	tableEntry := rel.GetMeta().(*catalog.TableEntry)
	deletes, err := tables.TombstoneRangeScanByObject(
		ctx, tableEntry, *blk.GetID(), types.TS{}, txn.GetStartTS(), common.DefaultAllocator, tae.Runtime.VectorPool.Small,
	)
	assert.NoError(t, err)
	assert.Equal(t, 4, deletes.Length())
	assert.NoError(t, txn.Commit(context.Background()))

	txn, rel = tae.GetRelation()
	v1 := bat.Vecs[schema.GetSingleSortKeyIdx()].Get(4)
	filter := handle.NewEQFilter(v1)
	err = rel.DeleteByFilter(context.Background(), filter)
	assert.NoError(t, err)
	assert.NoError(t, txn.Commit(context.Background()))

	txn, rel = tae.GetRelation()
	blk = testutil.GetOneObject(rel)
	tableEntry = rel.GetMeta().(*catalog.TableEntry)
	deletes, err = tables.TombstoneRangeScanByObject(
		ctx, tableEntry, *blk.GetID(), types.TS{}, txn.GetStartTS(), common.DefaultAllocator, tae.Runtime.VectorPool.Small,
	)
	assert.NoError(t, err)
	assert.Equal(t, 5, deletes.Length())
	assert.NoError(t, txn.Commit(context.Background()))
}

func TestGlobalCheckpoint7(t *testing.T) {
	defer testutils.AfterTest(t)()
	ctx := context.Background()

	opts := config.WithQuickScanAndCKPOpts(nil)
	options.WithCheckpointGlobalMinCount(3)(opts)
	tae := testutil.NewTestEngine(ctx, ModuleName, t, opts)
	defer tae.Close()

	txn, err := tae.StartTxn(nil)
	assert.NoError(t, err)
	_, err = txn.CreateDatabase("db1", "sql", "typ")
	assert.NoError(t, err)
	assert.NoError(t, txn.Commit(context.Background()))

	testutils.WaitExpect(10000, func() bool {
		return tae.Wal.GetPenddingCnt() == 0
	})

	entries := tae.BGCheckpointRunner.GetAllCheckpoints()
	for _, e := range entries {
		t.Logf("%s", e.String())
	}
	assert.Equal(t, 1, len(entries))

	tae.Restart(context.Background())

	txn, err = tae.StartTxn(nil)
	assert.NoError(t, err)
	_, err = txn.CreateDatabase("db2", "sql", "typ")
	assert.NoError(t, err)
	assert.NoError(t, txn.Commit(context.Background()))

	testutils.WaitExpect(10000, func() bool {
		return tae.Wal.GetPenddingCnt() == 0
	})

	entries = tae.BGCheckpointRunner.GetAllCheckpoints()
	for _, e := range entries {
		t.Logf("%s", e.String())
	}
	assert.Equal(t, 2, len(entries))

	tae.Restart(context.Background())

	txn, err = tae.StartTxn(nil)
	assert.NoError(t, err)
	_, err = txn.CreateDatabase("db3", "sql", "typ")
	assert.NoError(t, err)
	assert.NoError(t, txn.Commit(context.Background()))

	testutils.WaitExpect(10000, func() bool {
		return tae.Wal.GetPenddingCnt() == 0
	})

	testutils.WaitExpect(10000, func() bool {
		return len(tae.BGCheckpointRunner.GetAllGlobalCheckpoints()) == 1
	})

	entries = tae.BGCheckpointRunner.GetAllCheckpoints()
	for _, e := range entries {
		t.Logf("%s", e.String())
	}
	assert.Equal(t, 1, len(entries))

}

func TestSplitCommand(t *testing.T) {
	defer testutils.AfterTest(t)()
	ctx := context.Background()

	opts := config.WithLongScanAndCKPOpts(nil)
	opts.MaxMessageSize = txnbase.CmdBufReserved + 2*1024
	tae := testutil.NewTestEngine(ctx, ModuleName, t, opts)
	defer tae.Close()
	schema := catalog.MockSchemaAll(2, 1)
	schema.BlockMaxRows = 50
	tae.BindSchema(schema)
	bat := catalog.MockBatch(schema, 50)
	defer bat.Close()

	tae.CreateRelAndAppend(bat, true)

	tae.CheckRowsByScan(50, false)
	t.Log(tae.Catalog.SimplePPString(3))
	tae.Restart(context.Background())
	t.Log(tae.Catalog.SimplePPString(3))
	tae.CheckRowsByScan(50, false)
}

func TestFlushAndAppend(t *testing.T) {
	defer testutils.AfterTest(t)()
	ctx := context.Background()

	opts := config.WithLongScanAndCKPOpts(nil)
	tae := testutil.NewTestEngine(ctx, ModuleName, t, opts)
	defer tae.Close()
	schema := catalog.MockSchemaAll(2, 1)
	schema.BlockMaxRows = 50
	tae.BindSchema(schema)
	bat := catalog.MockBatch(schema, 50)
	defer bat.Close()

	tae.CreateRelAndAppend(bat, true)

	txn, rel := tae.GetRelation()
	var metas []*catalog.ObjectEntry
	it := rel.MakeObjectIt(false)
	for it.Next() {
		blk := it.GetObject()
		meta := blk.GetMeta().(*catalog.ObjectEntry)
		metas = append(metas, meta)
	}
	it.Next()
	_ = txn.Commit(context.Background())

	txn, _ = tae.GetRelation()

	tae.DeleteAll(true)

	task, err := jobs.NewFlushTableTailTask(nil, txn, metas, nil, tae.Runtime)
	assert.NoError(t, err)
	_ = task.OnExec(context.Background())

	txn2, _ := tae.GetRelation()

	_ = txn.Commit(context.Background())

	tae.DoAppendWithTxn(bat, txn2, true)

	t.Log(tae.Catalog.SimplePPString(3))
	err = txn2.Commit(context.Background())
	assert.NoError(t, err)

}

func TestFlushAndAppend2(t *testing.T) {
	defer testutils.AfterTest(t)()
	ctx := context.Background()

	opts := config.WithLongScanAndCKPOpts(nil)
	tae := testutil.NewTestEngine(ctx, ModuleName, t, opts)
	defer tae.Close()
	schema := catalog.MockSchemaAll(2, 1)
	schema.BlockMaxRows = 50
	tae.BindSchema(schema)
	bat := catalog.MockBatch(schema, 50)
	defer bat.Close()

	tae.CreateRelAndAppend(bat, true)

	txn, rel := tae.GetRelation()
	var metas []*catalog.ObjectEntry
	it := rel.MakeObjectIt(false)
	for it.Next() {
		blk := it.GetObject()
		meta := blk.GetMeta().(*catalog.ObjectEntry)
		metas = append(metas, meta)
	}
	it.Close()
	_ = txn.Commit(context.Background())

	txn, _ = tae.GetRelation()

	task, err := jobs.NewFlushTableTailTask(nil, txn, metas, nil, tae.Runtime)
	assert.NoError(t, err)
	_ = task.OnExec(context.Background())

	tae.DeleteAll(true)

	txn2, _ := tae.GetRelation()

	_ = txn.Commit(context.Background())

	tae.DoAppendWithTxn(bat, txn2, true)

	t.Log(tae.Catalog.SimplePPString(3))
	err = txn2.Commit(context.Background())
	assert.NoError(t, err)

	p := &catalog.LoopProcessor{}
	p.TombstoneFn = func(oe *catalog.ObjectEntry) error {
		prepareTS := oe.GetLastMVCCNode().GetPrepare()
		assert.False(t, prepareTS.Equal(&txnif.UncommitTS), oe.ID().String())
		return nil
	}
	tae.Catalog.RecurLoop(p)
}

func TestDeletesInMerge(t *testing.T) {
	defer testutils.AfterTest(t)()
	ctx := context.Background()

	opts := config.WithLongScanAndCKPOpts(nil)
	tae := testutil.NewTestEngine(ctx, ModuleName, t, opts)
	defer tae.Close()
	schema := catalog.MockSchemaAll(2, 1)
	schema.BlockMaxRows = 50
	tae.BindSchema(schema)
	bat := catalog.MockBatch(schema, 50)
	defer bat.Close()

	tae.CreateRelAndAppend(bat, true)
	tae.CompactBlocks(true)

	txn, rel := tae.GetRelation()
	objID := testutil.GetOneObject(rel).Fingerprint()
	rel.RangeDelete(objID, 0, 0, handle.DT_Normal)
	txn.Commit(ctx)

	t.Log(tae.Catalog.SimplePPString(3))

	txn, _ = tae.StartTxn(nil)
	obj := testutil.GetOneBlockMeta(rel)
	task, _ := jobs.NewMergeObjectsTask(
		nil, txn, []*catalog.ObjectEntry{obj}, tae.Runtime,
		common.DefaultMaxOsizeObjMB*common.Const1MBytes, false)
	task.Execute(ctx)
	{
		txn, rel := tae.GetRelation()
		obj := testutil.GetOneTombstoneMeta(rel)
		task, _ := jobs.NewFlushTableTailTask(nil, txn, nil, []*catalog.ObjectEntry{obj}, tae.Runtime)
		task.Execute(ctx)
		txn.Commit(ctx)
	}

	txn.Commit(ctx)
}

func TestDedupAndFlush(t *testing.T) {
	defer testutils.AfterTest(t)()
	ctx := context.Background()
	opts := config.WithLongScanAndCKPOpts(nil)
	options.WithGlobalVersionInterval(time.Microsecond)(opts)
	tae := testutil.NewTestEngine(ctx, ModuleName, t, opts)
	defer tae.Close()
	schema := catalog.MockSchemaAll(2, 1)
	schema.BlockMaxRows = 50
	tae.BindSchema(schema)
	bat := catalog.MockBatch(schema, 1)
	defer bat.Close()

	tae.CreateRelAndAppend(bat, true)

	flushTxn, rel := tae.GetRelation()

	obj := testutil.GetOneBlockMeta(rel)
	task, err := jobs.NewFlushTableTailTask(nil, flushTxn, []*catalog.ObjectEntry{obj}, nil, tae.Runtime)
	assert.NoError(t, err)
	err = task.OnExec(ctx)
	assert.NoError(t, err)

	{
		// mock update
		txn, rel := tae.GetRelation()
		v := bat.Vecs[schema.GetSingleSortKeyIdx()].Get(0)
		filter := handle.NewEQFilter(v)
		err := rel.DeleteByFilter(context.Background(), filter)
		assert.NoError(t, err)
		err = rel.Append(ctx, bat)
		assert.NoError(t, err)
		err = txn.Commit(context.Background())
		assert.NoError(t, err)
	}

	assert.NoError(t, flushTxn.Commit(ctx))
}

func TestTransferDeletes(t *testing.T) {
	defer testutils.AfterTest(t)()
	testutils.EnsureNoLeak(t)
	ctx := context.Background()

	opts := config.WithLongScanAndCKPOpts(nil)
	tae := testutil.NewTestEngine(ctx, ModuleName, t, opts)
	defer tae.Close()

	schema := catalog.MockSchema(2, 0)
	schema.BlockMaxRows = 10
	schema.ObjectMaxBlocks = 10
	tae.BindSchema(schema)
	bat := catalog.MockBatch(schema, 1)

	tae.CreateRelAndAppend(bat, true)

	txn, rel := testutil.GetDefaultRelation(t, tae.DB, schema.Name)
	blkMetas := testutil.GetAllBlockMetas(rel, false)
	task, err := jobs.NewFlushTableTailTask(tasks.WaitableCtx, txn, blkMetas, nil, tae.DB.Runtime)
	assert.NoError(t, err)
	err = task.OnExec(ctx)
	assert.NoError(t, err)

	txn2, rel := tae.GetRelation()
	filter := handle.NewEQFilter(bat.Vecs[0].Get(0))
	assert.NoError(t, rel.UpdateByFilter(ctx, filter, 1, int32(3), false))
	var wg sync.WaitGroup
	txn.SetApplyCommitFn(func(at txnif.AsyncTxn) error {
		wg.Add(1)
		go func() {
			defer wg.Done()
			assert.NoError(t, txn2.PrePrepare(ctx))
		}()
		time.Sleep(time.Millisecond * 100)
		return txn.GetStore().ApplyCommit()
	})
	assert.NoError(t, txn.Commit(ctx))
	wg.Wait()
}

func TestGCKP(t *testing.T) {
	defer testutils.AfterTest(t)()
	testutils.EnsureNoLeak(t)
	ctx := context.Background()

	opts := config.WithLongScanAndCKPOpts(nil)
	tae := testutil.NewTestEngine(ctx, ModuleName, t, opts)
	defer tae.Close()

	schema := catalog.MockSchema(2, 0)
	schema.BlockMaxRows = 10
	schema.ObjectMaxBlocks = 10
	tae.BindSchema(schema)
	bat := catalog.MockBatch(schema, 1)

	tae.CreateRelAndAppend(bat, true)

	tae.DeleteAll(true)

	tae.CompactBlocks(true)
	time.Sleep(time.Millisecond * 200)

	tae.ForceGlobalCheckpoint(ctx, tae.TxnMgr.Now(), time.Minute, time.Millisecond*100)
	tae.Restart(ctx)
	t.Log(tae.Catalog.SimplePPString(3))
}

func TestCKPCollectObject(t *testing.T) {
	blockio.RunPipelineTest(
		func() {
			defer testutils.AfterTest(t)()
			testutils.EnsureNoLeak(t)
			ctx := context.Background()

			opts := config.WithLongScanAndCKPOpts(nil)
			tae := testutil.NewTestEngine(ctx, ModuleName, t, opts)
			defer tae.Close()

			schema := catalog.MockSchema(2, 0)
			schema.BlockMaxRows = 10
			schema.ObjectMaxBlocks = 10
			tae.BindSchema(schema)
			bat := catalog.MockBatch(schema, 1)

			tae.CreateRelAndAppend(bat, true)

			txn, rel := tae.GetRelation()
			blkMeta1 := testutil.GetOneBlockMeta(rel)
			task1, err := jobs.NewFlushTableTailTask(tasks.WaitableCtx, txn, []*catalog.ObjectEntry{blkMeta1}, nil, tae.Runtime)
			assert.NoError(t, err)
			assert.NoError(t, task1.Execute(ctx))

			collector := logtail.NewIncrementalCollector("", types.TS{}, tae.TxnMgr.Now())
			assert.NoError(t, tae.Catalog.RecurLoop(collector))
			ckpData := collector.OrphanData()
			objBatch := ckpData.GetObjectBatchs()
			assert.Equal(t, 1, objBatch.Length())
			assert.NoError(t, txn.Commit(ctx))
		},
	)
}

func TestGCCatalog4(t *testing.T) {
	defer testutils.AfterTest(t)()
	testutils.EnsureNoLeak(t)
	ctx := context.Background()

	opts := config.WithLongScanAndCKPOpts(nil)
	tae := testutil.NewTestEngine(ctx, ModuleName, t, opts)
	defer tae.Close()

	schema := catalog.MockSchema(2, 0)
	schema.BlockMaxRows = 10
	schema.ObjectMaxBlocks = 10
	tae.BindSchema(schema)
	bat := catalog.MockBatch(schema, 1)

	tae.CreateRelAndAppend(bat, true)

	tae.DeleteAll(true)

	tae.CompactBlocks(true)

	tae.Catalog.GCByTS(ctx, tae.TxnMgr.Now())

}

func TestPersistTransferTable(t *testing.T) {
	ctx := context.Background()
	opts := config.WithQuickScanAndCKPOpts(nil)
	tae := testutil.NewTestEngine(ctx, ModuleName, t, opts)
	defer tae.Close()
	schema := catalog.MockSchemaAll(13, 3)
	schema.BlockMaxRows = 10
	schema.ObjectMaxBlocks = 3
	tae.BindSchema(schema)
	testutil.CreateRelation(t, tae.DB, "db", schema, true)

	sid := objectio.NewSegmentid()
	id1 := common.ID{BlockID: *objectio.NewBlockid(sid, 1, 0)}
	id2 := common.ID{BlockID: *objectio.NewBlockid(sid, 2, 0)}
	createdObjs := []*objectio.ObjectId{objectio.NewObjectidWithSegmentIDAndNum(sid, 2)}

	now := time.Now()
	page := model.NewTransferHashPage(&id1, now, false, tae.Runtime.LocalFs.Service, time.Second, time.Minute, createdObjs)
	ids := make([]types.Rowid, 10)
	transferMap := make(api.TransferMap)
	for i := 0; i < 10; i++ {
		transferMap[uint32(i)] = api.TransferDestPos{
			RowIdx: uint32(i),
		}
		rowID := *objectio.NewRowid(&id2.BlockID, uint32(i))
		ids[i] = rowID
	}
	page.Train(transferMap)
	tae.Runtime.TransferTable.AddPage(page)

	name := objectio.BuildObjectName(objectio.NewSegmentid(), 0)
	ioVector := fileservice.IOVector{
		FilePath: name.String(),
	}
	offset := int64(0)
	data := page.Marshal()
	ioEntry := fileservice.IOEntry{
		Offset: offset,
		Size:   int64(len(data)),
		Data:   data,
	}
	ioVector.Entries = append(ioVector.Entries, ioEntry)

	err := tae.Runtime.Fs.Service.Write(context.Background(), ioVector)
	if err != nil {
		return
	}

	path := model.Path{
		Name:   ioVector.FilePath,
		Offset: 0,
		Size:   int64(len(data)),
	}
	page.SetPath(path)

	time.Sleep(2 * time.Second)
	tae.Runtime.TransferTable.RunTTL()
	assert.True(t, page.IsPersist())
	for i := 0; i < 10; i++ {
		id, ok := page.Transfer(uint32(i))
		assert.True(t, ok)
		assert.Equal(t, ids[i], id)
	}
}

func TestClearPersistTransferTable(t *testing.T) {
	blockio.RunPipelineTest(
		func() {
			ctx := context.Background()
			opts := config.WithQuickScanAndCKPOpts(nil)
			tae := testutil.NewTestEngine(ctx, ModuleName, t, opts)
			defer tae.Close()
			schema := catalog.MockSchemaAll(13, 3)
			schema.BlockMaxRows = 10
			schema.ObjectMaxBlocks = 3
			tae.BindSchema(schema)
			testutil.CreateRelation(t, tae.DB, "db", schema, true)

			sid := objectio.NewSegmentid()

			id1 := common.ID{BlockID: *objectio.NewBlockid(sid, 1, 0)}
			id2 := common.ID{BlockID: *objectio.NewBlockid(sid, 2, 0)}
			createdObjs := []*objectio.ObjectId{objectio.NewObjectidWithSegmentIDAndNum(sid, 2)}

			now := time.Now()
			page := model.NewTransferHashPage(&id1, now, false, tae.Runtime.LocalFs.Service, time.Second, 2*time.Second, createdObjs)
			ids := make([]types.Rowid, 10)
			transferMap := make(api.TransferMap)
			for i := 0; i < 10; i++ {
				transferMap[uint32(i)] = api.TransferDestPos{
					BlkIdx: 0,
					RowIdx: uint32(i),
				}
				rowID := *objectio.NewRowid(&id2.BlockID, uint32(i))
				ids[i] = rowID
			}
			page.Train(transferMap)
			tae.Runtime.TransferTable.AddPage(page)

			name := objectio.BuildObjectName(objectio.NewSegmentid(), 0)
			ioVector := fileservice.IOVector{
				FilePath: name.String(),
			}
			offset := int64(0)
			data := page.Marshal()
			ioEntry := fileservice.IOEntry{
				Offset: offset,
				Size:   int64(len(data)),
				Data:   data,
			}
			ioVector.Entries = append(ioVector.Entries, ioEntry)

			err := tae.Runtime.Fs.Service.Write(context.Background(), ioVector)
			if err != nil {
				return
			}

			path := model.Path{
				Name:   ioVector.FilePath,
				Offset: 0,
				Size:   int64(len(data)),
			}
			page.SetPath(path)

			time.Sleep(2 * time.Second)
			tae.Runtime.TransferTable.RunTTL()
			_, err = tae.Runtime.TransferTable.Pin(*page.ID())
			assert.True(t, errors.Is(err, moerr.GetOkExpectedEOB()))
		},
	)
}

func TestTryDeleteByDeltaloc1(t *testing.T) {
	defer testutils.AfterTest(t)()
	ctx := context.Background()

	opts := config.WithLongScanAndCKPOpts(nil)
	tae := testutil.NewTestEngine(ctx, ModuleName, t, opts)
	defer tae.Close()
	rows := 100
	schema := catalog.MockSchemaAll(2, 1)
	schema.BlockMaxRows = 10
	tae.BindSchema(schema)
	bat := catalog.MockBatch(schema, rows)
	defer bat.Close()
	tae.CreateRelAndAppend(bat, true)
	tae.CompactBlocks(true)

	// apply deleteloc fails on ablk
	txn, _ := tae.StartTxn(nil)
	v1 := bat.Vecs[schema.GetSingleSortKeyIdx()].Get(1)
	ok, err := tae.TryDeleteByDeltalocWithTxn([]any{v1}, txn)
	assert.NoError(t, err)
	assert.True(t, ok)
	tae.MergeBlocks(true)
	t.Log(tae.Catalog.SimplePPString(3))

	err = txn.Commit(ctx)
	assert.NoError(t, err)

	tae.CheckRowsByScan(rows-1, true)
	t.Log(tae.Catalog.SimplePPString(3))
}

func TestTryDeleteByDeltaloc2(t *testing.T) {
	defer testutils.AfterTest(t)()
	ctx := context.Background()

	opts := config.WithLongScanAndCKPOpts(nil)
	tae := testutil.NewTestEngine(ctx, ModuleName, t, opts)
	defer tae.Close()
	rows := 100
	schema := catalog.MockSchemaAll(2, 1)
	schema.BlockMaxRows = 10
	tae.BindSchema(schema)
	bat := catalog.MockBatch(schema, rows)
	defer bat.Close()
	tae.CreateRelAndAppend(bat, true)
	tae.CompactBlocks(true)

	// apply deleteloc fails on ablk
	txn, rel := tae.GetRelation()
	v1 := bat.Vecs[schema.GetSingleSortKeyIdx()].Get(1)
	filter := handle.NewEQFilter(v1)
	id, offset, err := rel.GetByFilter(ctx, filter)
	assert.NoError(t, err)
	rowID := types.NewRowIDWithObjectIDBlkNumAndRowID(*id.ObjectID(), id.BlockID.Sequence(), offset)
	pkVec := containers.MakeVector(schema.GetPrimaryKey().Type, common.DebugAllocator)
	pkVec.Append(v1, false)
	rowIDVec := containers.MakeVector(types.T_Rowid.ToType(), common.DebugAllocator)
	rowIDVec.Append(rowID, false)
	stats, err := testutil.MockCNDeleteInS3(
		tae.Runtime.Fs, rowIDVec, pkVec, schema, txn)
	assert.NoError(t, err)
	require.False(t, stats.IsZero())
	pkVec.Close()
	rowIDVec.Close()
	assert.Equal(t, int64(0), common.DebugAllocator.CurrNB())

	tae.MergeBlocks(true)
	t.Log(tae.Catalog.SimplePPString(3))

	//ok, err := rel.TryDeleteByDeltaloc(id, deltaLoc)
	ok, err := rel.TryDeleteByStats(id, stats)
	assert.NoError(t, err)
	assert.NoError(t, err)
	assert.True(t, ok)

	err = txn.Commit(ctx)
	assert.NoError(t, err)

	tae.CheckRowsByScan(rows-1, true)
	t.Log(tae.Catalog.SimplePPString(3))
}

func TestMergeBlocks4(t *testing.T) {
	ctx := context.Background()

	opts := config.WithLongScanAndCKPOpts(nil)
	tae := testutil.NewTestEngine(ctx, ModuleName, t, opts)
	defer tae.Close()
	schema := catalog.MockSchemaAll(1, 0)
	schema.BlockMaxRows = 8
	schema.ObjectMaxBlocks = 5
	tae.BindSchema(schema)
	bat := catalog.MockBatch(schema, 10)
	defer bat.Close()
	tae.CreateRelAndAppend(bat, true)
	tae.CompactBlocks(true)

	txn, rel := tae.GetRelation()
	obj := testutil.GetOneBlockMeta(rel)
	task, err := jobs.NewMergeObjectsTask(nil, txn, []*catalog.ObjectEntry{obj}, tae.Runtime, 0, false)
	assert.NoError(t, err)
	var wg sync.WaitGroup
	wg.Add(1)
	go func() {
		defer wg.Done()
		fault.Enable()
		defer fault.Disable()
		err := fault.AddFaultPoint(context.Background(), "tae: slow transfer deletes", ":::", "echo", 0, "mock flush timeout")
		assert.NoError(t, err)
		defer func() {
			err := fault.RemoveFaultPoint(context.Background(), "tae: slow transfer deletes")
			assert.NoError(t, err)
		}()
		tae.DeleteAll(true)
		tae.CompactBlocks(true)
		time.Sleep(time.Millisecond * 500)
		txn, rel := tae.GetRelation()
		obj := testutil.GetOneTombstoneMeta(rel)
		task, err := jobs.NewMergeObjectsTask(nil, txn, []*catalog.ObjectEntry{obj}, tae.Runtime, 0, true)
		assert.NoError(t, err)
		err = task.OnExec(context.Background())
		assert.NoError(t, err)
		assert.NoError(t, txn.Commit(context.Background()))
		t.Log(tae.Catalog.SimplePPString(3))
	}()
	err = task.OnExec(context.Background())
	assert.NoError(t, err)
	wg.Wait()

	assert.NoError(t, txn.Commit(context.Background()))
	tae.CheckRowsByScan(0, true)
}

func TestDedup3(t *testing.T) {
	ctx := context.Background()

	opts := config.WithLongScanAndCKPOpts(nil)
	tae := testutil.NewTestEngine(ctx, ModuleName, t, opts)
	defer tae.Close()
	schema := catalog.MockSchemaAll(1, 0)
	schema.BlockMaxRows = 8
	schema.ObjectMaxBlocks = 5
	tae.BindSchema(schema)
	bat := catalog.MockBatch(schema, 1)
	defer bat.Close()
	tae.CreateRelAndAppend(bat, true)
	tae.DeleteAll(true)

	txn, rel := tae.GetRelation()
	tombstone := testutil.GetOneTombstoneMeta(rel)
	tombstone.GetObjectData().FreezeAppend()
	assert.NoError(t, txn.Commit(ctx))

	t.Log(tae.Catalog.SimplePPString(3))

	txn, err := tae.StartTxn(nil)
	txn.SetDedupType(txnif.DedupPolicy_CheckIncremental)
	assert.NoError(t, err)
	err = tae.DoAppendWithTxn(bat, txn, false)
	assert.NoError(t, err)
	assert.NoError(t, txn.Commit(ctx))
}
func TestDedup4(t *testing.T) {
	ctx := context.Background()

	opts := config.WithLongScanAndCKPOpts(nil)
	tae := testutil.NewTestEngine(ctx, ModuleName, t, opts)
	defer tae.Close()
	schema := catalog.MockSchemaAll(1, 0)
	schema.BlockMaxRows = 1
	schema.ObjectMaxBlocks = 5
	tae.BindSchema(schema)
	bat := catalog.MockBatch(schema, 1)
	defer bat.Close()
	tae.CreateRelAndAppend(bat, true)
	tae.DeleteAll(true)
	tae.DoAppend(bat)

	t.Log(tae.Catalog.SimplePPString(3))
	txn, rel := tae.GetRelation()
	err := rel.Append(context.Background(), bat)
	assert.Error(t, err)
	assert.NoError(t, txn.Commit(context.Background()))
}

func TestDeleteWithObjectStats(t *testing.T) {
	defer testutils.AfterTest(t)()
	ctx := context.Background()

	opts := config.WithLongScanAndCKPOpts(nil)
	tae := testutil.NewTestEngine(ctx, ModuleName, t, opts)
	defer tae.Close()
	schema := catalog.MockSchemaAll(2, 1)
	schema.BlockMaxRows = 20
	tae.BindSchema(schema)
	bat := catalog.MockBatch(schema, 20)
	defer bat.Close()
	bats := bat.Split(10)
	tae.CreateRelAndAppend(bats[0], true)
	tae.CompactBlocks(true)
	for i := 1; i < 10; i++ {
		tae.DoAppend(bats[i])
		tae.CompactBlocks(true)
	}

	txn, err := tae.StartTxn(nil)
	assert.NoError(t, err)
	vals := make([]any, 0)
	for i := 0; i < 20; i += 2 {
		v := bat.Vecs[schema.GetSingleSortKeyIdx()].Get(i)
		vals = append(vals, v)
	}
	ok, err := tae.TryDeleteByDeltalocWithTxn(vals, txn)
	assert.NoError(t, err)
	assert.True(t, ok)
	{
		txn, rel := tae.GetRelation()
		iter := rel.MakeObjectIt(false)
		iter.Next()
		iter.Next()
		obj := iter.GetObject()
		metas := []*catalog.ObjectEntry{obj.GetMeta().(*catalog.ObjectEntry)}
		task, err := jobs.NewMergeObjectsTask(nil, txn, metas, tae.Runtime, 0, false)
		assert.NoError(t, err)
		err = task.OnExec(context.Background())
		assert.NoError(t, err)
		assert.NoError(t, txn.Commit(ctx))
	}
	assert.NoError(t, txn.Commit(ctx))

	tae.CheckRowsByScan(10, true)
}

func TestFillBlockTombstonesPersistedAobj(t *testing.T) {
	ctx := context.Background()

	opts := config.WithLongScanAndCKPOpts(nil)
	tae := testutil.NewTestEngine(ctx, ModuleName, t, opts)
	defer tae.Close()
	schema := catalog.MockSchemaAll(1, 0)
	schema.BlockMaxRows = 1
	schema.ObjectMaxBlocks = 5
	tae.BindSchema(schema)
	bat := catalog.MockBatch(schema, 1)
	defer bat.Close()
	tae.CreateRelAndAppend(bat, true)
	tae.DeleteAll(true)

	txn, rel := tae.GetRelation()
	atombstone := testutil.GetOneTombstoneMeta(rel)
	dataObj := testutil.GetOneBlockMeta(rel)
	assert.NoError(t, txn.Commit(ctx))
	tae.CompactBlocks(true)

	txn, _ = tae.GetRelation()
	deletes := &nulls.Nulls{}
	atombstone.GetObjectData().FillBlockTombstones(
		ctx,
		txn,
		types.NewBlockidWithObjectID(dataObj.ID(), 0),
		&deletes,
		common.DebugAllocator)
	assert.NoError(t, txn.Commit(ctx))
	assert.Equal(t, 1, deletes.Count())
	assert.Equal(t, int64(0), common.DebugAllocator.CurrNB())
}

func TestTransferS3Deletes(t *testing.T) {
	defer testutils.AfterTest(t)()
	ctx := context.Background()

	opts := config.WithLongScanAndCKPOpts(nil)
	tae := testutil.NewTestEngine(ctx, ModuleName, t, opts)
	defer tae.Close()
	rows := 10
	schema := catalog.MockSchemaAll(2, 1)
	schema.BlockMaxRows = 10
	tae.BindSchema(schema)
	bat := catalog.MockBatch(schema, rows)
	defer bat.Close()
	tae.CreateRelAndAppend(bat, true)

	// apply deleteloc fails on ablk
	txn, _ := tae.StartTxn(nil)
	v1 := bat.Vecs[schema.GetSingleSortKeyIdx()].Get(1)
	ok, err := tae.TryDeleteByDeltalocWithTxn([]any{v1}, txn)
	{
		tae.CompactBlocks(true)
	}
	assert.NoError(t, err)
	assert.True(t, ok)
	assert.NoError(t, txn.Commit(ctx))
	tae.CheckRowsByScan(9, true)
	t.Log(tae.Catalog.SimplePPString(3))
}
func TestStartStopTableMerge(t *testing.T) {
	db := testutil.InitTestDB(context.Background(), "MergeTest", t, nil)
	defer db.Close()

	scheduler := merge.NewScheduler(db.Runtime, db.CNMergeSched)

	schema := catalog.MockSchema(2, 0)
	schema.BlockMaxRows = 1000
	schema.ObjectMaxBlocks = 2

	txn, _ := db.StartTxn(nil)
	database, _ := txn.CreateDatabase("db", "", "")
	rel, _ := database.CreateRelation(schema)
	require.NoError(t, txn.Commit(context.Background()))

	tbl := rel.GetMeta().(*catalog.TableEntry)
	scheduler.StopMerge(tbl)

	require.Equal(t, moerr.GetOkStopCurrRecur(), scheduler.LoopProcessor.OnTable(tbl))

	scheduler.StartMerge(tbl)

	require.NoError(t, scheduler.LoopProcessor.OnTable(tbl))
}
<<<<<<< HEAD
func TestDeleteByPhyAddrKeys(t *testing.T) {
=======

func TestRollbackMergeInQueue(t *testing.T) {
>>>>>>> 250c23a9
	ctx := context.Background()

	opts := config.WithLongScanAndCKPOpts(nil)
	tae := testutil.NewTestEngine(ctx, ModuleName, t, opts)
	defer tae.Close()
	schema := catalog.MockSchemaAll(1, 0)
<<<<<<< HEAD
	schema.BlockMaxRows = 1
	schema.ObjectMaxBlocks = 5
	tae.BindSchema(schema)
	bat := catalog.MockBatch(schema, 1)
	defer bat.Close()
	tae.CreateRelAndAppend(bat, true)

	txn, db := tae.GetDB("db")
	rel, _ := db.GetRelationByName(schema.Name)
	db.DropRelationByName(schema.Name)
	obj := testutil.GetOneBlockMeta(rel)
	rowID := types.NewRowIDWithObjectIDBlkNumAndRowID(*obj.ID(), 0, 0)
	rowidVec := containers.MakeVector(types.T_Rowid.ToType(), common.DebugAllocator)
	rowidVec.Append(rowID, false)
	defer rowidVec.Close()
	err := rel.DeleteByPhyAddrKeys(rowidVec, bat.Vecs[0].CloneWindow(0, 1))
	assert.Error(t, err)
	assert.NoError(t, txn.Commit(ctx))
=======
	schema.BlockMaxRows = 20
	schema.ObjectMaxBlocks = 5
	tae.BindSchema(schema)
	bat := catalog.MockBatch(schema, 10)
	defer bat.Close()
	tae.CreateRelAndAppend(bat, true)
	tae.CompactBlocks(true)

	txn, rel := tae.GetRelation()
	obj := testutil.GetOneBlockMeta(rel)
	task, err := jobs.NewMergeObjectsTask(nil, txn, []*catalog.ObjectEntry{obj}, tae.Runtime, 0, false)
	assert.NoError(t, err)

	err = task.OnExec(context.Background())
	require.NoError(t, err)
	tae.Runtime.LockMergeService.LockFromUser(rel.ID())
	require.Error(t, txn.Commit(ctx)) // rollback

	_, rel = tae.GetRelation()
	objH, err := rel.GetObject(obj.ID(), false)
	require.NoError(t, err)

	meta := objH.GetMeta().(*catalog.ObjectEntry)
	require.Equal(t, catalog.ObjectState_Create_ApplyCommit, meta.ObjectState)
	require.True(t, meta.DeletedAt.IsEmpty())
	require.Equal(t, 2, rel.GetMeta().(*catalog.TableEntry).ObjectCnt(false) /*Aobj(deleted), Nobj(rollbacked)*/)
>>>>>>> 250c23a9
}<|MERGE_RESOLUTION|>--- conflicted
+++ resolved
@@ -9467,19 +9467,13 @@
 
 	require.NoError(t, scheduler.LoopProcessor.OnTable(tbl))
 }
-<<<<<<< HEAD
 func TestDeleteByPhyAddrKeys(t *testing.T) {
-=======
-
-func TestRollbackMergeInQueue(t *testing.T) {
->>>>>>> 250c23a9
 	ctx := context.Background()
 
 	opts := config.WithLongScanAndCKPOpts(nil)
 	tae := testutil.NewTestEngine(ctx, ModuleName, t, opts)
 	defer tae.Close()
 	schema := catalog.MockSchemaAll(1, 0)
-<<<<<<< HEAD
 	schema.BlockMaxRows = 1
 	schema.ObjectMaxBlocks = 5
 	tae.BindSchema(schema)
@@ -9498,7 +9492,15 @@
 	err := rel.DeleteByPhyAddrKeys(rowidVec, bat.Vecs[0].CloneWindow(0, 1))
 	assert.Error(t, err)
 	assert.NoError(t, txn.Commit(ctx))
-=======
+}
+
+func TestRollbackMergeInQueue(t *testing.T) {
+	ctx := context.Background()
+
+	opts := config.WithLongScanAndCKPOpts(nil)
+	tae := testutil.NewTestEngine(ctx, ModuleName, t, opts)
+	defer tae.Close()
+	schema := catalog.MockSchemaAll(1, 0)
 	schema.BlockMaxRows = 20
 	schema.ObjectMaxBlocks = 5
 	tae.BindSchema(schema)
@@ -9525,5 +9527,4 @@
 	require.Equal(t, catalog.ObjectState_Create_ApplyCommit, meta.ObjectState)
 	require.True(t, meta.DeletedAt.IsEmpty())
 	require.Equal(t, 2, rel.GetMeta().(*catalog.TableEntry).ObjectCnt(false) /*Aobj(deleted), Nobj(rollbacked)*/)
->>>>>>> 250c23a9
 }