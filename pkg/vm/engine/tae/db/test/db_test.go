--- conflicted
+++ resolved
@@ -4468,32 +4468,7 @@
 }
 
 func TestBlockRead(t *testing.T) {
-<<<<<<< HEAD
 	return
-	defer testutils.AfterTest(t)()
-	ctx := context.Background()
-
-	opts := config.WithLongScanAndCKPOpts(nil)
-	tae := testutil.NewTestEngine(ctx, ModuleName, t, opts)
-	tsAlloc := types.NewTsAlloctor(opts.Clock)
-	defer tae.Close()
-	schema := catalog.MockSchemaAll(2, 1)
-	schema.BlockMaxRows = 20
-	schema.ObjectMaxBlocks = 2
-	tae.BindSchema(schema)
-	bat := catalog.MockBatch(schema, 40)
-
-	tae.CreateRelAndAppend(bat, true)
-
-	_, rel := tae.GetRelation()
-	blkEntry := testutil.GetOneObject(rel).GetMeta().(*catalog.ObjectEntry)
-	blkID := blkEntry.AsCommonID()
-
-	beforeDel := tsAlloc.Alloc()
-	txn1, rel := tae.GetRelation()
-	assert.NoError(t, rel.RangeDelete(blkID, 0, 0, handle.DT_Normal))
-	assert.NoError(t, txn1.Commit(context.Background()))
-=======
 	blockio.RunPipelineTest(
 		func() {
 			defer testutils.AfterTest(t)()
@@ -4524,61 +4499,14 @@
 			txn2, rel := tae.GetRelation()
 			assert.NoError(t, rel.RangeDelete(blkID, 1, 3, handle.DT_Normal))
 			assert.NoError(t, txn2.Commit(context.Background()))
->>>>>>> 6f9754c2
 
 			afterSecondDel := tsAlloc.Alloc()
 
 			tae.CompactBlocks(false)
-
-<<<<<<< HEAD
-	tae.CompactBlocks(false)
-	objStats := blkEntry.ObjectMVCCNode
-	assert.False(t, objStats.IsEmpty())
-
-	bid, sid := blkEntry.ID(), blkEntry.ID()
-
-	info := &objectio.BlockInfo{
-		BlockID:    *objectio.NewBlockidWithObjectID(bid, 0),
-		SegmentID:  *sid.Segment(),
-		EntryState: true,
-	}
-	metaloc := objStats.ObjectLocation()
-	metaloc.SetRows(schema.BlockMaxRows)
-	info.SetMetaLocation(metaloc)
-
-	columns := make([]string, 0)
-	colIdxs := make([]uint16, 0)
-	colTyps := make([]types.Type, 0)
-	defs := schema.ColDefs[:]
-	rand.Shuffle(len(defs), func(i, j int) { defs[i], defs[j] = defs[j], defs[i] })
-	for _, col := range defs {
-		columns = append(columns, col.Name)
-		colIdxs = append(colIdxs, uint16(col.Idx))
-		colTyps = append(colTyps, col.Type)
-	}
-	t.Log("read columns: ", columns)
-	fs := tae.DB.Runtime.Fs.Service
-	pool, err := mpool.NewMPool("test", 0, mpool.NoFixed)
-	assert.NoError(t, err)
-	infos := make([][]*objectio.BlockInfo, 0)
-	infos = append(infos, []*objectio.BlockInfo{info})
-	err = blockio.BlockPrefetch(colIdxs, fs, infos, false)
-	assert.NoError(t, err)
-	b1, err := blockio.BlockReadInner(
-		context.Background(), info, nil, colIdxs, colTyps,
-		beforeDel, nil, fs, pool, nil, fileservice.Policy(0),
-	)
-	assert.NoError(t, err)
-	assert.Equal(t, len(columns), len(b1.Vecs))
-	assert.Equal(t, 20, b1.Vecs[0].Length())
-=======
-			objStats := blkEntry.GetLatestNode().ObjectMVCCNode
-			deltaloc := rel.GetMeta().(*catalog.TableEntry).TryGetTombstone(*blkEntry.ID()).GetLatestDeltaloc(0)
+			objStats := blkEntry.ObjectMVCCNode
 			assert.False(t, objStats.IsEmpty())
-			assert.NotEmpty(t, deltaloc)
 
 			bid, sid := blkEntry.ID(), blkEntry.ID()
->>>>>>> 6f9754c2
 
 			info := &objectio.BlockInfo{
 				BlockID:    *objectio.NewBlockidWithObjectID(bid, 0),
@@ -4588,7 +4516,6 @@
 			metaloc := objStats.ObjectLocation()
 			metaloc.SetRows(schema.BlockMaxRows)
 			info.SetMetaLocation(metaloc)
-			info.SetDeltaLocation(deltaloc)
 
 			columns := make([]string, 0)
 			colIdxs := make([]uint16, 0)
@@ -5707,7 +5634,6 @@
 	t.Log(time.Since(now))
 }
 
-<<<<<<< HEAD
 func TestUpdatePerf2(t *testing.T) {
 	t.Skip(any("for debug"))
 	ctx := context.Background()
@@ -5865,69 +5791,6 @@
 	wg.Wait()
 }
 
-func TestGCWithCheckpoint(t *testing.T) {
-	defer testutils.AfterTest(t)()
-	ctx := context.Background()
-
-	opts := config.WithQuickScanAndCKPAndGCOpts(nil)
-	tae := testutil.NewTestEngine(ctx, ModuleName, t, opts)
-	defer tae.Close()
-	cleaner := gc.NewCheckpointCleaner(context.Background(), tae.Runtime.Fs, tae.BGCheckpointRunner, false)
-	manager := gc.NewDiskCleaner(cleaner)
-	manager.Start()
-	defer manager.Stop()
-
-	schema := catalog.MockSchemaAll(3, 1)
-	schema.BlockMaxRows = 10
-	schema.ObjectMaxBlocks = 2
-	tae.BindSchema(schema)
-	bat := catalog.MockBatch(schema, 21)
-	defer bat.Close()
-
-	tae.CreateRelAndAppend(bat, true)
-	now := time.Now()
-	testutils.WaitExpect(10000, func() bool {
-		return tae.Runtime.Scheduler.GetPenddingLSNCnt() == 0
-	})
-	t.Log(time.Since(now))
-	t.Logf("Checkpointed: %d", tae.Runtime.Scheduler.GetCheckpointedLSN())
-	t.Logf("GetPenddingLSNCnt: %d", tae.Runtime.Scheduler.GetPenddingLSNCnt())
-	assert.Equal(t, uint64(0), tae.Runtime.Scheduler.GetPenddingLSNCnt())
-	err := manager.GC(context.Background())
-	assert.Nil(t, err)
-	entries := tae.BGCheckpointRunner.GetAllIncrementalCheckpoints()
-	num := len(entries)
-	assert.Greater(t, num, 0)
-	testutils.WaitExpect(5000, func() bool {
-		if manager.GetCleaner().GetMaxConsumed() == nil {
-			return false
-		}
-		end := entries[num-1].GetEnd()
-		maxEnd := manager.GetCleaner().GetMaxConsumed().GetEnd()
-		return end.Equal(&maxEnd)
-	})
-	end := entries[num-1].GetEnd()
-	maxEnd := manager.GetCleaner().GetMaxConsumed().GetEnd()
-	assert.True(t, end.Equal(&maxEnd))
-	cleaner2 := gc.NewCheckpointCleaner(context.Background(), tae.Runtime.Fs, tae.BGCheckpointRunner, false)
-	manager2 := gc.NewDiskCleaner(cleaner2)
-	manager2.Start()
-	defer manager2.Stop()
-	testutils.WaitExpect(5000, func() bool {
-		if manager2.GetCleaner().GetMaxConsumed() == nil {
-			return false
-		}
-		end := entries[num-1].GetEnd()
-		maxEnd := manager2.GetCleaner().GetMaxConsumed().GetEnd()
-		return end.Equal(&maxEnd)
-	})
-	end = entries[num-1].GetEnd()
-	maxEnd = manager2.GetCleaner().GetMaxConsumed().GetEnd()
-	assert.True(t, end.Equal(&maxEnd))
-	tables1 := manager.GetCleaner().GetInputs()
-	tables2 := manager2.GetCleaner().GetInputs()
-	assert.True(t, tables1.Compare(tables2))
-=======
 func TestGCWithCheckpoint(t *testing.T) {
 	blockio.RunPipelineTest(
 		func() {
@@ -5994,7 +5857,6 @@
 			assert.True(t, tables1.Compare(tables2))
 		},
 	)
->>>>>>> 6f9754c2
 }
 
 func TestGCDropDB(t *testing.T) {
@@ -8817,64 +8679,6 @@
 			defer bat.Close()
 			bats := bat.Split(bat.Length())
 
-<<<<<<< HEAD
-	for i := 0; i < len(bats)/2; i++ {
-		wg.Add(2)
-		err = pool.Submit(testutil.AppendClosure(t, bats[i], schema1.Name, db, &wg))
-		assert.Nil(t, err)
-		err = pool.Submit(testutil.AppendClosure(t, bats[i], schema2.Name, db, &wg))
-		assert.Nil(t, err)
-	}
-	wg.Wait()
-	ts := types.BuildTS(time.Now().UTC().UnixNano(), 0)
-	db.ForceCheckpoint(ctx, ts, time.Minute)
-	snapshot := types.BuildTS(time.Now().UTC().UnixNano(), 0)
-	db.ForceCheckpoint(ctx, snapshot, time.Minute)
-	tae.ForceCheckpoint()
-	assert.Equal(t, uint64(0), db.Runtime.Scheduler.GetPenddingLSNCnt())
-	var wg2 sync.WaitGroup
-	for i := len(bats) / 2; i < len(bats); i++ {
-		wg2.Add(2)
-		err = pool.Submit(testutil.AppendClosure(t, bats[i], schema1.Name, db, &wg2))
-		assert.Nil(t, err)
-		err = pool.Submit(testutil.AppendClosure(t, bats[i], schema2.Name, db, &wg2))
-		assert.Nil(t, err)
-	}
-	wg2.Wait()
-	t.Log(tae.Catalog.SimplePPString(3))
-	tae.ForceCheckpoint()
-	tae.ForceCheckpoint()
-	dataObject, tombstoneObject := testutil.GetUserTablesInsBatch(t, rel1.ID(), types.TS{}, snapshot, db.Catalog)
-	ckps, err := checkpoint.ListSnapshotCheckpoint(ctx, db.Opts.Fs, snapshot, rel1.ID(), checkpoint.SpecifiedCheckpoint)
-	assert.Nil(t, err)
-	var inslen, dataObjectLen, tombstoneObjectLen int
-	for _, ckp := range ckps {
-		ins, _, dataObject, tombstoneObject, cbs := testutil.ReadSnapshotCheckpoint(t, rel1.ID(), ckp.GetLocation(), db.Opts.Fs)
-		for _, cb := range cbs {
-			if cb != nil {
-				cb()
-			}
-		}
-		if ins != nil {
-			moIns, err := batch.ProtoBatchToBatch(ins)
-			assert.NoError(t, err)
-			inslen += moIns.Vecs[0].Length()
-		}
-		if dataObject != nil {
-			moIns, err := batch.ProtoBatchToBatch(dataObject)
-			assert.NoError(t, err)
-			dataObjectLen += moIns.Vecs[0].Length()
-		}
-		if tombstoneObject != nil {
-			moIns, err := batch.ProtoBatchToBatch(tombstoneObject)
-			assert.NoError(t, err)
-			tombstoneObjectLen += moIns.Vecs[0].Length()
-		}
-	}
-	assert.Equal(t, dataObjectLen, dataObject.Length())
-	assert.Equal(t, tombstoneObjectLen, tombstoneObject.Length())
-	assert.Equal(t, int64(0), common.DebugAllocator.CurrNB())
-=======
 			pool, err := ants.NewPool(20)
 			assert.Nil(t, err)
 			defer pool.Release()
@@ -8903,14 +8707,15 @@
 				assert.Nil(t, err)
 			}
 			wg2.Wait()
+			t.Log(tae.Catalog.SimplePPString(3))
 			tae.ForceCheckpoint()
 			tae.ForceCheckpoint()
 			ins1, seg1 := testutil.GetUserTablesInsBatch(t, rel1.ID(), types.TS{}, snapshot, db.Catalog)
 			ckps, err := checkpoint.ListSnapshotCheckpoint(ctx, "", db.Opts.Fs, snapshot, rel1.ID(), checkpoint.SpecifiedCheckpoint)
 			assert.Nil(t, err)
-			var inslen, seglen int
+			var inslen, dataObjectLen, tombstoneObject int
 			for _, ckp := range ckps {
-				ins, _, _, seg, cbs := testutil.ReadSnapshotCheckpoint(t, rel1.ID(), ckp.GetLocation(), db.Opts.Fs)
+				ins, _, dataObject, tombstoneObject, cbs := testutil.ReadSnapshotCheckpoint(t, rel1.ID(), ckp.GetLocation(), db.Opts.Fs)
 				for _, cb := range cbs {
 					if cb != nil {
 						cb()
@@ -8921,18 +8726,22 @@
 					assert.NoError(t, err)
 					inslen += moIns.Vecs[0].Length()
 				}
-				if seg != nil {
-					moIns, err := batch.ProtoBatchToBatch(seg)
+				if dataObject != nil {
+					moIns, err := batch.ProtoBatchToBatch(dataObject)
 					assert.NoError(t, err)
-					seglen += moIns.Vecs[0].Length()
+					dataObjectLen += moIns.Vecs[0].Length()
+				}
+				if tombstoneObject != nil {
+					moIns, err := batch.ProtoBatchToBatch(tombstoneObject)
+					assert.NoError(t, err)
+					tombstoneObjectLen += moIns.Vecs[0].Length()
 				}
 			}
-			assert.Equal(t, inslen, ins1.Length())
-			assert.Equal(t, seglen, seg1.Length())
+			assert.Equal(t, dataObjectLen, dataObject.Length())
+			assert.Equal(t, tombstoneObjectLen, tombstoneObject.Length())
 			assert.Equal(t, int64(0), common.DebugAllocator.CurrNB())
 		},
 	)
->>>>>>> 6f9754c2
 }
 
 func TestEstimateMemSize(t *testing.T) {
@@ -9471,44 +9280,6 @@
 	t.Log(tae.Catalog.SimplePPString(3))
 }
 
-<<<<<<< HEAD
-=======
-func TestCKPCollectObject(t *testing.T) {
-	blockio.RunPipelineTest(
-		func() {
-			defer testutils.AfterTest(t)()
-			testutils.EnsureNoLeak(t)
-			ctx := context.Background()
-
-			opts := config.WithLongScanAndCKPOpts(nil)
-			tae := testutil.NewTestEngine(ctx, ModuleName, t, opts)
-			defer tae.Close()
-
-			schema := catalog.MockSchema(2, 0)
-			schema.BlockMaxRows = 10
-			schema.ObjectMaxBlocks = 10
-			tae.BindSchema(schema)
-			bat := catalog.MockBatch(schema, 1)
-
-			tae.CreateRelAndAppend(bat, true)
-
-			txn, rel := tae.GetRelation()
-			blkMeta1 := testutil.GetOneBlockMeta(rel)
-			task1, err := jobs.NewFlushTableTailTask(tasks.WaitableCtx, txn, []*catalog.ObjectEntry{blkMeta1}, tae.Runtime, txn.GetStartTS())
-			assert.NoError(t, err)
-			assert.NoError(t, task1.Execute(ctx))
-
-			collector := logtail.NewIncrementalCollector("", types.TS{}, tae.TxnMgr.Now(), true)
-			assert.NoError(t, tae.Catalog.RecurLoop(collector))
-			ckpData := collector.OrphanData()
-			objBatch := ckpData.GetTNObjectBatchs()
-			assert.Equal(t, 4, objBatch.Length())
-			assert.NoError(t, txn.Commit(ctx))
-		},
-	)
-}
-
->>>>>>> 6f9754c2
 func TestGCCatalog4(t *testing.T) {
 	defer testutils.AfterTest(t)()
 	testutils.EnsureNoLeak(t)
