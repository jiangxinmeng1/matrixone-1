// Copyright 2021 Matrix Origin
//
// Licensed under the Apache License, Version 2.0 (the "License");
// you may not use this file except in compliance with the License.
// You may obtain a copy of the License at
//
//      http://www.apache.org/licenses/LICENSE-2.0
//
// Unless required by applicable law or agreed to in writing, software
// distributed under the License is distributed on an "AS IS" BASIS,
// WITHOUT WARRANTIES OR CONDITIONS OF ANY KIND, either express or implied.
// See the License for the specific language governing permissions and
// limitations under the License.

package test

import (
	"bytes"
	"context"
	"errors"
	"fmt"
	"math"
	"math/rand"
	"reflect"
	"sort"
	"strings"
	"sync"
	"sync/atomic"
	"testing"
	"time"

	"github.com/matrixorigin/matrixone/pkg/vm/engine"

	"github.com/matrixorigin/matrixone/pkg/vm/engine/tae/logstore/store"

	pkgcatalog "github.com/matrixorigin/matrixone/pkg/catalog"
	"github.com/matrixorigin/matrixone/pkg/common/moerr"
	"github.com/matrixorigin/matrixone/pkg/common/mpool"
	"github.com/matrixorigin/matrixone/pkg/container/batch"
	"github.com/matrixorigin/matrixone/pkg/container/nulls"
	"github.com/matrixorigin/matrixone/pkg/container/types"
	"github.com/matrixorigin/matrixone/pkg/container/vector"
	"github.com/matrixorigin/matrixone/pkg/fileservice"
	"github.com/matrixorigin/matrixone/pkg/logutil"
	"github.com/matrixorigin/matrixone/pkg/objectio"
	"github.com/matrixorigin/matrixone/pkg/pb/api"
	"github.com/matrixorigin/matrixone/pkg/pb/plan"
	"github.com/matrixorigin/matrixone/pkg/pb/timestamp"
	"github.com/matrixorigin/matrixone/pkg/util/fault"
	"github.com/matrixorigin/matrixone/pkg/vm/engine/tae/blockio"
	"github.com/matrixorigin/matrixone/pkg/vm/engine/tae/catalog"
	"github.com/matrixorigin/matrixone/pkg/vm/engine/tae/common"
	"github.com/matrixorigin/matrixone/pkg/vm/engine/tae/containers"
	"github.com/matrixorigin/matrixone/pkg/vm/engine/tae/db"
	"github.com/matrixorigin/matrixone/pkg/vm/engine/tae/db/checkpoint"
	"github.com/matrixorigin/matrixone/pkg/vm/engine/tae/db/dbutils"
	"github.com/matrixorigin/matrixone/pkg/vm/engine/tae/db/gc/v3"
	"github.com/matrixorigin/matrixone/pkg/vm/engine/tae/db/merge"
	"github.com/matrixorigin/matrixone/pkg/vm/engine/tae/db/testutil"
	"github.com/matrixorigin/matrixone/pkg/vm/engine/tae/iface/handle"
	"github.com/matrixorigin/matrixone/pkg/vm/engine/tae/iface/txnif"
	"github.com/matrixorigin/matrixone/pkg/vm/engine/tae/logtail"
	"github.com/matrixorigin/matrixone/pkg/vm/engine/tae/model"
	"github.com/matrixorigin/matrixone/pkg/vm/engine/tae/options"
	"github.com/matrixorigin/matrixone/pkg/vm/engine/tae/tables"
	"github.com/matrixorigin/matrixone/pkg/vm/engine/tae/tables/jobs"
	"github.com/matrixorigin/matrixone/pkg/vm/engine/tae/tasks"
	ops "github.com/matrixorigin/matrixone/pkg/vm/engine/tae/tasks/worker"
	"github.com/matrixorigin/matrixone/pkg/vm/engine/tae/testutils"
	"github.com/matrixorigin/matrixone/pkg/vm/engine/tae/testutils/config"
	"github.com/matrixorigin/matrixone/pkg/vm/engine/tae/txn/txnbase"
	"github.com/matrixorigin/matrixone/pkg/vm/engine/tae/wal"
	"github.com/panjf2000/ants/v2"
	"github.com/stretchr/testify/assert"
	"github.com/stretchr/testify/require"
)

const (
	ModuleName                     = "TAEDB"
	smallCheckpointBlockRows       = 10
	smallCheckpointSize            = 1024
	defaultGlobalCheckpointTimeout = 10 * time.Second
)

func TestPrintVector(t *testing.T) {
	defer testutils.AfterTest(t)()
	testutils.EnsureNoLeak(t)

	mp, err := mpool.NewMPool("test", 0, mpool.NoFixed)
	assert.NoError(t, err)
	vec1 := vector.NewVec(types.T_uint32.ToType())
	defer vec1.Free(mp)
	for i := 0; i < 10; i++ {
		err = vector.AppendFixed[uint32](vec1, math.MaxUint32, false, mp)
		assert.NoError(t, err)
	}

	vec1.Reset(types.T_varchar.ToType())
	err = vector.AppendBytes(vec1, nil, true, mp)
	require.NoError(t, err)
	s := common.MoVectorToString(vec1, 10)
	t.Log(s)
}

func TestAppend1(t *testing.T) {
	defer testutils.AfterTest(t)()
	testutils.EnsureNoLeak(t)
	ctx := context.Background()

	tae := testutil.NewTestEngine(ctx, ModuleName, t, nil)
	defer tae.Close()
	schema := catalog.MockSchemaAll(14, 3)
	schema.Extra.BlockMaxRows = objectio.BlockMaxRows
	schema.Extra.ObjectMaxBlocks = uint32(options.DefaultBlocksPerObject)
	tae.BindSchema(schema)
	data := catalog.MockBatch(schema, int(schema.Extra.BlockMaxRows*2))
	defer data.Close()
	bats := data.Split(4)
	now := time.Now()
	tae.CreateRelAndAppend(bats[0], true)
	t.Log(time.Since(now))
	tae.CheckRowsByScan(bats[0].Length(), false)

	txn, rel := tae.GetRelation()
	err := rel.Append(context.Background(), bats[1])
	assert.NoError(t, err)
	// FIXME
	// testutil.CheckAllColRowsByScan(t, rel, bats[0].Length()+bats[1].Length(), false)
	err = rel.Append(context.Background(), bats[2])
	assert.NoError(t, err)
	assert.NoError(t, txn.Commit(context.Background()))
	tae.CheckRowsByScan(bats[0].Length()+bats[1].Length()+bats[2].Length(), false)
	t.Log(tae.Catalog.SimplePPString(common.PPL1))
}

func TestAppend2(t *testing.T) {
	defer testutils.AfterTest(t)()
	testutils.EnsureNoLeak(t)
	ctx := context.Background()

	opts := config.WithQuickScanAndCKPOpts(nil)
	db := testutil.NewTestEngine(ctx, ModuleName, t, opts)
	defer db.Close()

	// this task won't affect logic of TestAppend2, it just prints logs about dirty count
	// forest := logtail.NewDirtyCollector(db.LogtailMgr, opts.Clock, db.Catalog, new(catalog.LoopProcessor))
	// hb := ops.NewHeartBeaterWithFunc(5*time.Millisecond, func() {
	// 	forest.Run()
	// 	t.Log(forest.String())
	// }, nil)
	// hb.Start()
	// defer hb.Stop()

	schema := catalog.MockSchemaAll(13, 3)
	schema.Extra.BlockMaxRows = 10
	schema.Extra.ObjectMaxBlocks = 10
	testutil.CreateRelation(t, db.DB, "db", schema, true)

	totalRows := uint64(schema.Extra.BlockMaxRows * 30)
	bat := catalog.MockBatch(schema, int(totalRows))
	defer bat.Close()
	bats := bat.Split(100)

	var wg sync.WaitGroup
	pool, _ := ants.NewPool(80)
	defer pool.Release()

	start := time.Now()
	for _, data := range bats {
		wg.Add(1)
		err := pool.Submit(testutil.AppendClosure(t, data, schema.Name, db.DB, &wg))
		assert.Nil(t, err)
	}
	wg.Wait()
	t.Logf("Append %d rows takes: %s", totalRows, time.Since(start))
	{
		txn, rel := testutil.GetDefaultRelation(t, db.DB, schema.Name)
		testutil.CheckAllColRowsByScan(t, rel, int(totalRows), false)
		assert.NoError(t, txn.Commit(context.Background()))
	}
	t.Log(db.Catalog.SimplePPString(common.PPL1))

	now := time.Now()
	testutils.WaitExpect(20000, func() bool {
		return db.Runtime.Scheduler.GetPenddingLSNCnt() == 0
	})
	t.Log(time.Since(now))
	t.Logf("Checkpointed: %d", db.Runtime.Scheduler.GetCheckpointedLSN())
	t.Logf("GetPenddingLSNCnt: %d", db.Runtime.Scheduler.GetPenddingLSNCnt())
	assert.Equal(t, uint64(0), db.Runtime.Scheduler.GetPenddingLSNCnt())
	t.Log(db.Catalog.SimplePPString(common.PPL1))
	wg.Add(1)
	testutil.AppendFailClosure(t, bats[0], schema.Name, db.DB, &wg)()
	wg.Wait()
}

func TestTruncate1(t *testing.T) {
	defer testutils.AfterTest(t)()
	testutils.EnsureNoLeak(t)
	ctx := context.Background()

	opts := config.WithQuickScanAndCKPOpts(nil)
	db := testutil.NewTestEngine(ctx, ModuleName, t, opts)
	defer db.Close()

	schema := catalog.MockSchemaAll(1, -1)
	schema.Extra.BlockMaxRows = 10
	schema.Extra.ObjectMaxBlocks = 10
	db.BindSchema(schema)

	bat := catalog.MockBatch(schema, 1)
	defer bat.Close()

	db.CreateRelAndAppend(bat, true)

	now := time.Now()
	testutils.WaitExpect(20000, func() bool {
		return db.Runtime.Scheduler.GetPenddingLSNCnt() == 0
	})
	t.Log(time.Since(now))
	t.Logf("Checkpointed: %d", db.Runtime.Scheduler.GetCheckpointedLSN())
	t.Logf("GetPenddingLSNCnt: %d", db.Runtime.Scheduler.GetPenddingLSNCnt())
	assert.Equal(t, uint64(0), db.Runtime.Scheduler.GetPenddingLSNCnt())
	t.Log(db.Catalog.SimplePPString(common.PPL1))
	db.DoAppend(bat)

	now = time.Now()
	testutils.WaitExpect(20000, func() bool {
		return db.Runtime.Scheduler.GetPenddingLSNCnt() == 0
	})
	t.Log(time.Since(now))
	t.Logf("Checkpointed: %d", db.Runtime.Scheduler.GetCheckpointedLSN())
	t.Logf("GetPenddingLSNCnt: %d", db.Runtime.Scheduler.GetPenddingLSNCnt())
	assert.Equal(t, uint64(0), db.Runtime.Scheduler.GetPenddingLSNCnt())
	t.Log(db.Catalog.SimplePPString(common.PPL1))

	testutils.WaitExpect(20000, func() bool {
		return db.Wal.GetTruncated() >= 4
	})
	assert.GreaterOrEqual(t, db.Wal.GetTruncated(), uint64(4))
}
func TestAppend3(t *testing.T) {
	defer testutils.AfterTest(t)()
	testutils.EnsureNoLeak(t)
	ctx := context.Background()

	opts := config.WithQuickScanAndCKPOpts(nil)
	tae := testutil.InitTestDB(ctx, ModuleName, t, opts)
	defer tae.Close()
	schema := catalog.MockSchema(2, 0)
	schema.Extra.BlockMaxRows = 10
	schema.Extra.ObjectMaxBlocks = 2
	testutil.CreateRelation(t, tae, "db", schema, true)
	bat := catalog.MockBatch(schema, int(schema.Extra.BlockMaxRows))
	defer bat.Close()
	var wg sync.WaitGroup
	wg.Add(1)
	testutil.AppendClosure(t, bat, schema.Name, tae, &wg)()
	wg.Wait()
	testutils.WaitExpect(2000, func() bool {
		return tae.Runtime.Scheduler.GetPenddingLSNCnt() == 0
	})
	// t.Log(tae.Catalog.SimplePPString(common.PPL3))
	wg.Add(1)
	testutil.AppendFailClosure(t, bat, schema.Name, tae, &wg)()
	wg.Wait()
}

func TestAppend4(t *testing.T) {
	defer testutils.AfterTest(t)()
	testutils.EnsureNoLeak(t)
	ctx := context.Background()

	opts := config.WithLongScanAndCKPOpts(nil)
	tae := testutil.InitTestDB(ctx, ModuleName, t, opts)
	defer tae.Close()
	schema1 := catalog.MockSchemaAll(18, 14)
	schema2 := catalog.MockSchemaAll(18, 15)
	schema3 := catalog.MockSchemaAll(18, 16)
	schema4 := catalog.MockSchemaAll(18, 11)
	schema1.Extra.BlockMaxRows = 10
	schema2.Extra.BlockMaxRows = 10
	schema3.Extra.BlockMaxRows = 10
	schema4.Extra.BlockMaxRows = 10
	schema1.Extra.ObjectMaxBlocks = 2
	schema2.Extra.ObjectMaxBlocks = 2
	schema3.Extra.ObjectMaxBlocks = 2
	schema4.Extra.ObjectMaxBlocks = 2
	schemas := []*catalog.Schema{schema1, schema2, schema3, schema4}
	testutil.CreateDB(t, tae, testutil.DefaultTestDB)
	for _, schema := range schemas {
		bat := catalog.MockBatch(schema, int(schema.Extra.BlockMaxRows*3-1))
		defer bat.Close()
		bats := bat.Split(1)
		testutil.CreateRelation(t, tae, testutil.DefaultTestDB, schema, false)
		for i := range bats {
			txn, rel := testutil.GetDefaultRelation(t, tae, schema.Name)
			err := rel.Append(context.Background(), bats[i])
			assert.NoError(t, err)
			err = txn.Commit(context.Background())
			assert.NoError(t, err)
		}
		txn, rel := testutil.GetDefaultRelation(t, tae, schema.Name)
		testutil.CheckAllColRowsByScan(t, rel, bat.Length(), false)

		v := bat.Vecs[schema.GetSingleSortKeyIdx()].Get(3)
		filter := handle.NewEQFilter(v)
		err := rel.DeleteByFilter(context.Background(), filter)
		assert.NoError(t, err)
		err = txn.Commit(context.Background())
		assert.NoError(t, err)

		txn, rel = testutil.GetDefaultRelation(t, tae, schema.Name)
		testutil.CheckAllColRowsByScan(t, rel, bat.Length()-1, true)
		err = txn.Commit(context.Background())
		assert.NoError(t, err)
		testutil.CompactBlocks(t, 0, tae, testutil.DefaultTestDB, schema, false)
		txn, rel = testutil.GetDefaultRelation(t, tae, schema.Name)
		testutil.CheckAllColRowsByScan(t, rel, bat.Length()-1, false)
		err = txn.Commit(context.Background())
		assert.NoError(t, err)
	}
}

func testCRUD(t *testing.T, tae *db.DB, schema *catalog.Schema) {
	bat := catalog.MockBatch(schema, int(schema.Extra.BlockMaxRows*(uint32(schema.Extra.ObjectMaxBlocks)+1)-1))
	defer bat.Close()
	bats := bat.Split(4)

	var updateColIdx int
	if schema.GetSingleSortKeyIdx() >= 17 {
		updateColIdx = 0
	} else {
		updateColIdx = schema.GetSingleSortKeyIdx() + 1
	}

	testutil.CreateRelationAndAppend(t, 0, tae, testutil.DefaultTestDB, schema, bats[0], false)

	txn, rel := testutil.GetDefaultRelation(t, tae, schema.Name)
	err := rel.Append(context.Background(), bats[0])
	assert.True(t, moerr.IsMoErrCode(err, moerr.ErrDuplicateEntry))
	testutil.CheckAllColRowsByScan(t, rel, bats[0].Length(), false)
	v := bats[0].Vecs[schema.GetSingleSortKeyIdx()].Get(2)
	filter := handle.NewEQFilter(v)
	err = rel.DeleteByFilter(context.Background(), filter)
	assert.NoError(t, err)

	oldv := bats[0].Vecs[updateColIdx].Get(5)
	oldvIsNull := bats[0].Vecs[updateColIdx].IsNull(5)

	v = bats[0].Vecs[schema.GetSingleSortKeyIdx()].Get(5)
	ufilter := handle.NewEQFilter(v)
	{
		ot := reflect.ValueOf(&oldv).Elem()
		nv := reflect.ValueOf(int8(99))
		if nv.CanConvert(reflect.TypeOf(oldv)) {
			ot.Set(nv.Convert(reflect.TypeOf(oldv)))
		}
	}
	err = rel.UpdateByFilter(context.Background(), ufilter, uint16(updateColIdx), oldv, oldvIsNull)
	assert.NoError(t, err)

	testutil.CheckAllColRowsByScan(t, rel, bats[0].Length()-1, true)
	assert.NoError(t, txn.Commit(context.Background()))

	txn, rel = testutil.GetDefaultRelation(t, tae, schema.Name)
	testutil.CheckAllColRowsByScan(t, rel, bats[0].Length()-1, true)
	for _, b := range bats[1:] {
		err = rel.Append(context.Background(), b)
		assert.NoError(t, err)
	}
	testutil.CheckAllColRowsByScan(t, rel, bat.Length()-1, true)
	assert.NoError(t, txn.Commit(context.Background()))

	testutil.CompactBlocks(t, 0, tae, testutil.DefaultTestDB, schema, false)

	txn, rel = testutil.GetDefaultRelation(t, tae, schema.Name)
	testutil.CheckAllColRowsByScan(t, rel, bat.Length()-1, false)
	v = bats[0].Vecs[schema.GetSingleSortKeyIdx()].Get(3)
	filter = handle.NewEQFilter(v)
	err = rel.DeleteByFilter(context.Background(), filter)
	assert.NoError(t, err)
	testutil.CheckAllColRowsByScan(t, rel, bat.Length()-2, true)
	assert.NoError(t, txn.Commit(context.Background()))

	// After merging blocks, the logic of read data is modified
	//compactObjs(t, tae, schema)

	txn, rel = testutil.GetDefaultRelation(t, tae, schema.Name)
	//testutil.CheckAllColRowsByScan(t, rel, bat.Length()-2, false)
	testutil.CheckAllColRowsByScan(t, rel, bat.Length()-1, false)
	assert.NoError(t, txn.Commit(context.Background()))

	// t.Log(rel.GetMeta().(*catalog.TableEntry).PPString(common.PPL1, 0, ""))
	txn, err = tae.StartTxn(nil)
	assert.NoError(t, err)
	db, err := txn.GetDatabase(testutil.DefaultTestDB)
	assert.NoError(t, err)
	_, err = db.DropRelationByName(schema.Name)
	assert.NoError(t, err)
	assert.NoError(t, txn.Commit(context.Background()))
}

func TestCRUD(t *testing.T) {
	defer testutils.AfterTest(t)()
	testutils.EnsureNoLeak(t)
	ctx := context.Background()

	opts := config.WithLongScanAndCKPOpts(nil)
	tae := testutil.InitTestDB(ctx, ModuleName, t, opts)
	defer tae.Close()
	testutil.CreateDB(t, tae, testutil.DefaultTestDB)
	testutil.WithTestAllPKType(t, tae, testCRUD)
}

func TestTableHandle(t *testing.T) {
	defer testutils.AfterTest(t)()
	testutils.EnsureNoLeak(t)
	ctx := context.Background()

	db := testutil.InitTestDB(ctx, ModuleName, t, nil)
	defer db.Close()

	schema := catalog.MockSchema(2, 0)
	schema.Extra.BlockMaxRows = 1000
	schema.Extra.ObjectMaxBlocks = 2

	txn, _ := db.StartTxn(nil)
	database, _ := txn.CreateDatabase("db", "", "")
	rel, _ := database.CreateRelation(schema)

	tableMeta := rel.GetMeta().(*catalog.TableEntry)
	t.Log(tableMeta.String())
	table := tableMeta.GetTableData()

	handle := table.GetHandle(false)
	appender, err := handle.GetAppender()
	assert.Nil(t, appender)
	assert.True(t, moerr.IsMoErrCode(err, moerr.ErrAppendableObjectNotFound))
}

func TestCreateBlock(t *testing.T) {
	defer testutils.AfterTest(t)()
	testutils.EnsureNoLeak(t)
	ctx := context.Background()

	db := testutil.InitTestDB(ctx, ModuleName, t, nil)
	defer db.Close()

	txn, _ := db.StartTxn(nil)
	database, _ := txn.CreateDatabase("db", "", "")
	schema := catalog.MockSchemaAll(13, 12)
	rel, err := database.CreateRelation(schema)
	assert.Nil(t, err)
	_, err = rel.CreateObject(false)
	assert.Nil(t, err)

	t.Log(db.Catalog.SimplePPString(common.PPL1))
	assert.Nil(t, txn.Commit(context.Background()))
	t.Log(db.Catalog.SimplePPString(common.PPL1))
}

func TestNonAppendableBlock(t *testing.T) {
	defer testutils.AfterTest(t)()
	testutils.EnsureNoLeak(t)
	ctx := context.Background()

	db := testutil.InitTestDB(ctx, ModuleName, t, nil)
	defer db.Close()
	schema := catalog.MockSchemaAll(13, 1)
	schema.Extra.BlockMaxRows = 10
	schema.Extra.ObjectMaxBlocks = 2

	bat := catalog.MockBatch(schema, 8)
	defer bat.Close()

	testutil.CreateRelation(t, db, "db", schema, true)

	{
		txn, _ := db.StartTxn(nil)
		database, err := txn.GetDatabase("db")
		assert.Nil(t, err)
		rel, err := database.GetRelationByName(schema.Name)
		readSchema := rel.Schema(false)
		assert.Nil(t, err)
		obj, err := rel.CreateNonAppendableObject(false, nil)
		assert.Nil(t, err)
		dataBlk := obj.GetMeta().(*catalog.ObjectEntry).GetObjectData()
		name := objectio.BuildObjectNameWithObjectID(obj.GetID())
		writer, err := blockio.NewBlockWriterNew(dataBlk.GetFs().Service, name, 0, nil, false)
		assert.Nil(t, err)
		_, err = writer.WriteBatch(containers.ToCNBatch(bat))
		assert.Nil(t, err)
		_, _, err = writer.Sync(context.Background())
		assert.Nil(t, err)
		obj.UpdateStats(writer.Stats())
		v, _, err := dataBlk.GetValue(context.Background(), txn, readSchema, 0, 4, 2, false, common.DefaultAllocator)
		assert.Nil(t, err)
		expectVal := bat.Vecs[2].Get(4)
		assert.Equal(t, expectVal, v)

		var view *containers.Batch
		tbl := rel.GetMeta().(*catalog.TableEntry)
		blkID := objectio.NewBlockidWithObjectID(obj.GetID(), 0)
		err = tables.HybridScanByBlock(context.Background(), tbl, txn, &view, schema, []int{2}, blkID, common.DefaultAllocator)
		assert.Nil(t, err)
		assert.Nil(t, view.Deletes)
		assert.Equal(t, bat.Vecs[2].Length(), view.Length())
		view.Close()
		view = nil

		pkDef := schema.GetPrimaryKey()
		pkVec := containers.MakeVector(pkDef.Type, common.DefaultAllocator)
		val1, _, err := dataBlk.GetValue(ctx, txn, schema, 0, 1, pkDef.Idx, false, common.DefaultAllocator)
		assert.NoError(t, err)
		pkVec.Append(val1, false)
		val2, _, err := dataBlk.GetValue(ctx, txn, schema, 0, 2, pkDef.Idx, false, common.DefaultAllocator)
		assert.NoError(t, err)
		pkVec.Append(val2, false)
		err = rel.RangeDelete(obj.Fingerprint(), 1, 2, handle.DT_Normal)
		assert.Nil(t, err)

		err = tables.HybridScanByBlock(ctx, tbl, txn, &view, schema, []int{2}, blkID, common.DefaultAllocator)
		assert.Nil(t, err)
		assert.True(t, view.Deletes.Contains(1))
		assert.True(t, view.Deletes.Contains(2))
		assert.Equal(t, bat.Vecs[2].Length(), view.Length())
		view.Close()
		view = nil

		// _, err = dataBlk.Update(txn, 3, 2, int32(999))
		// assert.Nil(t, err)

		err = tables.HybridScanByBlock(ctx, tbl, txn, &view, schema, []int{2}, blkID, common.DefaultAllocator)
		assert.Nil(t, err)
		assert.True(t, view.Deletes.Contains(1))
		assert.True(t, view.Deletes.Contains(2))
		assert.Equal(t, bat.Vecs[2].Length(), view.Length())
		// v = view.Vecs[0].Get(3)
		// assert.Equal(t, int32(999), v)
		view.Close()

		assert.Nil(t, txn.Commit(context.Background()))
	}
}

func TestCreateObject(t *testing.T) {
	defer testutils.AfterTest(t)()
	testutils.EnsureNoLeak(t)
	ctx := context.Background()

	tae := testutil.InitTestDB(ctx, ModuleName, t, nil)
	defer tae.Close()
	schema := catalog.MockSchemaAll(1, 0)
	txn, _ := tae.StartTxn(nil)
	db, err := txn.CreateDatabase("db", "", "")
	assert.Nil(t, err)
	_, err = db.CreateRelation(schema)
	assert.Nil(t, err)
	assert.Nil(t, txn.Commit(context.Background()))

	bat := catalog.MockBatch(schema, 5)
	defer bat.Close()
	testutil.AppendClosure(t, bat, schema.Name, tae, nil)()

	txn, _ = tae.StartTxn(nil)
	db, _ = txn.GetDatabase("db")
	rel, _ := db.GetRelationByName(schema.Name)
	obj, err := rel.CreateNonAppendableObject(false, nil)
	assert.Nil(t, err)
	testutil.MockObjectStats(t, obj)
	assert.Nil(t, txn.Commit(context.Background()))

	objCnt := 0
	processor := new(catalog.LoopProcessor)
	processor.ObjectFn = func(Object *catalog.ObjectEntry) error {
		objCnt++
		return nil
	}
	err = tae.Catalog.RecurLoop(processor)
	assert.Nil(t, err)
	assert.Equal(t, 2, objCnt)
	t.Log(tae.Catalog.SimplePPString(common.PPL1))
}

func TestAddObjsWithMetaLoc(t *testing.T) {
	defer testutils.AfterTest(t)()
	testutils.EnsureNoLeak(t)
	ctx := context.Background()

	opts := config.WithLongScanAndCKPOpts(nil)
	db := testutil.InitTestDB(ctx, ModuleName, t, opts)
	defer db.Close()

	worker := ops.NewOpWorker(context.Background(), "xx")
	worker.Start()
	defer worker.Stop()
	schema := catalog.MockSchemaAll(13, 2)
	schema.Name = "tb-0"
	schema.Extra.BlockMaxRows = 20
	schema.Extra.ObjectMaxBlocks = 2
	bat := catalog.MockBatch(schema, int(schema.Extra.BlockMaxRows*4))
	defer bat.Close()
	bats := bat.Split(4)
	{
		txn, _, rel := testutil.CreateRelationNoCommit(t, db, "db", schema, true)
		err := rel.Append(context.Background(), bats[0])
		assert.NoError(t, err)
		err = rel.Append(context.Background(), bats[1])
		assert.NoError(t, err)
		assert.Nil(t, txn.Commit(context.Background()))
	}
	//compact blocks
	var newBlockFp1 *common.ID
	var stats1 objectio.ObjectStats
	var newBlockFp2 *common.ID
	var stats2 objectio.ObjectStats
	var metaLoc1 objectio.Location
	{
		txn, rel := testutil.GetRelation(t, 0, db, "db", schema.Name)
		it := rel.MakeObjectIt(false)
		it.Next()
		blkMeta1 := it.GetObject().GetMeta().(*catalog.ObjectEntry)
		it.Next()
		blkMeta2 := it.GetObject().GetMeta().(*catalog.ObjectEntry)
		it.Close()

		task1, err := jobs.NewFlushTableTailTask(tasks.WaitableCtx, txn, []*catalog.ObjectEntry{blkMeta1, blkMeta2}, nil, db.Runtime)
		assert.NoError(t, err)
		worker.SendOp(task1)
		err = task1.WaitDone(context.Background())
		assert.NoError(t, err)
		newBlockFp1 = task1.GetCreatedObjects().Fingerprint()
		stats1 = *task1.GetCreatedObjects().GetMeta().(*catalog.ObjectEntry).GetLatestNode().GetObjectStats()
		metaLoc1 = task1.GetCreatedObjects().GetMeta().(*catalog.ObjectEntry).GetLocation()
		metaLoc1.SetID(0)
		metaLoc1.SetRows(schema.Extra.BlockMaxRows)
		newBlockFp2 = task1.GetCreatedObjects().Fingerprint()
		newBlockFp2.SetBlockOffset(1)
		stats2 = *task1.GetCreatedObjects().GetMeta().(*catalog.ObjectEntry).GetLatestNode().GetObjectStats()
		assert.Nil(t, txn.Commit(context.Background()))
	}
	//read new non-appendable block data and check
	{
		txn, rel := testutil.GetRelation(t, 0, db, "db", schema.Name)
		assert.True(t, newBlockFp2.ObjectID().EQ(newBlockFp1.ObjectID()))
		obj, err := rel.GetObject(newBlockFp1.ObjectID(), false)
		assert.Nil(t, err)
		var view *containers.Batch
		err = obj.Scan(ctx, &view, 0, []int{2}, common.DefaultAllocator)
		assert.NoError(t, err)
		assert.True(t, view.Vecs[0].Equals(bats[0].Vecs[2]))
		view.Close()
		view = nil

		err = obj.Scan(ctx, &view, 1, []int{2}, common.DefaultAllocator)
		assert.NoError(t, err)
		assert.True(t, view.Vecs[0].Equals(bats[1].Vecs[2]))
		view.Close()
		assert.Nil(t, txn.Commit(context.Background()))
	}

	{

		schema = catalog.MockSchemaAll(13, 2)
		schema.Name = "tb-1"
		schema.Extra.BlockMaxRows = 20
		schema.Extra.ObjectMaxBlocks = 2
		txn, _, rel := testutil.CreateRelationNoCommit(t, db, "db", schema, false)
		txn.SetDedupType(txnif.DedupPolicy_SkipWorkspace)
		vec1 := containers.MakeVector(types.T_varchar.ToType(), common.DefaultAllocator)
		vec1.Append(stats1[:], false)
		defer vec1.Close()
		err := rel.AddDataFiles(context.Background(), vec1)
		assert.Nil(t, err)
		err = rel.Append(context.Background(), bats[0])
		assert.Nil(t, err)

		vec2 := containers.MakeVector(types.T_varchar.ToType(), common.DefaultAllocator)
		vec2.Append(stats2[:], false)
		defer vec1.Close()
		err = rel.AddDataFiles(context.Background(), vec2)
		assert.Nil(t, err)
		err = rel.Append(context.Background(), bats[1])
		assert.Nil(t, err)
		//err = rel.RangeDeleteLocal(start, end)
		//assert.Nil(t, err)
		//assert.True(t, rel.IsLocalDeleted(start, end))
		err = txn.Commit(context.Background())
		assert.Nil(t, err)

		//"tb-1" table now has one committed non-appendable Object which contains
		//two non-appendable block, and one committed appendable Object which contains two appendable block.

		//do deduplication check against sanpshot data.
		txn, rel = testutil.GetRelation(t, 0, db, "db", schema.Name)
		txn.SetDedupType(txnif.DedupPolicy_SkipWorkspace)
		err = rel.Append(context.Background(), bats[0])
		assert.NotNil(t, err)
		err = rel.Append(context.Background(), bats[1])
		assert.NotNil(t, err)

		vec3 := containers.MakeVector(types.T_varchar.ToType(), common.DefaultAllocator)
		vec3.Append(stats1[:], false)
		vec3.Append(stats2[:], false)
		defer vec1.Close()
		err = rel.AddDataFiles(context.Background(), vec3)
		assert.NotNil(t, err)

		//check blk count.
		t.Log(db.Catalog.SimplePPString(3))
		cntOfAblk := 0
		cntOfblk := 0
		testutil.ForEachObject(t, rel, func(blk handle.Object) (err error) {
			var view *containers.Batch
			if blk.IsAppendable() {
				err := blk.Scan(ctx, &view, 0, []int{3}, common.DefaultAllocator)
				assert.NoError(t, err)
				view.Close()
				cntOfAblk += blk.BlkCnt()
				return nil
			}
			metaLoc := blk.GetMeta().(*catalog.ObjectEntry).GetLocation()
			metaLoc.SetID(0)
			metaLoc.SetRows(schema.Extra.BlockMaxRows)
			assert.True(t, !metaLoc.IsEmpty())
			if bytes.Equal(metaLoc, metaLoc1) {
				err := blk.Scan(ctx, &view, 0, []int{2}, common.DefaultAllocator)
				assert.NoError(t, err)
				assert.True(t, view.Vecs[0].Equals(bats[0].Vecs[2]))
				view.Close()
			} else {
				err := blk.Scan(ctx, &view, 1, []int{3}, common.DefaultAllocator)
				assert.NoError(t, err)
				assert.True(t, view.Vecs[0].Equals(bats[1].Vecs[3]))
				view.Close()

			}
			cntOfblk += blk.BlkCnt()
			return
		})
		assert.Equal(t, 2, cntOfblk)
		assert.Equal(t, 2, cntOfAblk)
		assert.Nil(t, txn.Commit(context.Background()))

		//check count of committed Objects.
		cntOfAobj := 0
		cntOfobj := 0
		txn, rel = testutil.GetRelation(t, 0, db, "db", schema.Name)
		testutil.ForEachObject(t, rel, func(obj handle.Object) (err error) {
			if obj.IsAppendable() {
				cntOfAobj++
				return
			}
			cntOfobj++
			return
		})
		assert.True(t, cntOfobj == 1)
		assert.True(t, cntOfAobj == 2)
		assert.Nil(t, txn.Commit(context.Background()))
	}
}

func TestCompactMemAlter(t *testing.T) {
	defer testutils.AfterTest(t)()
	testutils.EnsureNoLeak(t)
	ctx := context.Background()

	opts := config.WithLongScanAndCKPOpts(nil)
	db := testutil.InitTestDB(ctx, ModuleName, t, opts)
	defer db.Close()

	worker := ops.NewOpWorker(context.Background(), "xx")
	worker.Start()
	defer worker.Stop()
	schema := catalog.MockSchemaAll(5, 2)
	schema.Extra.BlockMaxRows = 20
	schema.Extra.ObjectMaxBlocks = 2
	bat := catalog.MockBatch(schema, int(schema.Extra.BlockMaxRows))
	defer bat.Close()
	testutil.CreateRelationAndAppend(t, 0, db, "db", schema, bat, true)

	// Alter: add a column to the last
	{
		txn, rel := testutil.GetDefaultRelation(t, db, schema.Name)
		err := rel.AlterTable(context.TODO(), api.NewAddColumnReq(0, 0, "xyz", types.NewProtoType(types.T_char), 5))
		assert.NoError(t, err)
		assert.Nil(t, txn.Commit(context.Background()))
	}
	var newBlockFp *common.ID
	{
		txn, rel := testutil.GetDefaultRelation(t, db, schema.Name)
		blkMeta := testutil.GetOneBlockMeta(rel)
		// ablk-0 & nablk-1
		task, err := jobs.NewFlushTableTailTask(tasks.WaitableCtx, txn, []*catalog.ObjectEntry{blkMeta}, nil, db.Runtime)
		assert.NoError(t, err)
		worker.SendOp(task)
		err = task.WaitDone(ctx)
		assert.NoError(t, err)
		assert.NoError(t, txn.Commit(context.Background()))
		newBlockFp = task.GetCreatedObjects().Fingerprint()
	}
	{
		txn, rel := testutil.GetDefaultRelation(t, db, schema.Name)
		obj, err := rel.GetObject(newBlockFp.ObjectID(), false)
		assert.Nil(t, err)
		for i := 0; i <= 5; i++ {
			var view *containers.Batch
			err := obj.Scan(ctx, &view, 0, []int{i}, common.DefaultAllocator)
			assert.NoError(t, err)
			if i < 5 {
				assert.Equal(t, bat.Vecs[i].GetType().Oid, view.Vecs[0].GetType().Oid)
			} else {
				assert.Equal(t, types.T_char.ToType().Oid, view.Vecs[0].GetType().Oid)
			}
			if i == 3 {
				assert.True(t, view.Vecs[0].Equals(bat.Vecs[3]))
			}
			view.Close()
		}
		assert.NoError(t, txn.Commit(context.Background()))
	}
}

func TestFlushTableMergeOrder(t *testing.T) {
	defer testutils.AfterTest(t)()
	testutils.EnsureNoLeak(t)
	ctx := context.Background()

	opts := config.WithLongScanAndCKPOpts(nil)
	tae := testutil.NewTestEngine(ctx, ModuleName, t, opts)
	defer tae.Close()

	worker := ops.NewOpWorker(context.Background(), "xx")
	worker.Start()
	defer worker.Stop()

	schema := catalog.NewEmptySchema("test")
	schema.AppendCol("aa", types.T_int64.ToType())
	schema.AppendCol("bb", types.T_int32.ToType())
	schema.AppendFakePKCol()
	schema.Extra.BlockMaxRows = 78
	schema.Extra.ObjectMaxBlocks = 256
	assert.NoError(t, schema.Finalize(false))
	tae.BindSchema(schema)

	// new bacth for aa and bb vector, and fill aa and bb with some random values
	bat := containers.NewBatch()
	bat.AddVector("aa", containers.NewVector(types.T_int64.ToType()))
	bat.AddVector("bb", containers.NewVector(types.T_int32.ToType()))

	dedup := make(map[int32]bool)

	rows := 500

	for i := 0; i < rows; i++ {
		bb := int32(rand.Intn(100000))
		if _, ok := dedup[bb]; ok {
			continue
		} else {
			dedup[bb] = true
		}
		aa := int64(20000000 + bb)
		bat.Vecs[0].Append(aa, false)
		bat.Vecs[1].Append(bb, false)
	}

	defer bat.Close()
	testutil.CreateRelationAndAppend(t, 0, tae.DB, "db", schema, bat, true)

	{
		txn, rel := testutil.GetDefaultRelation(t, tae.DB, schema.Name)
		it := rel.MakeObjectIt(false)
		for it.Next() {
			blk := it.GetObject()
			id := blk.Fingerprint()
			for i := 0; i < blk.BlkCnt(); i++ {
				id.SetBlockOffset(uint16(i))
				rel.RangeDelete(id, 0, 0, handle.DT_Normal)
				rel.RangeDelete(id, 3, 3, handle.DT_Normal)

			}
		}
		it.Close()
		assert.NoError(t, txn.Commit(context.Background()))
	}

	txn, rel := testutil.GetDefaultRelation(t, tae.DB, schema.Name)
	blkMetas := testutil.GetAllBlockMetas(rel, false)
	tombstoneMetas := testutil.GetAllBlockMetas(rel, true)
	task, err := jobs.NewFlushTableTailTask(tasks.WaitableCtx, txn, blkMetas, tombstoneMetas, tae.DB.Runtime)
	assert.NoError(t, err)
	worker.SendOp(task)
	err = task.WaitDone(ctx)
	assert.NoError(t, err)
	assert.NoError(t, txn.Commit(context.Background()))
}

func TestFlushTableMergeOrderPK(t *testing.T) {
	defer testutils.AfterTest(t)()
	testutils.EnsureNoLeak(t)
	ctx := context.Background()

	opts := config.WithLongScanAndCKPOpts(nil)
	tae := testutil.NewTestEngine(ctx, ModuleName, t, opts)
	defer tae.Close()

	worker := ops.NewOpWorker(context.Background(), "xx")
	worker.Start()
	defer worker.Stop()

	schema := catalog.NewEmptySchema("test")
	schema.AppendPKCol("aa", types.T_int64.ToType(), 0)
	schema.AppendCol("bb", types.T_int32.ToType())
	schema.Extra.BlockMaxRows = 78
	schema.Extra.ObjectMaxBlocks = 256
	assert.NoError(t, schema.Finalize(false))
	tae.BindSchema(schema)

	// new bacth for aa and bb vector, and fill aa and bb with some random values
	bat := containers.NewBatch()
	bat.AddVector("aa", containers.NewVector(types.T_int64.ToType()))
	bat.AddVector("bb", containers.NewVector(types.T_int32.ToType()))

	dedup := make(map[int32]bool)

	target := 500
	rows := 0

	for i := 0; i < target; i++ {
		bb := int32(rand.Intn(100000))
		if _, ok := dedup[bb]; ok {
			continue
		} else {
			dedup[bb] = true
		}
		rows++
		aa := int64(20000000 + bb)
		bat.Vecs[0].Append(aa, false)
		bat.Vecs[1].Append(bb, false)
	}

	defer bat.Close()
	testutil.CreateRelationAndAppend(t, 0, tae.DB, "db", schema, bat, true)

	deleted := 0
	{
		txn, rel := testutil.GetDefaultRelation(t, tae.DB, schema.Name)
		for x := range dedup {
			err := rel.DeleteByFilter(context.Background(), handle.NewEQFilter(int64(x+20000000)))
			assert.NoError(t, err)
			deleted++
			if deleted > rows/2 {
				break
			}
		}
		assert.NoError(t, txn.Commit(context.Background()))
	}

	txn, rel := testutil.GetDefaultRelation(t, tae.DB, schema.Name)
	blkMetas := testutil.GetAllBlockMetas(rel, false)
	tombstoneMetas := testutil.GetAllBlockMetas(rel, true)
	task, err := jobs.NewFlushTableTailTask(tasks.WaitableCtx, txn, blkMetas, tombstoneMetas, tae.DB.Runtime)
	assert.NoError(t, err)
	worker.SendOp(task)
	err = task.WaitDone(ctx)
	assert.NoError(t, err)
	assert.NoError(t, txn.Commit(context.Background()))

	tae.Restart(ctx)
	tae.CheckRowsByScan(rows-deleted, true)
}

func TestFlushTableNoPk(t *testing.T) {
	defer testutils.AfterTest(t)()
	testutils.EnsureNoLeak(t)
	ctx := context.Background()

	opts := config.WithLongScanAndCKPOpts(nil)
	// db := initDB(ctx, t, opts)
	tae := testutil.NewTestEngine(ctx, ModuleName, t, opts)
	defer tae.Close()

	worker := ops.NewOpWorker(context.Background(), "xx")
	worker.Start()
	defer worker.Stop()
	schema := catalog.MockSchemaAll(13, -1)
	schema.Name = "table"
	schema.Extra.BlockMaxRows = 20
	schema.Extra.ObjectMaxBlocks = 10
	tae.BindSchema(schema)
	bat := catalog.MockBatch(schema, 2*(int(schema.Extra.BlockMaxRows)*2+int(schema.Extra.BlockMaxRows/2)))
	defer bat.Close()
	testutil.CreateRelationAndAppend(t, 0, tae.DB, "db", schema, bat, true)

	txn, rel := testutil.GetDefaultRelation(t, tae.DB, schema.Name)
	blkMetas := testutil.GetAllBlockMetas(rel, false)
	tombstoneMetas := testutil.GetAllBlockMetas(rel, true)
	task, err := jobs.NewFlushTableTailTask(tasks.WaitableCtx, txn, blkMetas, tombstoneMetas, tae.DB.Runtime)
	assert.NoError(t, err)
	worker.SendOp(task)
	err = task.WaitDone(ctx)
	assert.NoError(t, err)
	assert.NoError(t, txn.Commit(context.Background()))

	tae.Restart(ctx)
	tae.CheckRowsByScan(100, true)
}

func TestFlushTableDroppedEntry(t *testing.T) {
	defer testutils.AfterTest(t)()
	testutils.EnsureNoLeak(t)
	ctx := context.Background()

	opts := config.WithLongScanAndCKPOpts(nil)
	// db := initDB(ctx, t, opts)
	tae := testutil.NewTestEngine(ctx, ModuleName, t, opts)
	defer tae.Close()

	worker := ops.NewOpWorker(context.Background(), "xx")
	worker.Start()
	defer worker.Stop()
	schema := catalog.MockSchemaAll(3, 1)
	schema.Name = "table"
	tae.BindSchema(schema)
	bat := catalog.MockBatch(schema, 50)
	defer bat.Close()
	testutil.CreateRelationAndAppend(t, 0, tae.DB, "db", schema, bat, true)

	var did, tid uint64
	{
		txn, rel := testutil.GetDefaultRelation(t, tae.DB, schema.Name)
		dbH, _ := rel.GetDB()
		did, tid = dbH.GetID(), rel.ID()
		rel.DeleteByFilter(ctx, handle.NewEQFilter(bat.Vecs[1].Get(1)))
		require.NoError(t, txn.Commit(ctx))
	}

	var blkMetas, tombstoneMetas []*catalog.ObjectEntry

	{ // flush all
		txn, rel := testutil.GetDefaultRelation(t, tae.DB, schema.Name)
		blkMetas = testutil.GetAllBlockMetas(rel, false)
		tombstoneMetas = testutil.GetAllBlockMetas(rel, true)
		task, err := jobs.NewFlushTableTailTask(tasks.WaitableCtx, txn, blkMetas, tombstoneMetas, tae.DB.Runtime)
		assert.NoError(t, err)
		worker.SendOp(task)
		err = task.WaitDone(ctx)
		assert.NoError(t, err)
		assert.NoError(t, txn.Commit(context.Background()))

		testutils.WaitExpect(10000, func() bool {
			d, _ := tae.Catalog.GetDatabaseByID(did)
			r, _ := d.GetTableEntryByID(tid)
			o, _ := r.GetObjectByID(blkMetas[0].ID(), false)
			return o.HasDropCommitted()
		})
	}

	{ // flush again, skip dropped
		d, _ := tae.Catalog.GetDatabaseByID(did)
		r, _ := d.GetTableEntryByID(tid)
		blkMetas[0], _ = r.GetObjectByID(blkMetas[0].ID(), false)
		tombstoneMetas[0], _ = r.GetObjectByID(tombstoneMetas[0].ID(), true)
		txn, _ := testutil.GetDefaultRelation(t, tae.DB, schema.Name)
		task, err := jobs.NewFlushTableTailTask(tasks.WaitableCtx, txn, blkMetas, tombstoneMetas, tae.DB.Runtime)
		assert.NoError(t, err)
		worker.SendOp(task)
		err = task.WaitDone(ctx)
		assert.NoError(t, err)
		assert.NoError(t, txn.Commit(context.Background()))
	}

	tae.CheckRowsByScan(49, true)
}

func TestFlushTableErrorHandle(t *testing.T) {
	ctx := context.WithValue(context.Background(), jobs.TestFlushBailoutPos1{}, "bail")

	opts := config.WithLongScanAndCKPOpts(nil)
	opts.Ctx = ctx

	tae := testutil.NewTestEngine(context.Background(), ModuleName, t, opts)
	defer tae.Close()

	worker := ops.NewOpWorker(ctx, "xx")
	worker.Start()
	defer worker.Stop()
	schema := catalog.MockSchemaAll(13, 2)
	schema.Name = "table"
	schema.Extra.BlockMaxRows = 20
	schema.Extra.ObjectMaxBlocks = 10
	bat := catalog.MockBatch(schema, (int(schema.Extra.BlockMaxRows)*2 + int(schema.Extra.BlockMaxRows/2)))

	txn, _ := tae.StartTxn(nil)
	txn.CreateDatabase("db", "", "")
	txn.Commit(ctx)

	createAndInsert := func() {
		testutil.CreateRelationAndAppend(t, 0, tae.DB, "db", schema, bat, false)
	}

	droptable := func() {
		txn, _ := tae.StartTxn(nil)
		d, _ := txn.GetDatabase("db")
		d.DropRelationByName(schema.Name)
		txn.Commit(ctx)
	}

	flushTable := func() {
		txn, rel := testutil.GetDefaultRelation(t, tae.DB, schema.Name)
		blkMetas := testutil.GetAllBlockMetas(rel, false)
		tombstoneMetas := testutil.GetAllBlockMetas(rel, true)
		task, err := jobs.NewFlushTableTailTask(tasks.WaitableCtx, txn, blkMetas, tombstoneMetas, tae.Runtime)
		assert.NoError(t, err)
		worker.SendOp(task)
		err = task.WaitDone(ctx)
		assert.Error(t, err)
		assert.NoError(t, txn.Rollback(context.Background()))
	}
	for i := 0; i < 20; i++ {
		createAndInsert()
		flushTable()
		droptable()
	}
}

func TestFlushTableErrorHandle2(t *testing.T) {
	ctx := context.WithValue(context.Background(), jobs.TestFlushBailoutPos2{}, "bail")

	opts := config.WithLongScanAndCKPOpts(nil)
	opts.Ctx = ctx

	tae := testutil.NewTestEngine(context.Background(), ModuleName, t, opts)
	defer tae.Close()

	worker := ops.NewOpWorker(ctx, "xx")
	worker.Start()
	defer worker.Stop()
	goodworker := ops.NewOpWorker(context.Background(), "goodworker")
	goodworker.Start()
	defer goodworker.Stop()
	schema := catalog.MockSchemaAll(13, 2)
	schema.Name = "table"
	schema.Extra.BlockMaxRows = 20
	bats := catalog.MockBatch(schema, (int(schema.Extra.BlockMaxRows)*2 + int(schema.Extra.BlockMaxRows/2))).Split(2)
	bat1, bat2 := bats[0], bats[1]
	defer bat1.Close()
	defer bat2.Close()
	flushTable := func(worker *ops.OpWorker) {
		txn, rel := testutil.GetDefaultRelation(t, tae.DB, schema.Name)
		blkMetas := testutil.GetAllAppendableMetas(rel, false)
		tombstoneMetas := testutil.GetAllAppendableMetas(rel, true)
		task, err := jobs.NewFlushTableTailTask(tasks.WaitableCtx, txn, blkMetas, tombstoneMetas, tae.Runtime)
		assert.NoError(t, err)
		worker.SendOp(task)
		err = task.WaitDone(ctx)
		if err != nil {
			t.Logf("flush task outter wait %v", err)
		}
		assert.NoError(t, txn.Commit(context.Background()))
	}
	testutil.CreateRelationAndAppend(t, 0, tae.DB, "db", schema, bat1, true)
	flushTable(goodworker)

	{
		txn, rel := testutil.GetDefaultRelation(t, tae.DB, schema.Name)
		assert.NoError(t, rel.DeleteByFilter(context.Background(), handle.NewEQFilter(bat1.Vecs[2].Get(1))))
		assert.NoError(t, rel.Append(ctx, bat2))
		assert.NoError(t, txn.Commit(context.Background()))
	}

	flushTable(worker)
	t.Log(tae.Catalog.SimplePPString(common.PPL0))
}

func TestFlushTabletail(t *testing.T) {
	// TODO
	defer testutils.AfterTest(t)()
	testutils.EnsureNoLeak(t)
	ctx := context.Background()

	opts := config.WithLongScanAndCKPOpts(nil)
	// db := initDB(ctx, t, opts)
	tae := testutil.NewTestEngine(ctx, ModuleName, t, opts)
	defer tae.Close()

	worker := ops.NewOpWorker(context.Background(), "xx")
	worker.Start()
	defer worker.Stop()
	schema := catalog.MockSchemaAll(13, 2)
	schema.Name = "table"
	schema.Extra.BlockMaxRows = 20
	schema.Extra.ObjectMaxBlocks = 10
	bats := catalog.MockBatch(schema, 2*(int(schema.Extra.BlockMaxRows)*2+int(schema.Extra.BlockMaxRows/2))).Split(2)
	bat := bats[0]  // 50 rows
	bat2 := bats[1] // 50 rows

	defer bat.Close()
	defer bat2.Close()
	testutil.CreateRelationAndAppend(t, 0, tae.DB, "db", schema, bat, true)

	{
		txn, rel := testutil.GetDefaultRelation(t, tae.DB, schema.Name)
		assert.NoError(t, rel.DeleteByFilter(context.Background(), handle.NewEQFilter(bat.Vecs[2].Get(1))))
		assert.NoError(t, rel.DeleteByFilter(context.Background(), handle.NewEQFilter(bat.Vecs[2].Get(19)))) // ab0 has 2
		assert.NoError(t, rel.DeleteByFilter(context.Background(), handle.NewEQFilter(bat.Vecs[2].Get(21)))) // ab1 has 1
		assert.NoError(t, rel.DeleteByFilter(context.Background(), handle.NewEQFilter(bat.Vecs[2].Get(45)))) // ab2 has 1

		assert.NoError(t, txn.Commit(context.Background()))
	}

	var commitDeleteAfterFlush txnif.AsyncTxn
	{
		var rel handle.Relation
		commitDeleteAfterFlush, rel = testutil.GetDefaultRelation(t, tae.DB, schema.Name)
		assert.NoError(t, rel.DeleteByFilter(context.Background(), handle.NewEQFilter(bat.Vecs[2].Get(42)))) // expect to transfer to nablk1
	}

	flushTable := func() {
		txn, rel := testutil.GetDefaultRelation(t, tae.DB, schema.Name)
		blkMetas := testutil.GetAllAppendableMetas(rel, false)
		tombstoneMetas := testutil.GetAllAppendableMetas(rel, true)
		task, err := jobs.NewFlushTableTailTask(tasks.WaitableCtx, txn, blkMetas, tombstoneMetas, tae.Runtime)
		assert.NoError(t, err)
		worker.SendOp(task)
		err = task.WaitDone(ctx)
		assert.NoError(t, err)
		assert.NoError(t, txn.Commit(context.Background()))
	}

	flushTable()

	{
		assert.NoError(t, commitDeleteAfterFlush.Commit(context.Background()))
		txn, rel := testutil.GetDefaultRelation(t, tae.DB, schema.Name)
		_, _, err := rel.GetByFilter(context.Background(), handle.NewEQFilter(bat.Vecs[2].Get(42)))
		assert.True(t, moerr.IsMoErrCode(err, moerr.ErrNotFound))

		assert.NoError(t, rel.Append(context.Background(), bat2))
		assert.NoError(t, txn.Commit(context.Background()))
	}
	{
		txn, rel := testutil.GetDefaultRelation(t, tae.DB, schema.Name)
		assert.NoError(t, rel.DeleteByFilter(context.Background(), handle.NewEQFilter(bat.Vecs[2].Get(15))))
		assert.NoError(t, rel.DeleteByFilter(context.Background(), handle.NewEQFilter(bat.Vecs[2].Get(20)))) // nab0 has 2
		assert.NoError(t, rel.DeleteByFilter(context.Background(), handle.NewEQFilter(bat.Vecs[2].Get(27)))) // nab1 has 2
		assert.NoError(t, rel.DeleteByFilter(context.Background(), handle.NewEQFilter(bat2.Vecs[2].Get(11))))
		assert.NoError(t, rel.DeleteByFilter(context.Background(), handle.NewEQFilter(bat2.Vecs[2].Get(15)))) // ab3 has 2, ab4 and ab5 has 0
		assert.NoError(t, txn.Commit(context.Background()))
	}

	flushTable()

	{
		txn, rel := testutil.GetDefaultRelation(t, tae.DB, schema.Name)
		assert.NoError(t, rel.DeleteByFilter(context.Background(), handle.NewEQFilter(bat.Vecs[2].Get(10)))) // nab0 has 2+1, nab1 has 2
		assert.NoError(t, rel.DeleteByFilter(context.Background(), handle.NewEQFilter(bat2.Vecs[2].Get(44))))
		assert.NoError(t, rel.DeleteByFilter(context.Background(), handle.NewEQFilter(bat2.Vecs[2].Get(45)))) // nab5 has 2
		assert.NoError(t, txn.Commit(context.Background()))
	}

	flushTable()

	{
		txn, rel := testutil.GetDefaultRelation(t, tae.DB, schema.Name)
		it := rel.MakeObjectIt(false)
		// 6 nablks has 87 rows
		dels := []int{3, 2, 0, 0, 0, 2}
		total := 0
		i := 0
		for it.Next() {
			obj := it.GetObject()
			for j := uint16(0); j < uint16(obj.BlkCnt()); j++ {
				var view *containers.Batch
				err := obj.HybridScan(ctx, &view, j, []int{2}, common.DefaultAllocator)
				assert.NoError(t, err)
				defer view.Close()
				viewDel := 0
				if view.Deletes != nil {
					viewDel = view.Deletes.GetCardinality()
				}
				assert.Equal(t, dels[i], viewDel)
				view.Compact()
				total += view.Length()
				i++
			}
		}
		it.Close()
		assert.Equal(t, 87, total)
		assert.NoError(t, txn.Commit(context.Background()))
	}

	t.Log(tae.Catalog.SimplePPString(common.PPL2))

	tae.Restart(ctx)
	{
		txn, rel := testutil.GetDefaultRelation(t, tae.DB, schema.Name)
		it := rel.MakeObjectIt(false)
		// 6 nablks has 87 rows
		dels := []int{3, 2, 0, 0, 0, 2}
		total := 0
		idxs := make([]int, 0, len(schema.ColDefs)-1)
		for i := 0; i < len(schema.ColDefs)-1; i++ {
			idxs = append(idxs, i)
		}
		i := 0
		tblEntry := rel.GetMeta().(*catalog.TableEntry)
		for it.Next() {
			obj := it.GetObject()
			var views *containers.Batch
			for j := uint16(0); j < uint16(obj.BlkCnt()); j++ {
				blkID := objectio.NewBlockidWithObjectID(obj.GetID(), j)
				err := tables.HybridScanByBlock(ctx, tblEntry, txn, &views, schema, idxs, blkID, common.DefaultAllocator)
				assert.NoError(t, err)
				defer views.Close()
				for j, view := range views.Vecs {
					assert.Equal(t, schema.ColDefs[j].Type.Oid, view.GetType().Oid)
				}

				viewDel := 0
				if views.Deletes != nil {
					viewDel = views.Deletes.GetCardinality()
				}
				assert.Equal(t, dels[i], viewDel)
				views.Compact()
				i++
			}
			total += views.Length()
		}
		it.Close()
		assert.Equal(t, 87, total)
		assert.NoError(t, txn.Commit(context.Background()))
	}
}

func TestRollback1(t *testing.T) {
	defer testutils.AfterTest(t)()
	testutils.EnsureNoLeak(t)
	ctx := context.Background()

	db := testutil.InitTestDB(ctx, ModuleName, t, nil)
	defer db.Close()
	schema := catalog.MockSchema(2, 0)

	testutil.CreateRelation(t, db, "db", schema, true)

	objCnt := 0
	onSegFn := func(object *catalog.ObjectEntry) error {
		objCnt++
		return nil
	}
	processor := new(catalog.LoopProcessor)
	processor.ObjectFn = onSegFn
	txn, rel := testutil.GetDefaultRelation(t, db, schema.Name)
	_, err := rel.CreateObject(false)
	assert.Nil(t, err)

	tableMeta := rel.GetMeta().(*catalog.TableEntry)
	err = tableMeta.RecurLoop(processor)
	assert.Nil(t, err)
	assert.Equal(t, objCnt, 1)

	assert.Nil(t, txn.Rollback(context.Background()))
	objCnt = 0
	err = tableMeta.RecurLoop(processor)
	assert.Nil(t, err)
	assert.Equal(t, objCnt, 0)

	txn, rel = testutil.GetDefaultRelation(t, db, schema.Name)
	obj, err := rel.CreateObject(false)
	assert.Nil(t, err)
	objMeta := obj.GetMeta().(*catalog.ObjectEntry)
	assert.Nil(t, txn.Commit(context.Background()))
	objCnt = 0
	err = tableMeta.RecurLoop(processor)
	assert.Nil(t, err)
	assert.Equal(t, objCnt, 1)

	txn, rel = testutil.GetDefaultRelation(t, db, schema.Name)
	_, err = rel.GetObject(objMeta.ID(), false)
	assert.Nil(t, err)
	err = tableMeta.RecurLoop(processor)
	assert.Nil(t, err)

	err = txn.Rollback(context.Background())
	assert.Nil(t, err)
	err = tableMeta.RecurLoop(processor)
	assert.Nil(t, err)

	t.Log(db.Catalog.SimplePPString(common.PPL1))
}

func TestMVCC1(t *testing.T) {
	defer testutils.AfterTest(t)()
	testutils.EnsureNoLeak(t)
	ctx := context.Background()

	db := testutil.InitTestDB(ctx, ModuleName, t, nil)
	defer db.Close()
	schema := catalog.MockSchemaAll(13, 2)
	schema.Extra.BlockMaxRows = 40
	schema.Extra.ObjectMaxBlocks = 2
	bat := catalog.MockBatch(schema, int(schema.Extra.BlockMaxRows*10))
	defer bat.Close()
	bats := bat.Split(40)

	txn, _, rel := testutil.CreateRelationNoCommit(t, db, "db", schema, true)
	err := rel.Append(context.Background(), bats[0])
	assert.NoError(t, err)

	row := 5
	expectVal := bats[0].Vecs[schema.GetSingleSortKeyIdx()].Get(row)
	filter := handle.NewEQFilter(expectVal)
	actualVal, _, err := rel.GetValueByFilter(context.Background(), filter, schema.GetSingleSortKeyIdx())
	assert.NoError(t, err)
	assert.Equal(t, expectVal, actualVal)
	assert.NoError(t, txn.Commit(context.Background()))

	_, rel = testutil.GetDefaultRelation(t, db, schema.Name)
	actualVal, _, err = rel.GetValueByFilter(context.Background(), filter, schema.GetSingleSortKeyIdx())
	assert.NoError(t, err)
	assert.Equal(t, expectVal, actualVal)

	txn2, rel2 := testutil.GetDefaultRelation(t, db, schema.Name)
	err = rel2.Append(context.Background(), bats[1])
	assert.NoError(t, err)

	val2 := bats[1].Vecs[schema.GetSingleSortKeyIdx()].Get(row)
	filter.Val = val2
	actualVal, _, err = rel2.GetValueByFilter(context.Background(), filter, schema.GetSingleSortKeyIdx())
	assert.NoError(t, err)
	assert.Equal(t, val2, actualVal)

	assert.NoError(t, txn2.Commit(context.Background()))

	_, _, err = rel.GetByFilter(context.Background(), filter)
	assert.Error(t, err)
	var id *common.ID

	{
		txn, rel := testutil.GetDefaultRelation(t, db, schema.Name)
		id, _, err = rel.GetByFilter(context.Background(), filter)
		assert.NoError(t, err)
		assert.NoError(t, txn.Commit(context.Background()))
	}

	it := rel.MakeObjectIt(false)
	for it.Next() {
		block := it.GetObject()
		bid := block.Fingerprint()
		_, targetBlkOffset := id.BlockID.Offsets()
		if bid.ObjectID() == id.ObjectID() {
			var view *containers.Batch
			err := block.HybridScan(ctx, &view, targetBlkOffset, []int{schema.GetSingleSortKeyIdx()}, common.DefaultAllocator)
			assert.Nil(t, err)
			defer view.Close()
			assert.Nil(t, view.Deletes)
			assert.NotNil(t, view)
			t.Log(view.Vecs[0].String())
			assert.Equal(t, bats[0].Vecs[0].Length(), view.Length())
		}
	}
	it.Close()
}

// 1. Txn1 create db, relation and append 10 rows. committed -- PASS
// 2. Txn2 append 10 rows. Get the 5th append row value -- PASS
// 3. Txn2 delete the 5th row value in uncommitted state -- PASS
// 4. Txn2 get the 5th row value -- NotFound
func TestMVCC2(t *testing.T) {
	defer testutils.AfterTest(t)()
	testutils.EnsureNoLeak(t)
	ctx := context.Background()

	db := testutil.InitTestDB(ctx, ModuleName, t, nil)
	defer db.Close()
	schema := catalog.MockSchemaAll(13, 2)
	schema.Extra.BlockMaxRows = 100
	schema.Extra.ObjectMaxBlocks = 2
	bat := catalog.MockBatch(schema, int(schema.Extra.BlockMaxRows))
	defer bat.Close()
	bats := bat.Split(10)
	{
		txn, _, rel := testutil.CreateRelationNoCommit(t, db, "db", schema, true)
		err := rel.Append(context.Background(), bats[0])
		assert.NoError(t, err)
		val := bats[0].Vecs[schema.GetSingleSortKeyIdx()].Get(5)
		filter := handle.NewEQFilter(val)
		_, _, err = rel.GetByFilter(context.Background(), filter)
		assert.NoError(t, err)
		assert.NoError(t, txn.Commit(context.Background()))
	}
	{
		txn, rel := testutil.GetDefaultRelation(t, db, schema.Name)
		err := rel.Append(context.Background(), bats[1])
		assert.NoError(t, err)
		val := bats[1].Vecs[schema.GetSingleSortKeyIdx()].Get(5)
		filter := handle.NewEQFilter(val)
		err = rel.DeleteByFilter(context.Background(), filter)
		assert.NoError(t, err)

		_, _, err = rel.GetByFilter(context.Background(), filter)
		assert.Error(t, err)
		t.Log(err)
		assert.NoError(t, txn.Commit(context.Background()))
	}
	{
		txn, rel := testutil.GetDefaultRelation(t, db, schema.Name)
		it := rel.MakeObjectIt(false)
		for it.Next() {
			obj := it.GetObject()
			var view *containers.Batch
			err := obj.HybridScan(ctx, &view, 0, []int{schema.GetSingleSortKey().Idx}, common.DefaultAllocator)
			assert.Nil(t, err)
			assert.Nil(t, view.Deletes)
			assert.Equal(t, bats[1].Vecs[0].Length()*2-1, view.Length())
			// TODO: exclude deleted rows when apply appends
			view.Close()
		}
		assert.NoError(t, txn.Commit(context.Background()))
	}
}

func TestUnload1(t *testing.T) {
	defer testutils.AfterTest(t)()
	testutils.EnsureNoLeak(t)
	ctx := context.Background()

	opts := new(options.Options)
	db := testutil.InitTestDB(ctx, ModuleName, t, opts)
	defer db.Close()

	schema := catalog.MockSchemaAll(13, 2)
	schema.Extra.BlockMaxRows = 10
	schema.Extra.ObjectMaxBlocks = 2

	bat := catalog.MockBatch(schema, int(schema.Extra.BlockMaxRows*2))
	defer bat.Close()
	bats := bat.Split(int(schema.Extra.BlockMaxRows))
	testutil.CreateRelation(t, db, "db", schema, true)
	var wg sync.WaitGroup
	pool, err := ants.NewPool(1)
	assert.Nil(t, err)
	defer pool.Release()
	for _, data := range bats {
		wg.Add(1)
		err := pool.Submit(testutil.AppendClosure(t, data, schema.Name, db, &wg))
		assert.Nil(t, err)
	}
	wg.Wait()
	{
		txn, rel := testutil.GetDefaultRelation(t, db, schema.Name)
		for i := 0; i < 10; i++ {
			it := rel.MakeObjectIt(false)
			for it.Next() {
				blk := it.GetObject()
				for j := 0; j < blk.BlkCnt(); j++ {
					var view *containers.Batch
					err := blk.Scan(ctx, &view, uint16(j), []int{schema.GetSingleSortKey().Idx}, common.DefaultAllocator)
					assert.Nil(t, err)
					defer view.Close()
					assert.Equal(t, int(schema.Extra.BlockMaxRows), view.Length())
				}
			}
		}
		_ = txn.Commit(context.Background())
	}
}

func TestUnload2(t *testing.T) {
	defer testutils.AfterTest(t)()
	testutils.EnsureNoLeak(t)
	ctx := context.Background()

	opts := new(options.Options)
	db := testutil.InitTestDB(ctx, ModuleName, t, opts)
	defer db.Close()

	schema1 := catalog.MockSchemaAll(13, 2)
	schema1.Extra.BlockMaxRows = 10
	schema1.Extra.ObjectMaxBlocks = 2

	schema2 := catalog.MockSchemaAll(13, 2)
	schema2.Extra.BlockMaxRows = 10
	schema2.Extra.ObjectMaxBlocks = 2
	{
		txn, _ := db.StartTxn(nil)
		database, err := txn.CreateDatabase("db", "", "")
		assert.Nil(t, err)
		_, err = database.CreateRelation(schema1)
		assert.Nil(t, err)
		_, err = database.CreateRelation(schema2)
		assert.Nil(t, err)
		assert.Nil(t, txn.Commit(context.Background()))
	}

	bat := catalog.MockBatch(schema1, int(schema1.Extra.BlockMaxRows*5+5))
	defer bat.Close()
	bats := bat.Split(bat.Length())

	p, err := ants.NewPool(10)
	assert.Nil(t, err)
	defer p.Release()
	var wg sync.WaitGroup
	for i, data := range bats {
		wg.Add(1)
		name := schema1.Name
		if i%2 == 1 {
			name = schema2.Name
		}
		err := p.Submit(testutil.AppendClosure(t, data, name, db, &wg))
		assert.Nil(t, err)
	}
	wg.Wait()

	{
		txn, rel := testutil.GetDefaultRelation(t, db, schema1.Name)
		for i := 0; i < len(bats); i += 2 {
			data := bats[i]
			v := data.Vecs[schema1.GetSingleSortKeyIdx()].Get(0)
			filter := handle.NewEQFilter(v)
			_, _, err := rel.GetByFilter(context.Background(), filter)
			assert.NoError(t, err)
		}
		database, _ := txn.GetDatabase("db")
		rel, err = database.GetRelationByName(schema2.Name)
		assert.Nil(t, err)
		for i := 1; i < len(bats); i += 2 {
			data := bats[i]
			v := data.Vecs[schema1.GetSingleSortKeyIdx()].Get(0)
			filter := handle.NewEQFilter(v)
			_, _, err := rel.GetByFilter(context.Background(), filter)
			assert.NoError(t, err)
		}
		_ = txn.Commit(context.Background())
	}
}

func TestDelete1(t *testing.T) {
	defer testutils.AfterTest(t)()
	testutils.EnsureNoLeak(t)
	ctx := context.Background()

	tae := testutil.InitTestDB(ctx, ModuleName, t, nil)
	defer tae.Close()

	schema := catalog.MockSchemaAll(3, 2)
	schema.Extra.BlockMaxRows = 10
	bat := catalog.MockBatch(schema, int(schema.Extra.BlockMaxRows))
	defer bat.Close()
	testutil.CreateRelationAndAppend(t, 0, tae, "db", schema, bat, true)
	var id *common.ID
	var row uint32
	{
		txn, rel := testutil.GetDefaultRelation(t, tae, schema.Name)
		pkCol := bat.Vecs[schema.GetSingleSortKeyIdx()]
		pkVal := pkCol.Get(5)
		filter := handle.NewEQFilter(pkVal)
		var err error
		id, row, err = rel.GetByFilter(context.Background(), filter)
		assert.NoError(t, err)
		err = rel.RangeDelete(id, row, row, handle.DT_Normal)
		assert.NoError(t, err)
		assert.NoError(t, txn.Commit(context.Background()))
	}
	{
		txn, rel := testutil.GetDefaultRelation(t, tae, schema.Name)
		pkCol := bat.Vecs[schema.GetSingleSortKeyIdx()]
		pkVal := pkCol.Get(5)
		filter := handle.NewEQFilter(pkVal)
		_, _, err := rel.GetByFilter(context.Background(), filter)
		assert.Error(t, err)
		assert.NoError(t, txn.Commit(context.Background()))
	}
	{
		txn, rel := testutil.GetDefaultRelation(t, tae, schema.Name)
		blkMeta := testutil.GetOneBlockMeta(rel)
		task, err := jobs.NewFlushTableTailTask(nil, txn, []*catalog.ObjectEntry{blkMeta}, nil, tae.Runtime)
		assert.NoError(t, err)
		err = task.OnExec(context.Background())
		assert.NoError(t, err)
		assert.NoError(t, txn.Commit(context.Background()))
	}
	{
		var view *containers.Batch
		txn, rel := testutil.GetDefaultRelation(t, tae, schema.Name)
		blk := testutil.GetOneObject(rel)
		err := blk.HybridScan(ctx, &view, 0, []int{schema.GetSingleSortKeyIdx()}, common.DefaultAllocator)
		assert.NoError(t, err)
		assert.Nil(t, view.Deletes)
		assert.Equal(t, bat.Vecs[0].Length()-1, view.Length())
		view.Close()
		view = nil

		err = rel.RangeDelete(blk.Fingerprint(), 0, 0, handle.DT_Normal)
		assert.NoError(t, err)
		err = blk.HybridScan(ctx, &view, 0, []int{schema.GetSingleSortKeyIdx()}, common.DefaultAllocator)
		assert.NoError(t, err)
		assert.True(t, view.Deletes.Contains(0))
		view.Close()
		v := bat.Vecs[schema.GetSingleSortKeyIdx()].Get(0)
		filter := handle.NewEQFilter(v)
		_, _, err = rel.GetByFilter(context.Background(), filter)
		assert.True(t, moerr.IsMoErrCode(err, moerr.ErrNotFound))
		assert.NoError(t, txn.Commit(context.Background()))
	}
	{
		txn, rel := testutil.GetDefaultRelation(t, tae, schema.Name)
		blk := testutil.GetOneObject(rel)
		var view *containers.Batch
		err := blk.HybridScan(ctx, &view, 0, []int{schema.GetSingleSortKeyIdx()}, common.DefaultAllocator)
		assert.NoError(t, err)
		defer view.Close()
		assert.True(t, view.Deletes.Contains(0))
		assert.Equal(t, bat.Vecs[0].Length()-1, view.Length())
		v := bat.Vecs[schema.GetSingleSortKeyIdx()].Get(0)
		filter := handle.NewEQFilter(v)
		_, _, err = rel.GetByFilter(context.Background(), filter)
		assert.True(t, moerr.IsMoErrCode(err, moerr.ErrNotFound))
		_ = txn.Rollback(context.Background())
	}
	t.Log(tae.Catalog.SimplePPString(common.PPL1))
}

func TestLogIndex1(t *testing.T) {
	defer testutils.AfterTest(t)()
	testutils.EnsureNoLeak(t)
	ctx := context.Background()

	tae := testutil.InitTestDB(ctx, ModuleName, t, nil)
	defer tae.Close()
	schema := catalog.MockSchemaAll(13, 0)
	schema.Extra.BlockMaxRows = 10
	bat := catalog.MockBatch(schema, int(schema.Extra.BlockMaxRows))
	defer bat.Close()
	bats := bat.Split(int(schema.Extra.BlockMaxRows))
	testutil.CreateRelation(t, tae, "db", schema, true)
	txns := make([]txnif.AsyncTxn, 0)
	doAppend := func(data *containers.Batch) func() {
		return func() {
			txn, rel := testutil.GetDefaultRelation(t, tae, schema.Name)
			err := rel.Append(context.Background(), data)
			assert.NoError(t, err)
			assert.NoError(t, txn.Commit(context.Background()))
			txns = append(txns, txn)
		}
	}
	for _, data := range bats {
		doAppend(data)()
	}
	var id *common.ID
	var offset uint32
	var err error
	{
		txn, rel := testutil.GetDefaultRelation(t, tae, schema.Name)
		v := bat.Vecs[schema.GetSingleSortKeyIdx()].Get(3)
		filter := handle.NewEQFilter(v)
		id, offset, err = rel.GetByFilter(context.Background(), filter)
		assert.Nil(t, err)
		err = rel.RangeDelete(id, offset, offset, handle.DT_Normal)
		assert.Nil(t, err)
		assert.Nil(t, txn.Commit(context.Background()))
	}
	{
		txn, rel := testutil.GetDefaultRelation(t, tae, schema.Name)
		blk := testutil.GetOneObject(rel)
		meta := blk.GetMeta().(*catalog.ObjectEntry)

		var view *containers.Batch
		err := blk.HybridScan(ctx, &view, 0, []int{schema.GetSingleSortKeyIdx()}, common.DefaultAllocator)
		assert.Nil(t, err)
		defer view.Close()
		assert.True(t, view.Deletes.Contains(uint64(offset)))
		task, err := jobs.NewFlushTableTailTask(nil, txn, []*catalog.ObjectEntry{meta}, nil, tae.Runtime)
		assert.Nil(t, err)
		err = task.OnExec(context.Background())
		assert.Nil(t, err)
		assert.Nil(t, txn.Commit(context.Background()))
	}
}

func TestCrossDBTxn(t *testing.T) {
	defer testutils.AfterTest(t)()
	testutils.EnsureNoLeak(t)
	ctx := context.Background()

	tae := testutil.InitTestDB(ctx, ModuleName, t, nil)
	defer tae.Close()

	txn, _ := tae.StartTxn(nil)
	db1, err := txn.CreateDatabase("db1", "", "")
	assert.Nil(t, err)
	db2, err := txn.CreateDatabase("db2", "", "")
	assert.Nil(t, err)
	assert.NotNil(t, db1)
	assert.NotNil(t, db2)
	assert.Nil(t, txn.Commit(context.Background()))

	schema1 := catalog.MockSchema(2, 0)
	schema1.Extra.BlockMaxRows = 10
	schema1.Extra.ObjectMaxBlocks = 2
	schema2 := catalog.MockSchema(4, 0)
	schema2.Extra.BlockMaxRows = 10
	schema2.Extra.ObjectMaxBlocks = 2

	rows1 := schema1.Extra.BlockMaxRows * 5 / 2
	rows2 := schema1.Extra.BlockMaxRows * 3 / 2
	bat1 := catalog.MockBatch(schema1, int(rows1))
	bat2 := catalog.MockBatch(schema2, int(rows2))
	defer bat1.Close()
	defer bat2.Close()

	txn, _ = tae.StartTxn(nil)
	db1, err = txn.GetDatabase("db1")
	assert.Nil(t, err)
	db2, err = txn.GetDatabase("db2")
	assert.Nil(t, err)
	rel1, err := db1.CreateRelation(schema1)
	assert.Nil(t, err)
	rel2, err := db2.CreateRelation(schema2)
	assert.Nil(t, err)
	err = rel1.Append(context.Background(), bat1)
	assert.Nil(t, err)
	err = rel2.Append(context.Background(), bat2)
	assert.Nil(t, err)

	assert.Nil(t, txn.Commit(context.Background()))

	txn, _ = tae.StartTxn(nil)
	db1, err = txn.GetDatabase("db1")
	assert.NoError(t, err)
	db2, err = txn.GetDatabase("db2")
	assert.NoError(t, err)
	rel1, err = db1.GetRelationByName(schema1.Name)
	assert.NoError(t, err)
	rel2, err = db2.GetRelationByName(schema2.Name)
	assert.NoError(t, err)

	testutil.CheckAllColRowsByScan(t, rel1, int(rows1), false)
	testutil.CheckAllColRowsByScan(t, rel2, int(rows2), false)

	t.Log(tae.Catalog.SimplePPString(common.PPL1))
}

func TestSystemDB2(t *testing.T) {
	defer testutils.AfterTest(t)()
	testutils.EnsureNoLeak(t)
	ctx := context.Background()

	tae := testutil.InitTestDB(ctx, ModuleName, t, nil)
	defer tae.Close()

	txn, _ := tae.StartTxn(nil)
	sysDB, err := txn.GetDatabase(pkgcatalog.MO_CATALOG)
	assert.NoError(t, err)
	_, err = sysDB.DropRelationByName(pkgcatalog.MO_DATABASE)
	assert.Error(t, err)
	_, err = sysDB.DropRelationByName(pkgcatalog.MO_TABLES)
	assert.Error(t, err)
	_, err = sysDB.DropRelationByName(pkgcatalog.MO_COLUMNS)
	assert.Error(t, err)

	schema := catalog.MockSchema(2, 0)
	schema.Extra.BlockMaxRows = 100
	schema.Extra.ObjectMaxBlocks = 2
	bat := catalog.MockBatch(schema, 1000)
	defer bat.Close()

	rel, err := sysDB.CreateRelation(schema)
	assert.NoError(t, err)
	assert.NotNil(t, rel)
	err = rel.Append(context.Background(), bat)
	assert.Nil(t, err)
	assert.NoError(t, txn.Commit(context.Background()))

	txn, _ = tae.StartTxn(nil)
	sysDB, err = txn.GetDatabase(pkgcatalog.MO_CATALOG)
	assert.NoError(t, err)
	rel, err = sysDB.GetRelationByName(schema.Name)
	assert.NoError(t, err)
	testutil.CheckAllColRowsByScan(t, rel, 1000, false)
	assert.NoError(t, txn.Commit(context.Background()))
}

func TestSystemDB3(t *testing.T) {
	defer testutils.AfterTest(t)()
	testutils.EnsureNoLeak(t)
	ctx := context.Background()
	tae := testutil.InitTestDB(ctx, ModuleName, t, nil)
	defer tae.Close()
	txn, _ := tae.StartTxn(nil)
	schema := catalog.MockSchemaAll(13, 12)
	schema.Extra.BlockMaxRows = 100
	schema.Extra.ObjectMaxBlocks = 2
	bat := catalog.MockBatch(schema, 20)
	defer bat.Close()
	db, err := txn.GetDatabase(pkgcatalog.MO_CATALOG)
	assert.NoError(t, err)
	rel, err := db.CreateRelation(schema)
	assert.NoError(t, err)
	err = rel.Append(context.Background(), bat)
	assert.NoError(t, err)
	assert.NoError(t, txn.Commit(context.Background()))
}

func TestScan1(t *testing.T) {
	defer testutils.AfterTest(t)()
	testutils.EnsureNoLeak(t)
	ctx := context.Background()
	tae := testutil.InitTestDB(ctx, ModuleName, t, nil)
	defer tae.Close()

	schema := catalog.MockSchemaAll(13, 2)
	schema.Extra.BlockMaxRows = 100
	schema.Extra.ObjectMaxBlocks = 2

	bat := catalog.MockBatch(schema, int(schema.Extra.BlockMaxRows-1))
	defer bat.Close()
	txn, _, rel := testutil.CreateRelationNoCommit(t, tae, testutil.DefaultTestDB, schema, true)
	err := rel.Append(context.Background(), bat)
	assert.NoError(t, err)
	testutil.CheckAllColRowsByScan(t, rel, bat.Length(), false)
	assert.NoError(t, txn.Commit(context.Background()))
}

func TestDedup(t *testing.T) {
	defer testutils.AfterTest(t)()
	testutils.EnsureNoLeak(t)
	ctx := context.Background()

	tae := testutil.InitTestDB(ctx, ModuleName, t, nil)
	defer tae.Close()

	schema := catalog.MockSchemaAll(13, 2)
	schema.Extra.BlockMaxRows = 100
	schema.Extra.ObjectMaxBlocks = 2

	bat := catalog.MockBatch(schema, 10)
	defer bat.Close()
	txn, _, rel := testutil.CreateRelationNoCommit(t, tae, testutil.DefaultTestDB, schema, true)
	err := rel.Append(context.Background(), bat)
	assert.NoError(t, err)
	err = rel.Append(context.Background(), bat)
	t.Log(err)
	assert.True(t, moerr.IsMoErrCode(err, moerr.ErrDuplicateEntry))
	testutil.CheckAllColRowsByScan(t, rel, 10, false)
	err = txn.Rollback(context.Background())
	assert.NoError(t, err)
}

func TestScan2(t *testing.T) {
	defer testutils.AfterTest(t)()
	testutils.EnsureNoLeak(t)
	ctx := context.Background()

	tae := testutil.InitTestDB(ctx, ModuleName, t, nil)
	defer tae.Close()
	schema := catalog.MockSchemaAll(13, 12)
	schema.Extra.BlockMaxRows = 10
	schema.Extra.ObjectMaxBlocks = 10
	rows := schema.Extra.BlockMaxRows * 5 / 2
	bat := catalog.MockBatch(schema, int(rows))
	defer bat.Close()
	bats := bat.Split(2)

	txn, _, rel := testutil.CreateRelationNoCommit(t, tae, testutil.DefaultTestDB, schema, true)
	err := rel.Append(context.Background(), bats[0])
	assert.NoError(t, err)
	testutil.CheckAllColRowsByScan(t, rel, bats[0].Length(), false)

	err = rel.Append(context.Background(), bats[0])
	assert.Error(t, err)
	err = rel.Append(context.Background(), bats[1])
	assert.NoError(t, err)
	testutil.CheckAllColRowsByScan(t, rel, int(rows), false)

	pkv := bat.Vecs[schema.GetSingleSortKeyIdx()].Get(5)
	filter := handle.NewEQFilter(pkv)
	err = rel.DeleteByFilter(context.Background(), filter)
	assert.NoError(t, err)
	testutil.CheckAllColRowsByScan(t, rel, int(rows)-1, true)

	pkv = bat.Vecs[schema.GetSingleSortKeyIdx()].Get(8)
	filter = handle.NewEQFilter(pkv)
	updateV := int64(999)
	err = rel.UpdateByFilter(context.Background(), filter, 3, updateV, false)
	assert.NoError(t, err)

	v, _, err := rel.GetValueByFilter(context.Background(), filter, 3)
	assert.NoError(t, err)
	assert.Equal(t, updateV, v.(int64))
	testutil.CheckAllColRowsByScan(t, rel, int(rows)-1, true)
	assert.NoError(t, txn.Commit(context.Background()))
}

func TestADA(t *testing.T) {
	defer testutils.AfterTest(t)()
	testutils.EnsureNoLeak(t)
	ctx := context.Background()

	tae := testutil.InitTestDB(ctx, ModuleName, t, nil)
	defer tae.Close()
	schema := catalog.MockSchemaAll(13, 3)
	schema.Extra.BlockMaxRows = 1000
	bat := catalog.MockBatch(schema, 1)
	defer bat.Close()

	// Append to a block
	testutil.CreateRelationAndAppend(t, 0, tae, "db", schema, bat, true)

	// Delete a row from the block
	txn, rel := testutil.GetDefaultRelation(t, tae, schema.Name)
	v := bat.Vecs[schema.GetSingleSortKeyIdx()].Get(0)
	filter := handle.NewEQFilter(v)
	id, row, err := rel.GetByFilter(context.Background(), filter)
	assert.NoError(t, err)
	err = rel.RangeDelete(id, row, row, handle.DT_Normal)
	assert.NoError(t, err)
	_, _, err = rel.GetByFilter(context.Background(), filter)
	assert.Error(t, err)
	assert.NoError(t, txn.Commit(context.Background()))

	// Append a row with the same primary key
	txn, rel = testutil.GetDefaultRelation(t, tae, schema.Name)
	_, _, err = rel.GetByFilter(context.Background(), filter)
	assert.Error(t, err)
	err = rel.Append(context.Background(), bat)
	assert.NoError(t, err)
	id, row, err = rel.GetByFilter(context.Background(), filter)
	assert.NoError(t, err)
	testutil.CheckAllColRowsByScan(t, rel, 1, true)

	err = rel.RangeDelete(id, row, row, handle.DT_Normal)
	assert.NoError(t, err)
	_, _, err = rel.GetByFilter(context.Background(), filter)
	assert.Error(t, err)

	err = rel.Append(context.Background(), bat)
	assert.NoError(t, err)
	_, _, err = rel.GetByFilter(context.Background(), filter)
	assert.NoError(t, err)
	testutil.CheckAllColRowsByScan(t, rel, 1, true)
	assert.NoError(t, txn.Commit(context.Background()))

	txn, rel = testutil.GetDefaultRelation(t, tae, schema.Name)
	err = rel.Append(context.Background(), bat)
	assert.Error(t, err)
	id, row, err = rel.GetByFilter(context.Background(), filter)
	assert.NoError(t, err)
	err = rel.RangeDelete(id, row, row, handle.DT_Normal)
	assert.NoError(t, err)
	_, _, err = rel.GetByFilter(context.Background(), filter)
	assert.Error(t, err)

	err = rel.Append(context.Background(), bat)
	assert.NoError(t, err)

	id, row, err = rel.GetByFilter(context.Background(), filter)
	assert.NoError(t, err)

	err = rel.Append(context.Background(), bat)
	assert.Error(t, err)

	err = rel.RangeDelete(id, row, row, handle.DT_Normal)
	assert.NoError(t, err)
	_, _, err = rel.GetByFilter(context.Background(), filter)
	assert.Error(t, err)
	err = rel.Append(context.Background(), bat)
	assert.NoError(t, err)

	assert.NoError(t, txn.Commit(context.Background()))

	txn, rel = testutil.GetDefaultRelation(t, tae, schema.Name)
	err = rel.Append(context.Background(), bat)
	assert.Error(t, err)
	id, row, err = rel.GetByFilter(context.Background(), filter)
	assert.NoError(t, err)
	err = rel.RangeDelete(id, row, row, handle.DT_Normal)
	assert.NoError(t, err)
	_, _, err = rel.GetByFilter(context.Background(), filter)
	assert.Error(t, err)

	err = rel.Append(context.Background(), bat)
	assert.NoError(t, err)
	assert.NoError(t, txn.Commit(context.Background()))

	txn, rel = testutil.GetDefaultRelation(t, tae, schema.Name)
	it := rel.MakeObjectIt(false)
	for it.Next() {
		blk := it.GetObject()
		for j := 0; j < blk.BlkCnt(); j++ {
			var view *containers.Batch
			err := blk.HybridScan(ctx, &view, uint16(j), []int{schema.GetSingleSortKeyIdx()}, common.DefaultAllocator)
			assert.NoError(t, err)
			assert.Equal(t, 4, view.Length())
			assert.Equal(t, 3, view.Deletes.GetCardinality())
			view.Close()

		}
	}
	assert.NoError(t, txn.Commit(context.Background()))
}

func TestUpdateByFilter(t *testing.T) {
	defer testutils.AfterTest(t)()
	testutils.EnsureNoLeak(t)
	ctx := context.Background()

	tae := testutil.InitTestDB(ctx, ModuleName, t, nil)
	defer tae.Close()
	schema := catalog.MockSchemaAll(13, 3)
	bat := catalog.MockBatch(schema, 100)
	defer bat.Close()

	testutil.CreateRelationAndAppend(t, 0, tae, "db", schema, bat, true)

	txn, rel := testutil.GetDefaultRelation(t, tae, schema.Name)
	v := bat.Vecs[schema.GetSingleSortKeyIdx()].Get(2)
	filter := handle.NewEQFilter(v)
	err := rel.UpdateByFilter(context.Background(), filter, 2, int32(2222), false)
	assert.NoError(t, err)

	id, row, err := rel.GetByFilter(context.Background(), filter)
	assert.NoError(t, err)
	cv, _, err := rel.GetValue(id, row, 2, false)
	assert.NoError(t, err)
	assert.Equal(t, int32(2222), cv.(int32))

	v = bat.Vecs[schema.GetSingleSortKeyIdx()].Get(3)
	filter = handle.NewEQFilter(v)

	err = rel.UpdateByFilter(context.Background(), filter, uint16(schema.GetSingleSortKeyIdx()), int64(333333), false)
	assert.NoError(t, err)

	assert.NoError(t, txn.Commit(context.Background()))
}

// Test Steps
// 1. Create DB|Relation and append 10 rows. Commit
// 2. Make a equal filter with value of the pk of the second inserted row
// 3. Start Txn1. GetByFilter return PASS
// 4. Start Txn2. Delete row 2. Commit.
// 5. Txn1 call GetByFilter and should return PASS
func TestGetByFilter(t *testing.T) {
	defer testutils.AfterTest(t)()
	testutils.EnsureNoLeak(t)
	ctx := context.Background()

	tae := testutil.InitTestDB(ctx, ModuleName, t, nil)
	defer tae.Close()
	schema := catalog.MockSchemaAll(13, 12)
	bat := catalog.MockBatch(schema, 10)
	defer bat.Close()

	// Step 1
	testutil.CreateRelationAndAppend(t, 0, tae, "db", schema, bat, true)

	// Step 2
	v := bat.Vecs[schema.GetSingleSortKeyIdx()].Get(2)
	filter := handle.NewEQFilter(v)

	// Step 3
	txn1, rel := testutil.GetDefaultRelation(t, tae, schema.Name)
	id, row, err := rel.GetByFilter(context.Background(), filter)
	assert.NoError(t, err)

	// Step 4
	{
		txn2, rel := testutil.GetDefaultRelation(t, tae, schema.Name)
		err := rel.RangeDelete(id, row, row, handle.DT_Normal)
		assert.NoError(t, err)
		assert.NoError(t, txn2.Commit(context.Background()))
	}

	// Step 5
	_, _, err = rel.GetByFilter(context.Background(), filter)
	assert.NoError(t, err)
	assert.NoError(t, txn1.Commit(context.Background()))
}

//  1. Set a big BlockMaxRows
//  2. Mock one row batch
//  3. Start tones of workers. Each work execute below routines:
//     3.1 GetByFilter a pk val
//     3.1.1 If found, go to 3.5
//     3.2 Append a row
//     3.3 err should not be duplicated(TODO: now is duplicated, should be W-W conflict)
//     (why not duplicated: previous GetByFilter had checked that there was no duplicate key)
//     3.4 If no error. try commit. If commit ok, inc appendedcnt. If error, rollback
//     3.5 Delete the row
//     3.5.1 If no error. try commit. commit should always pass
//     3.5.2 If error, should always be w-w conflict
//  4. Wait done all workers. Check the raw row count of table, should be same with appendedcnt.
func TestChaos1(t *testing.T) {
	defer testutils.AfterTest(t)()
	testutils.EnsureNoLeak(t)
	ctx := context.Background()

	tae := testutil.InitTestDB(ctx, ModuleName, t, nil)
	defer tae.Close()
	schema := catalog.MockSchemaAll(13, 12)
	schema.Extra.BlockMaxRows = 100000
	schema.Extra.ObjectMaxBlocks = 2
	bat := catalog.MockBatch(schema, 1)
	defer bat.Close()

	testutil.CreateRelation(t, tae, "db", schema, true)

	v := bat.Vecs[schema.GetSingleSortKeyIdx()].Get(0)
	filter := handle.NewEQFilter(v)
	var wg sync.WaitGroup
	appendCnt := uint32(0)
	deleteCnt := uint32(0)
	worker := func() {
		defer wg.Done()
		txn, rel := testutil.GetDefaultRelation(t, tae, schema.Name)
		id, row, err := rel.GetByFilter(context.Background(), filter)
		// logutil.Infof("id=%v,row=%d,err=%v", id, row, err)
		if err == nil {
			err = rel.RangeDelete(id, row, row, handle.DT_Normal)
			if err != nil {
				t.Logf("delete: %v", err)
				// assert.Equal(t, txnif.ErrTxnWWConflict, err)
				assert.NoError(t, txn.Rollback(context.Background()))
				return
			}
			err := txn.Commit(context.Background())
			if err == nil {
				atomic.AddUint32(&deleteCnt, uint32(1))
			}
			return
		}
		assert.True(t, moerr.IsMoErrCode(err, moerr.ErrNotFound))
		err = rel.Append(context.Background(), bat)
		// TODO: enable below check later
		// assert.NotEqual(t, data.ErrDuplicate, err)
		if err == nil {
			err = txn.Commit(context.Background())
			// TODO: enable below check later
			// assert.NotEqual(t, data.ErrDuplicate, err)
			if err == nil {
				atomic.AddUint32(&appendCnt, uint32(1))
			} else {
				t.Logf("commit: %v", err)
			}
			return
		}
		_ = txn.Rollback(context.Background())
	}
	pool, _ := ants.NewPool(10)
	defer pool.Release()
	for i := 0; i < 50; i++ {
		wg.Add(1)
		err := pool.Submit(worker)
		assert.Nil(t, err)
	}
	wg.Wait()
	t.Logf("AppendCnt: %d", appendCnt)
	t.Logf("DeleteCnt: %d", deleteCnt)
	assert.True(t, appendCnt-deleteCnt <= 1)
	_, rel := testutil.GetDefaultRelation(t, tae, schema.Name)
	blk := testutil.GetOneObject(rel)
	var view *containers.Batch
	err := blk.HybridScan(ctx, &view, 0, []int{schema.GetSingleSortKeyIdx()}, common.DefaultAllocator)
	assert.NoError(t, err)
	defer view.Close()
	assert.Equal(t, int(appendCnt), view.Length())
	mask := view.Deletes
	view.Compact()
	t.Log(view.String())
	assert.Equal(t, int(deleteCnt), mask.GetCardinality())
}

// Testing Steps
// 1. Append 10 rows
// 2. Start txn1
// 3. Start txn2. Update the 3rd row 3rd col to int64(2222) and commit. -- PASS
// 4. Txn1 try to update the 3rd row 3rd col to int64(1111). -- W-W Conflict.
// 5. Txn1 try to delete the 3rd row. W-W Conflict. Rollback
// 6. Start txn3 and try to update th3 3rd row 3rd col to int64(3333). -- PASS
func TestSnapshotIsolation1(t *testing.T) {
	defer testutils.AfterTest(t)()
	testutils.EnsureNoLeak(t)
	ctx := context.Background()

	tae := testutil.InitTestDB(ctx, ModuleName, t, nil)
	defer tae.Close()
	schema := catalog.MockSchemaAll(13, 12)
	schema.Extra.BlockMaxRows = 100
	bat := catalog.MockBatch(schema, 10)
	defer bat.Close()
	v := bat.Vecs[schema.GetSingleSortKeyIdx()].Get(3)
	filter := handle.NewEQFilter(v)

	// Step 1
	testutil.CreateRelationAndAppend(t, 0, tae, "db", schema, bat, true)

	// Step 2
	txn1, rel1 := testutil.GetDefaultRelation(t, tae, schema.Name)

	// Step 3
	txn2, rel2 := testutil.GetDefaultRelation(t, tae, schema.Name)
	err := rel2.UpdateByFilter(context.Background(), filter, 3, int64(2222), false)
	assert.NoError(t, err)
	assert.NoError(t, txn2.Commit(context.Background()))

	// Step 4
	err = rel1.UpdateByFilter(context.Background(), filter, 3, int64(1111), false)
	t.Log(err)
	assert.True(t, moerr.IsMoErrCode(err, moerr.ErrNotFound))
	_ = txn1.Rollback(context.Background())

	// Step 5
	txn1, rel1 = testutil.GetDefaultRelation(t, tae, schema.Name)
	id, row, err := rel1.GetByFilter(context.Background(), filter)
	assert.NoError(t, err)
	err = rel1.RangeDelete(id, row, row, handle.DT_Normal)
	assert.NoError(t, err)
	_ = txn1.Rollback(context.Background())

	// Step 6
	txn3, rel3 := testutil.GetDefaultRelation(t, tae, schema.Name)
	err = rel3.UpdateByFilter(context.Background(), filter, 3, int64(3333), false)
	assert.NoError(t, err)
	assert.NoError(t, txn3.Commit(context.Background()))

	txn, rel := testutil.GetDefaultRelation(t, tae, schema.Name)
	v, _, err = rel.GetValueByFilter(context.Background(), filter, 3)
	assert.NoError(t, err)
	assert.Equal(t, int64(3333), v.(int64))
	err = rel.RangeDelete(id, row, row, handle.DT_Normal)
	assert.Error(t, err)
	assert.NoError(t, txn.Commit(context.Background()))
}

// Testing Steps
// 1. Start txn1
// 2. Start txn2 and append one row and commit
// 3. Start txn3 and delete the row and commit
// 4. Txn1 try to append the row. (W-W). Rollback
func TestSnapshotIsolation2(t *testing.T) {
	defer testutils.AfterTest(t)()
	testutils.EnsureNoLeak(t)
	ctx := context.Background()

	opts := config.WithLongScanAndCKPOpts(nil)
	tae := testutil.InitTestDB(ctx, ModuleName, t, opts)
	defer tae.Close()
	schema := catalog.MockSchemaAll(13, 12)
	schema.Extra.BlockMaxRows = 100
	bat := catalog.MockBatch(schema, 1)
	defer bat.Close()
	v := bat.Vecs[schema.GetSingleSortKeyIdx()].Get(0)
	filter := handle.NewEQFilter(v)

	testutil.CreateRelation(t, tae, "db", schema, true)

	// Step 1
	txn1, rel1 := testutil.GetDefaultRelation(t, tae, schema.Name)

	// Step 2
	txn2, rel2 := testutil.GetDefaultRelation(t, tae, schema.Name)
	err := rel2.Append(context.Background(), bat)
	assert.NoError(t, err)
	assert.NoError(t, txn2.Commit(context.Background()))

	// Step 3
	txn3, rel3 := testutil.GetDefaultRelation(t, tae, schema.Name)
	err = rel3.DeleteByFilter(context.Background(), filter)
	assert.NoError(t, err)
	assert.NoError(t, txn3.Commit(context.Background()))

	// Step 4
	err = rel1.Append(context.Background(), bat)
	assert.NoError(t, err)
	err = txn1.Commit(context.Background())
	t.Log(err)
	assert.True(t, moerr.IsMoErrCode(err, moerr.ErrTxnWWConflict))
}

// Same as TestMergeBlocks
// no pkRow in schema, so merge will run reshape.
func TestReshapeBlocks(t *testing.T) {
	defer testutils.AfterTest(t)()
	testutils.EnsureNoLeak(t)
	ctx := context.Background()

	tae := testutil.InitTestDB(ctx, ModuleName, t, nil)
	defer tae.Close()
	schema := catalog.MockSchemaAll(1, -1)
	schema.Extra.BlockMaxRows = 10
	schema.Extra.ObjectMaxBlocks = 3
	bat := catalog.MockBatch(schema, 30)
	defer bat.Close()

	testutil.CreateRelationAndAppend(t, 0, tae, "db", schema, bat, true)

	txn, err := tae.StartTxn(nil)
	assert.Nil(t, err)
	db, err := txn.GetDatabase("db")
	assert.Nil(t, err)
	rel, err := db.GetRelationByName(schema.Name)
	assert.Nil(t, err)
	it := rel.MakeObjectIt(false)
	it.Next()
	blkID := it.GetObject().Fingerprint()
	err = rel.RangeDelete(blkID, 5, 9, handle.DT_Normal)
	assert.Nil(t, err)
	assert.Nil(t, txn.Commit(context.Background()))

	txn, err = tae.StartTxn(nil)
	assert.Nil(t, err)
	db, err = txn.GetDatabase("db")
	assert.Nil(t, err)
	rel, err = db.GetRelationByName(schema.Name)
	assert.Nil(t, err)
	it = rel.MakeObjectIt(false)
	for it.Next() {
		testutil.CheckAllColRowsByScan(t, rel, bat.Length(), false)
		obj := it.GetObject()
		var view *containers.Batch
		for j := 0; j < obj.BlkCnt(); j++ {
			err := obj.Scan(ctx, &view, uint16(j), []int{0}, common.DefaultAllocator)
			assert.NoError(t, err)
		}
		t.Log(view)
		view.Close()
	}
	assert.Nil(t, txn.Commit(context.Background()))

	testutil.CompactBlocks(t, 0, tae, "db", schema, false)
	testutil.MergeBlocks(t, 0, tae, "db", schema, false)

	txn, err = tae.StartTxn(nil)
	assert.Nil(t, err)
	db, err = txn.GetDatabase("db")
	assert.Nil(t, err)
	rel, err = db.GetRelationByName(schema.Name)
	assert.Nil(t, err)
	assert.Equal(t, uint64(25), rel.GetMeta().(*catalog.TableEntry).GetRows())
	it = rel.MakeObjectIt(false)
	for it.Next() {
		testutil.CheckAllColRowsByScan(t, rel, bat.Length()-5, false)
		obj := it.GetObject()
		var view *containers.Batch
		for j := 0; j < obj.BlkCnt(); j++ {
			err := obj.Scan(ctx, &view, uint16(j), []int{0}, common.DefaultAllocator)
			assert.NoError(t, err)
		}
		t.Log(view)
		view.Close()
	}
	assert.Nil(t, txn.Commit(context.Background()))
}

// 1. Append 3 blocks and delete last 5 rows of the 1st block
// 2. Merge blocks
// 3. Check rows and col[0]
func TestMergeBlocks(t *testing.T) {
	defer testutils.AfterTest(t)()
	testutils.EnsureNoLeak(t)
	ctx := context.Background()

	tae := testutil.InitTestDB(ctx, ModuleName, t, nil)
	defer tae.Close()
	schema := catalog.MockSchemaAll(1, 0)
	schema.Extra.BlockMaxRows = 10
	schema.Extra.ObjectMaxBlocks = 3
	bat := catalog.MockBatch(schema, 30)
	defer bat.Close()

	testutil.CreateRelationAndAppend(t, 0, tae, "db", schema, bat, true)

	txn, err := tae.StartTxn(nil)
	assert.Nil(t, err)
	db, err := txn.GetDatabase("db")
	assert.Nil(t, err)
	rel, err := db.GetRelationByName(schema.Name)
	assert.Nil(t, err)
	blkID := testutil.GetOneObject(rel).Fingerprint()
	err = rel.RangeDelete(blkID, 5, 9, handle.DT_Normal)
	assert.Nil(t, err)
	assert.Nil(t, txn.Commit(context.Background()))

	txn, err = tae.StartTxn(nil)
	it := rel.MakeObjectIt(false)
	assert.Nil(t, err)
	db, err = txn.GetDatabase("db")
	assert.Nil(t, err)
	rel, err = db.GetRelationByName(schema.Name)
	assert.Nil(t, err)
	for it.Next() {
		testutil.CheckAllColRowsByScan(t, rel, bat.Length(), false)
		obj := it.GetObject()
		var view *containers.Batch
		for j := 0; j < obj.BlkCnt(); j++ {
			err := obj.Scan(ctx, &view, uint16(j), []int{0}, common.DefaultAllocator)
			assert.NoError(t, err)
		}
		t.Log(view)
		view.Close()
	}
	assert.Nil(t, txn.Commit(context.Background()))

	testutil.CompactBlocks(t, 0, tae, "db", schema, false)
	testutil.MergeBlocks(t, 0, tae, "db", schema, false)

	txn, err = tae.StartTxn(nil)
	assert.Nil(t, err)
	db, err = txn.GetDatabase("db")
	assert.Nil(t, err)
	rel, err = db.GetRelationByName(schema.Name)
	assert.Nil(t, err)
	assert.Equal(t, uint64(25), rel.GetMeta().(*catalog.TableEntry).GetRows())
	it = rel.MakeObjectIt(false)
	for it.Next() {
		testutil.CheckAllColRowsByScan(t, rel, bat.Length()-5, false)
		obj := it.GetObject()
		var view *containers.Batch
		for j := 0; j < obj.BlkCnt(); j++ {
			err := obj.Scan(ctx, &view, uint16(j), []int{0}, common.DefaultAllocator)
			assert.NoError(t, err)
		}
		t.Log(view)
		view.Close()
	}
	assert.Nil(t, txn.Commit(context.Background()))
}

type dummyCpkGetter struct{}

func (c *dummyCpkGetter) CollectCheckpointsInRange(ctx context.Context, start, end types.TS) (ckpLoc string, lastEnd types.TS, err error) {
	return "", types.TS{}, nil
}

func (c *dummyCpkGetter) FlushTable(ctx context.Context, dbID, tableID uint64, ts types.TS) error {
	return nil
}

func totsp(ts types.TS) *timestamp.Timestamp {
	x := ts.ToTimestamp()
	return &x
}

func TestSegDelLogtail(t *testing.T) {
	defer testutils.AfterTest(t)()
	testutils.EnsureNoLeak(t)
	ctx := context.Background()

	opts := config.WithLongScanAndCKPOpts(nil)
	tae := testutil.NewTestEngine(ctx, ModuleName, t, opts)
	defer tae.Close()
	schema := catalog.MockSchemaAll(13, -1)
	schema.Extra.BlockMaxRows = 10
	schema.Extra.ObjectMaxBlocks = 3
	bat := catalog.MockBatch(schema, 30)
	defer bat.Close()

	testutil.CreateRelationAndAppend2(t, 0, tae.DB, "db", schema, bat, true)

	txn, err := tae.StartTxn(nil)
	assert.Nil(t, err)
	db, err := txn.GetDatabase("db")
	did := db.GetID()
	assert.Nil(t, err)
	rel, err := db.GetRelationByName(schema.Name)
	tid := rel.ID()
	assert.Nil(t, err)
	blkID := testutil.GetOneObject(rel).Fingerprint()
	err = rel.RangeDelete(blkID, 5, 9, handle.DT_Normal)
	assert.Nil(t, err)
	assert.Nil(t, txn.Commit(context.Background()))

	testutil.CompactBlocks(t, 0, tae.DB, "db", schema, false)
	testutil.MergeBlocks(t, 0, tae.DB, "db", schema, false)

	t.Log(tae.Catalog.SimplePPString(common.PPL3))
	resp, close, err := logtail.HandleSyncLogTailReq(context.TODO(), new(dummyCpkGetter), tae.LogtailMgr, tae.Catalog, api.SyncLogTailReq{
		CnHave: totsp(types.TS{}),
		CnWant: totsp(types.MaxTs()),
		Table:  &api.TableID{DbId: did, TbId: tid},
	}, false)
	assert.Nil(t, err)
	assert.Equal(t, 2, len(resp.Commands)) // data object + tombstone object

	assert.Equal(t, api.Entry_DataObject, resp.Commands[0].EntryType)
	assert.Equal(t, uint32(9), resp.Commands[0].Bat.Vecs[0].Len) /* 5 create + 4 delete */
	// start ts should not be empty
	startTSVec := resp.Commands[0].Bat.Vecs[9]
	cnStartVec, err := vector.ProtoVectorToVector(startTSVec)
	assert.NoError(t, err)
	startTSs := vector.MustFixedColWithTypeCheck[types.TS](cnStartVec)
	for _, ts := range startTSs {
		assert.False(t, ts.IsEmpty())
	}

	assert.Equal(t, api.Entry_TombstoneObject, resp.Commands[1].EntryType)
	assert.Equal(t, uint32(4), resp.Commands[1].Bat.Vecs[0].Len) /* 2 create + 2 delete */
	// start ts should not be empty
	startTSVec = resp.Commands[1].Bat.Vecs[9]
	cnStartVec, err = vector.ProtoVectorToVector(startTSVec)
	assert.NoError(t, err)
	startTSs = vector.MustFixedColWithTypeCheck[types.TS](cnStartVec)
	for _, ts := range startTSs {
		assert.False(t, ts.IsEmpty())
	}

	close()

	txn, err = tae.StartTxn(nil)
	assert.Nil(t, err)
	db, err = txn.GetDatabase("db")
	assert.Nil(t, err)
	rel, err = db.GetRelationByName(schema.Name)
	assert.Nil(t, err)
	assert.Equal(t, uint64(25), rel.GetMeta().(*catalog.TableEntry).GetRows())
	testutil.CheckAllColRowsByScan(t, rel, bat.Length()-5, false)
	assert.Nil(t, txn.Commit(context.Background()))

	testutil.CompactBlocks(t, 0, tae.DB, pkgcatalog.MO_CATALOG, catalog.SystemDBSchema, false)
	testutil.CompactBlocks(t, 0, tae.DB, pkgcatalog.MO_CATALOG, catalog.SystemTableSchema, false)
	testutil.CompactBlocks(t, 0, tae.DB, pkgcatalog.MO_CATALOG, catalog.SystemColumnSchema, false)
	err = tae.BGCheckpointRunner.ForceIncrementalCheckpoint(tae.TxnMgr.Now(), false)
	assert.NoError(t, err)

	check := func() {
		ckpEntries := tae.BGCheckpointRunner.GetAllIncrementalCheckpoints()
		assert.Equal(t, 1, len(ckpEntries))
		entry := ckpEntries[0]
		ins, del, dataObj, tombstoneObj, err := entry.GetByTableID(context.Background(), tae.Runtime.Fs, tid)
		assert.NoError(t, err)
		assert.Nil(t, ins)                              // 0 ins
		assert.Nil(t, del)                              // 0  del
		assert.Equal(t, uint32(9), dataObj.Vecs[0].Len) // 5 create + 4 delete
		assert.Equal(t, 10, len(dataObj.Vecs))
		assert.Equal(t, uint32(4), tombstoneObj.Vecs[0].Len) // 2 create + 2 delete
		assert.Equal(t, 10, len(tombstoneObj.Vecs))
	}
	check()

	tae.Restart(ctx)

	txn, err = tae.StartTxn(nil)
	assert.Nil(t, err)
	db, err = txn.GetDatabase("db")
	assert.Nil(t, err)
	rel, err = db.GetRelationByName(schema.Name)
	assert.Nil(t, err)
	assert.Equal(t, uint64(25), rel.GetMeta().(*catalog.TableEntry).GetRows())
	testutil.CheckAllColRowsByScan(t, rel, bat.Length()-5, false)
	assert.Nil(t, txn.Commit(context.Background()))

	check()

}

// delete
// merge but not commit
// delete
// commit merge
func TestMergeblocks2(t *testing.T) {
	defer testutils.AfterTest(t)()
	testutils.EnsureNoLeak(t)
	ctx := context.Background()

	opts := config.WithLongScanAndCKPOpts(nil)
	tae := testutil.NewTestEngine(ctx, ModuleName, t, opts)
	defer tae.Close()
	schema := catalog.MockSchemaAll(1, 0)
	schema.Extra.BlockMaxRows = 3
	schema.Extra.ObjectMaxBlocks = 2
	tae.BindSchema(schema)
	bat := catalog.MockBatch(schema, 6)
	bats := bat.Split(2)
	defer bat.Close()

	tae.CreateRelAndAppend(bats[0], true)

	txn, rel := tae.GetRelation()
	_ = rel.Append(context.Background(), bats[1])
	assert.Nil(t, txn.Commit(context.Background()))

	// flush to nblk
	{
		tae.CompactBlocks(false)
	}

	{
		v := testutil.GetSingleSortKeyValue(bat, schema, 1)
		filter := handle.NewEQFilter(v)
		txn2, rel := tae.GetRelation()
		testutil.CheckAllColRowsByScan(t, rel, 6, true)
		_ = rel.DeleteByFilter(context.Background(), filter)
		assert.Nil(t, txn2.Commit(context.Background()))
	}

	_, rel = tae.GetRelation()
	testutil.CheckAllColRowsByScan(t, rel, 5, true)

	{
		txn, rel = tae.GetRelation()

		obj := testutil.GetOneObject(rel).GetMeta().(*catalog.ObjectEntry)
		objHandle, err := rel.GetObject(obj.ID(), false)
		assert.NoError(t, err)

		objsToMerge := []*catalog.ObjectEntry{objHandle.GetMeta().(*catalog.ObjectEntry)}
		task, err := jobs.NewMergeObjectsTask(nil, txn, objsToMerge, tae.Runtime, 0, false)
		assert.NoError(t, err)
		err = task.OnExec(context.Background())
		assert.NoError(t, err)

		{
			v := testutil.GetSingleSortKeyValue(bat, schema, 2)
			filter := handle.NewEQFilter(v)
			txn2, rel := tae.GetRelation()
			testutil.CheckAllColRowsByScan(t, rel, 5, true)
			_ = rel.DeleteByFilter(context.Background(), filter)
			assert.Nil(t, txn2.Commit(context.Background()))
		}
		err = txn.Commit(context.Background())
		assert.NoError(t, err)
	}

	_, rel = tae.GetRelation()
	testutil.CheckAllColRowsByScan(t, rel, 4, true)

	v := testutil.GetSingleSortKeyValue(bat, schema, 1)
	filter := handle.NewEQFilter(v)
	_, _, err := rel.GetByFilter(context.Background(), filter)
	assert.NotNil(t, err)

	v = testutil.GetSingleSortKeyValue(bat, schema, 2)
	filter = handle.NewEQFilter(v)
	_, _, err = rel.GetByFilter(context.Background(), filter)
	assert.NotNil(t, err)
}

// Object1: 1, 2, 3 | 4, 5, 6
// Object2: 7, 8, 9 | 10, 11, 12
// Now delete 1 and 10, then after merge:
// Object1: 2, 3, 4 | 5, 6, 7
// Object2: 8, 9, 11 | 12
// Delete map not nil on: [obj1, blk1] and [obj2, blk2]
func TestMergeBlocksIntoMultipleObjects(t *testing.T) {
	defer testutils.AfterTest(t)()
	testutils.EnsureNoLeak(t)
	ctx := context.Background()

	opts := config.WithLongScanAndCKPOpts(nil)
	tae := testutil.NewTestEngine(ctx, ModuleName, t, opts)
	defer tae.Close()
	schema := catalog.MockSchemaAll(1, 0)
	schema.Extra.BlockMaxRows = 3
	schema.Extra.ObjectMaxBlocks = 2
	tae.BindSchema(schema)
	bat := catalog.MockBatch(schema, 12)
	bats := bat.Split(2)
	defer bat.Close()

	tae.CreateRelAndAppend(bats[0], true)

	txn, rel := tae.GetRelation()
	_ = rel.Append(context.Background(), bats[1])
	assert.Nil(t, txn.Commit(context.Background()))

	// flush to nblk
	{
		txn, rel := tae.GetRelation()
		blkMetas := testutil.GetAllBlockMetas(rel, false)
		task, err := jobs.NewFlushTableTailTask(tasks.WaitableCtx, txn, blkMetas, nil, tae.DB.Runtime)
		assert.NoError(t, err)
		assert.NoError(t, task.OnExec(context.Background()))
		assert.NoError(t, txn.Commit(context.Background()))

		txn, rel = tae.GetRelation()
		testutil.CheckAllColRowsByScan(t, rel, 12, true)
		assert.NoError(t, txn.Commit(context.Background()))
	}

	{
		t.Log("************split one object into two objects************")

		txn, rel = tae.GetRelation()
		obj := testutil.GetOneObject(rel).GetMeta().(*catalog.ObjectEntry)
		objHandle, err := rel.GetObject(obj.ID(), false)
		assert.NoError(t, err)

		objsToMerge := []*catalog.ObjectEntry{objHandle.GetMeta().(*catalog.ObjectEntry)}
		task, err := jobs.NewMergeObjectsTask(nil, txn, objsToMerge, tae.Runtime, 0, false)
		assert.NoError(t, err)
		assert.NoError(t, task.OnExec(context.Background()))
		assert.NoError(t, txn.Commit(context.Background()))
	}

	{
		t.Log("************check del map************")
		it := rel.MakeObjectIt(false)
		for it.Next() {
			obj := it.GetObject()
			assert.Nil(t, tae.Runtime.TransferDelsMap.GetDelsForBlk(*objectio.NewBlockidWithObjectID(obj.GetID(), 0)))
			assert.Nil(t, tae.Runtime.TransferDelsMap.GetDelsForBlk(*objectio.NewBlockidWithObjectID(obj.GetID(), 1)))
		}
	}

	{
		t.Log("************delete during merge************")

		txn, rel = tae.GetRelation()
		objIt := rel.MakeObjectIt(false)
		objIt.Next()
		obj1 := objIt.GetObject().GetMeta().(*catalog.ObjectEntry)
		objHandle1, err := rel.GetObject(obj1.ID(), false)
		assert.NoError(t, err)
		objIt.Next()
		obj2 := objIt.GetObject().GetMeta().(*catalog.ObjectEntry)
		objHandle2, err := rel.GetObject(obj2.ID(), false)
		assert.NoError(t, err)
		objIt.Close()

		v := testutil.GetSingleSortKeyValue(bat, schema, 1)
		filter := handle.NewEQFilter(v)
		txn2, rel := tae.GetRelation()
		_ = rel.DeleteByFilter(context.Background(), filter)
		assert.NoError(t, txn2.Commit(context.Background()))
		_, rel = tae.GetRelation()
		testutil.CheckAllColRowsByScan(t, rel, 11, true)

		v = testutil.GetSingleSortKeyValue(bat, schema, 10)
		filter = handle.NewEQFilter(v)
		txn2, rel = tae.GetRelation()
		_ = rel.DeleteByFilter(context.Background(), filter)
		assert.NoError(t, txn2.Commit(context.Background()))
		_, rel = tae.GetRelation()
		testutil.CheckAllColRowsByScan(t, rel, 10, true)

		objsToMerge := []*catalog.ObjectEntry{objHandle1.GetMeta().(*catalog.ObjectEntry), objHandle2.GetMeta().(*catalog.ObjectEntry)}
		task, err := jobs.NewMergeObjectsTask(nil, txn, objsToMerge, tae.Runtime, 0, false)
		assert.NoError(t, err)
		assert.NoError(t, task.OnExec(context.Background()))
		assert.NoError(t, txn.Commit(context.Background()))
		{
			t.Log("************check del map again************")
			_, rel = tae.GetRelation()
			objCnt := 0
			for it := rel.MakeObjectIt(false); it.Next(); {
				obj := it.GetObject()
				if objCnt == 0 {
					assert.NotNil(t, tae.Runtime.TransferDelsMap.GetDelsForBlk(*objectio.NewBlockidWithObjectID(obj.GetID(), 0)))
				} else {
					assert.NotNil(t, tae.Runtime.TransferDelsMap.GetDelsForBlk(*objectio.NewBlockidWithObjectID(obj.GetID(), 1)))
				}
				objCnt++
			}
			assert.Equal(t, 2, objCnt)
		}
	}
}

func TestMergeEmptyBlocks(t *testing.T) {
	defer testutils.AfterTest(t)()
	testutils.EnsureNoLeak(t)
	ctx := context.Background()

	opts := config.WithLongScanAndCKPOpts(nil)
	tae := testutil.NewTestEngine(ctx, ModuleName, t, opts)
	defer tae.Close()
	schema := catalog.MockSchemaAll(1, 0)
	schema.Extra.BlockMaxRows = 3
	schema.Extra.ObjectMaxBlocks = 2
	tae.BindSchema(schema)
	bat := catalog.MockBatch(schema, 6)
	bats := bat.Split(2)
	defer bat.Close()

	tae.CreateRelAndAppend(bats[0], true)

	// flush to nblk
	{
		tae.CompactBlocks(false)
	}

	assert.NoError(t, tae.DeleteAll(true))

	{
		txn, rel := tae.GetRelation()
		assert.NoError(t, rel.Append(context.Background(), bats[1]))
		assert.NoError(t, txn.Commit(context.Background()))
	}

	{
		txn, rel := tae.GetRelation()

		obj := testutil.GetOneObject(rel).GetMeta().(*catalog.ObjectEntry)
		objHandle, err := rel.GetObject(obj.ID(), false)
		assert.NoError(t, err)

		objsToMerge := []*catalog.ObjectEntry{objHandle.GetMeta().(*catalog.ObjectEntry)}
		task, err := jobs.NewMergeObjectsTask(nil, txn, objsToMerge, tae.Runtime, 0, false)
		assert.NoError(t, err)
		err = task.OnExec(context.Background())
		assert.NoError(t, err)

		{
			v := testutil.GetSingleSortKeyValue(bat, schema, 4)
			filter := handle.NewEQFilter(v)
			txn2, rel := tae.GetRelation()
			assert.NoError(t, rel.DeleteByFilter(context.Background(), filter))
			assert.Nil(t, txn2.Commit(context.Background()))
		}
		err = txn.Commit(context.Background())
		assert.NoError(t, err)
	}
}
func TestDelete2(t *testing.T) {
	defer testutils.AfterTest(t)()
	testutils.EnsureNoLeak(t)
	ctx := context.Background()

	opts := config.WithLongScanAndCKPOpts(nil)
	tae := testutil.NewTestEngine(ctx, ModuleName, t, opts)
	defer tae.Close()
	schema := catalog.MockSchemaAll(18, 11)
	schema.Extra.BlockMaxRows = 10
	schema.Extra.ObjectMaxBlocks = 2
	tae.BindSchema(schema)
	bat := catalog.MockBatch(schema, 5)
	defer bat.Close()
	tae.CreateRelAndAppend(bat, true)

	txn, rel := tae.GetRelation()
	v := testutil.GetSingleSortKeyValue(bat, schema, 2)
	filter := handle.NewEQFilter(v)
	err := rel.DeleteByFilter(context.Background(), filter)
	assert.NoError(t, err)
	assert.NoError(t, txn.Commit(context.Background()))

	tae.CompactBlocks(false)
}

func TestNull1(t *testing.T) {
	defer testutils.AfterTest(t)()
	testutils.EnsureNoLeak(t)
	ctx := context.Background()

	opts := config.WithLongScanAndCKPOpts(nil)
	tae := testutil.NewTestEngine(ctx, ModuleName, t, opts)
	defer tae.Close()
	schema := catalog.MockSchemaAll(18, 9)
	schema.Extra.BlockMaxRows = 10
	schema.Extra.ObjectMaxBlocks = 2
	tae.BindSchema(schema)

	bat := catalog.MockBatch(schema, int(schema.Extra.BlockMaxRows*3+1))
	defer bat.Close()
	bats := bat.Split(4)
	bats[0].Vecs[3].Update(2, nil, true)
	tae.CreateRelAndAppend(bats[0], true)

	txn, rel := tae.GetRelation()
	blk := testutil.GetOneObject(rel)
	var view *containers.Batch
	err := blk.Scan(ctx, &view, 0, []int{3}, common.DefaultAllocator)
	assert.NoError(t, err)
	//v := view.GetData().Get(2)
	assert.True(t, view.Vecs[0].IsNull(2))
	testutil.CheckAllColRowsByScan(t, rel, bats[0].Length(), false)
	assert.NoError(t, txn.Commit(context.Background()))
	view.Close()
	view = nil

	tae.Restart(ctx)
	txn, rel = tae.GetRelation()
	blk = testutil.GetOneObject(rel)
	blk.Scan(ctx, &view, 0, []int{3}, common.DefaultAllocator)
	assert.NoError(t, err)
	defer view.Close()
	//v = view.GetData().Get(2)
	assert.True(t, view.Vecs[0].IsNull(2))
	testutil.CheckAllColRowsByScan(t, rel, bats[0].Length(), false)

	v := testutil.GetSingleSortKeyValue(bats[0], schema, 2)
	filter_2 := handle.NewEQFilter(v)
	_, uv0_2_isNull, err := rel.GetValueByFilter(context.Background(), filter_2, 3)
	assert.NoError(t, err)
	assert.True(t, uv0_2_isNull)

	v0_4 := testutil.GetSingleSortKeyValue(bats[0], schema, 4)
	filter_4 := handle.NewEQFilter(v0_4)
	err = rel.UpdateByFilter(context.Background(), filter_4, 3, nil, true)
	assert.NoError(t, err)
	_, uv_isNull, err := rel.GetValueByFilter(context.Background(), filter_4, 3)
	assert.NoError(t, err)
	assert.True(t, uv_isNull)
	assert.NoError(t, txn.Commit(context.Background()))

	txn, rel = tae.GetRelation()
	testutil.CheckAllColRowsByScan(t, rel, bats[0].Length(), true)
	_, uv_isNull, err = rel.GetValueByFilter(context.Background(), filter_4, 3)
	assert.NoError(t, err)
	assert.True(t, uv_isNull)

	err = rel.Append(context.Background(), bats[1])
	assert.NoError(t, err)
	assert.NoError(t, txn.Commit(context.Background()))

	tae.CompactBlocks(false)
	txn, rel = tae.GetRelation()
	testutil.CheckAllColRowsByScan(t, rel, testutil.LenOfBats(bats[:2]), false)
	_, uv_isNull, err = rel.GetValueByFilter(context.Background(), filter_4, 3)
	assert.NoError(t, err)
	assert.True(t, uv_isNull)
	assert.NoError(t, txn.Commit(context.Background()))

	tae.Restart(ctx)
	txn, rel = tae.GetRelation()
	testutil.CheckAllColRowsByScan(t, rel, testutil.LenOfBats(bats[:2]), false)
	_, uv_isNull, err = rel.GetValueByFilter(context.Background(), filter_4, 3)
	assert.NoError(t, err)
	assert.True(t, uv_isNull)

	v0_1 := testutil.GetSingleSortKeyValue(bats[0], schema, 1)
	filter0_1 := handle.NewEQFilter(v0_1)
	err = rel.UpdateByFilter(context.Background(), filter0_1, 12, nil, true)
	assert.NoError(t, err)
	_, uv0_1_isNull, err := rel.GetValueByFilter(context.Background(), filter0_1, 12)
	assert.NoError(t, err)
	assert.True(t, uv0_1_isNull)
	assert.NoError(t, txn.Commit(context.Background()))

	txn, rel = tae.GetRelation()
	_, uv0_1_isNull, err = rel.GetValueByFilter(context.Background(), filter0_1, 12)
	assert.NoError(t, err)
	assert.True(t, uv0_1_isNull)
	err = rel.Append(context.Background(), bats[2])
	assert.NoError(t, err)
	assert.NoError(t, txn.Commit(context.Background()))

	tae.CompactBlocks(false)
	tae.MergeBlocks(false)

	txn, rel = tae.GetRelation()
	_, uv0_1_isNull, err = rel.GetValueByFilter(context.Background(), filter0_1, 12)
	assert.NoError(t, err)
	assert.True(t, uv0_1_isNull)
	_, uv0_2_isNull, err = rel.GetValueByFilter(context.Background(), filter_2, 3)
	assert.NoError(t, err)
	assert.True(t, uv0_2_isNull)
	assert.NoError(t, txn.Commit(context.Background()))

	tae.Restart(ctx)

	txn, rel = tae.GetRelation()
	_, uv0_1_isNull, err = rel.GetValueByFilter(context.Background(), filter0_1, 12)
	assert.NoError(t, err)
	assert.True(t, uv0_1_isNull)
	_, uv0_2_isNull, err = rel.GetValueByFilter(context.Background(), filter_2, 3)
	assert.NoError(t, err)
	assert.True(t, uv0_2_isNull)
	assert.NoError(t, txn.Commit(context.Background()))
}

func TestTruncate(t *testing.T) {
	defer testutils.AfterTest(t)()
	testutils.EnsureNoLeak(t)
	ctx := context.Background()

	opts := config.WithQuickScanAndCKPOpts(nil)
	tae := testutil.NewTestEngine(ctx, ModuleName, t, opts)
	defer tae.Close()
	schema := catalog.MockSchemaAll(18, 15)
	schema.Extra.BlockMaxRows = 10
	schema.Extra.ObjectMaxBlocks = 2
	tae.BindSchema(schema)
	bat := catalog.MockBatch(schema, int(schema.Extra.BlockMaxRows*5+1))
	defer bat.Close()
	bats := bat.Split(20)
	tae.CreateRelAndAppend(bats[0], true)

	var wg sync.WaitGroup
	p, _ := ants.NewPool(10)
	defer p.Release()
	tryAppend := func(i int) func() {
		return func() {
			defer wg.Done()
			tae.TryAppend(bats[1+i])
		}
	}

	for i := range bats[1:] {
		if i == 10 {
			wg.Add(1)
			_ = p.Submit(func() {
				defer wg.Done()
				tae.Truncate()
				t.Log(tae.Catalog.SimplePPString(common.PPL1))
			})
		}
		wg.Add(1)
		_ = p.Submit(tryAppend(i))
		time.Sleep(time.Millisecond * 2)
	}
	wg.Wait()
	txn, _ := tae.GetRelation()
	assert.NoError(t, txn.Commit(context.Background()))
	tae.Truncate()
	txn, _ = tae.GetRelation()
	assert.NoError(t, txn.Commit(context.Background()))
}

func TestGetColumnData(t *testing.T) {
	defer testutils.AfterTest(t)()
	testutils.EnsureNoLeak(t)
	ctx := context.Background()

	opts := config.WithLongScanAndCKPOpts(nil)
	tae := testutil.NewTestEngine(ctx, ModuleName, t, opts)
	defer tae.Close()
	schema := catalog.MockSchemaAll(18, 13)
	schema.Extra.BlockMaxRows = 10
	schema.Extra.ObjectMaxBlocks = 2
	tae.BindSchema(schema)
	bat := catalog.MockBatch(schema, 39)
	bats := bat.Split(4)
	defer bat.Close()
	tae.CreateRelAndAppend(bats[0], true)
	txn, rel := tae.GetRelation()
	blk := testutil.GetOneObject(rel)
	var view *containers.Batch
	blk.Scan(ctx, &view, 0, []int{2}, common.DefaultAllocator)
	assert.Equal(t, bats[0].Length(), view.Length())
	assert.NotZero(t, view.Vecs[0].Allocated())
	view.Close()
	view = nil

	blk.Scan(ctx, &view, 0, []int{2}, common.DefaultAllocator)
	assert.Equal(t, bats[0].Length(), view.Length())
	assert.NotZero(t, view.Vecs[0].Allocated())
	assert.NoError(t, txn.Commit(context.Background()))
	view.Close()
	view = nil

	tae.CompactBlocks(false)
	txn, rel = tae.GetRelation()
	blk = testutil.GetOneObject(rel)
	blk.Scan(ctx, &view, 0, []int{2}, common.DefaultAllocator)
	assert.Equal(t, bats[0].Length(), view.Length())
	assert.NotZero(t, view.Vecs[0].Allocated())
	view.Close()
	view = nil

	blk.Scan(ctx, &view, 0, []int{2}, common.DefaultAllocator)
	assert.Equal(t, bats[0].Length(), view.Length())
	assert.NotZero(t, view.Vecs[0].Allocated())
	assert.NoError(t, txn.Commit(context.Background()))
	view.Close()
	view = nil

	txn, rel = tae.GetRelation()
	err := rel.Append(context.Background(), bats[1])
	assert.NoError(t, err)
	blk = testutil.GetOneObject(rel)
	blk.Scan(ctx, &view, 0, []int{2}, common.DefaultAllocator)
	assert.NoError(t, err)
	assert.True(t, view.Vecs[0].Equals(bats[1].Vecs[2]))
	assert.NotZero(t, view.Vecs[0].Allocated())
	view.Close()
	view = nil
	blk.Scan(ctx, &view, 0, []int{2}, common.DefaultAllocator)
	assert.NoError(t, err)
	assert.True(t, view.Vecs[0].Equals(bats[1].Vecs[2]))
	assert.NotZero(t, view.Vecs[0].Allocated())
	view.Close()
	view = nil

	assert.NoError(t, txn.Commit(context.Background()))
}

func TestCompactBlk1(t *testing.T) {
	defer testutils.AfterTest(t)()
	testutils.EnsureNoLeak(t)
	ctx := context.Background()

	opts := config.WithLongScanAndCKPOpts(nil)
	tae := testutil.NewTestEngine(ctx, ModuleName, t, opts)
	defer tae.Close()
	schema := catalog.MockSchemaAll(3, 1)
	schema.Extra.BlockMaxRows = 5
	schema.Extra.ObjectMaxBlocks = 2
	tae.BindSchema(schema)
	bat := catalog.MockBatch(schema, 5)
	bats := bat.Split(5)
	defer bat.Close()

	tae.CreateRelAndAppend(bats[2], true)

	txn, rel := tae.GetRelation()
	_ = rel.Append(context.Background(), bats[1])
	assert.Nil(t, txn.Commit(context.Background()))

	txn, rel = tae.GetRelation()
	_ = rel.Append(context.Background(), bats[3])
	assert.Nil(t, txn.Commit(context.Background()))

	txn, rel = tae.GetRelation()
	_ = rel.Append(context.Background(), bats[4])
	assert.Nil(t, txn.Commit(context.Background()))

	txn, rel = tae.GetRelation()
	_ = rel.Append(context.Background(), bats[0])
	assert.Nil(t, txn.Commit(context.Background()))

	{
		v := testutil.GetSingleSortKeyValue(bat, schema, 1)
		t.Logf("v is %v**********", v)
		filter := handle.NewEQFilter(v)
		txn2, rel := tae.GetRelation()
		t.Log("********before delete******************")
		testutil.CheckAllColRowsByScan(t, rel, 5, true)
		_ = rel.DeleteByFilter(context.Background(), filter)
		assert.Nil(t, txn2.Commit(context.Background()))
	}

	_, rel = tae.GetRelation()
	testutil.CheckAllColRowsByScan(t, rel, 4, true)

	{
		t.Log("************compact************")
		txn, rel = tae.GetRelation()
		blk := testutil.GetOneObject(rel)
		meta := blk.GetMeta().(*catalog.ObjectEntry)
		task, err := jobs.NewFlushTableTailTask(nil, txn, []*catalog.ObjectEntry{meta}, nil, tae.DB.Runtime)
		assert.NoError(t, err)
		err = task.OnExec(context.Background())
		assert.NoError(t, err)

		{
			v := testutil.GetSingleSortKeyValue(bat, schema, 2)
			t.Logf("v is %v**********", v)
			filter := handle.NewEQFilter(v)
			txn2, rel := tae.GetRelation()
			t.Log("********before delete******************")
			testutil.CheckAllColRowsByScan(t, rel, 4, true)
			_ = rel.DeleteByFilter(context.Background(), filter)
			assert.Nil(t, txn2.Commit(context.Background()))
		}

		err = txn.Commit(context.Background())
		assert.NoError(t, err)
	}

	_, rel = tae.GetRelation()
	testutil.CheckAllColRowsByScan(t, rel, 3, true)

	tae.Restart(ctx)
	_, rel = tae.GetRelation()
	testutil.CheckAllColRowsByScan(t, rel, 3, true)
}

func TestCompactBlk2(t *testing.T) {
	defer testutils.AfterTest(t)()
	testutils.EnsureNoLeak(t)
	ctx := context.Background()

	opts := config.WithLongScanAndCKPOpts(nil)
	tae := testutil.NewTestEngine(ctx, ModuleName, t, opts)
	defer tae.Close()
	schema := catalog.MockSchemaAll(3, 1)
	schema.Extra.BlockMaxRows = 5
	schema.Extra.ObjectMaxBlocks = 2
	tae.BindSchema(schema)
	bat := catalog.MockBatch(schema, 5)
	bats := bat.Split(5)
	defer bat.Close()

	tae.CreateRelAndAppend(bats[2], true)

	txn, rel := tae.GetRelation()
	_ = rel.Append(context.Background(), bats[1])
	assert.Nil(t, txn.Commit(context.Background()))

	txn, rel = tae.GetRelation()
	_ = rel.Append(context.Background(), bats[3])
	assert.Nil(t, txn.Commit(context.Background()))

	txn, rel = tae.GetRelation()
	_ = rel.Append(context.Background(), bats[4])
	assert.Nil(t, txn.Commit(context.Background()))

	txn, rel = tae.GetRelation()
	_ = rel.Append(context.Background(), bats[0])
	assert.Nil(t, txn.Commit(context.Background()))

	v := testutil.GetSingleSortKeyValue(bat, schema, 1)
	filter := handle.NewEQFilter(v)
	txn2, rel1 := tae.GetRelation()
	testutil.CheckAllColRowsByScan(t, rel1, 5, true)
	_ = rel1.DeleteByFilter(context.Background(), filter)
	assert.Nil(t, txn2.Commit(context.Background()))
	txn3, rel1 := tae.GetRelation()

	txn4, rel2 := tae.GetRelation()
	testutil.CheckAllColRowsByScan(t, rel2, 4, true)

	txn, rel = tae.GetRelation()
	blk := testutil.GetOneObject(rel)
	meta := blk.GetMeta().(*catalog.ObjectEntry)
	task, err := jobs.NewFlushTableTailTask(nil, txn, []*catalog.ObjectEntry{meta}, nil, tae.DB.Runtime)
	assert.NoError(t, err)
	err = task.OnExec(context.Background())
	assert.NoError(t, err)
	err = txn.Commit(context.Background())
	assert.NoError(t, err)

	v = testutil.GetSingleSortKeyValue(bat, schema, 2)
	filter = handle.NewEQFilter(v)
	txn2, rel3 := tae.GetRelation()
	testutil.CheckAllColRowsByScan(t, rel3, 4, true)
	_ = rel3.DeleteByFilter(context.Background(), filter)
	assert.Nil(t, txn2.Commit(context.Background()))

	v = testutil.GetSingleSortKeyValue(bat, schema, 4)
	filter = handle.NewEQFilter(v)
	txn2, rel4 := tae.GetRelation()
	testutil.CheckAllColRowsByScan(t, rel4, 3, true)
	_ = rel4.DeleteByFilter(context.Background(), filter)
	assert.Nil(t, txn2.Commit(context.Background()))

	testutil.CheckAllColRowsByScan(t, rel1, 4, true)
	assert.Nil(t, txn3.Commit(context.Background()))
	testutil.CheckAllColRowsByScan(t, rel2, 4, true)
	assert.Nil(t, txn4.Commit(context.Background()))

	_, rel = tae.GetRelation()
	testutil.CheckAllColRowsByScan(t, rel, 2, true)

	v = testutil.GetSingleSortKeyValue(bat, schema, 2)
	filter = handle.NewEQFilter(v)
	_, _, err = rel.GetByFilter(context.Background(), filter)
	assert.NotNil(t, err)

	v = testutil.GetSingleSortKeyValue(bat, schema, 4)
	filter = handle.NewEQFilter(v)
	_, _, err = rel.GetByFilter(context.Background(), filter)
	assert.NotNil(t, err)

	tae.Restart(ctx)
}

func TestCompactblk3(t *testing.T) {
	defer testutils.AfterTest(t)()
	testutils.EnsureNoLeak(t)
	ctx := context.Background()

	opts := config.WithLongScanAndCKPOpts(nil)
	tae := testutil.NewTestEngine(ctx, ModuleName, t, opts)
	defer tae.Close()
	schema := catalog.MockSchemaAll(3, 1)
	schema.Extra.BlockMaxRows = 5
	schema.Extra.ObjectMaxBlocks = 2
	tae.BindSchema(schema)
	bat := catalog.MockBatch(schema, 3)
	defer bat.Close()

	tae.CreateRelAndAppend(bat, true)

	v := testutil.GetSingleSortKeyValue(bat, schema, 1)
	filter := handle.NewEQFilter(v)
	txn2, rel1 := tae.GetRelation()
	testutil.CheckAllColRowsByScan(t, rel1, 3, true)
	_ = rel1.DeleteByFilter(context.Background(), filter)
	assert.Nil(t, txn2.Commit(context.Background()))

	_, rel2 := tae.GetRelation()
	testutil.CheckAllColRowsByScan(t, rel2, 2, true)

	txn, rel := tae.GetRelation()
	blk := testutil.GetOneObject(rel)
	meta := blk.GetMeta().(*catalog.ObjectEntry)
	task, err := jobs.NewFlushTableTailTask(nil, txn, []*catalog.ObjectEntry{meta}, nil, tae.DB.Runtime)
	assert.NoError(t, err)
	err = task.OnExec(context.Background())
	assert.NoError(t, err)
	err = txn.Commit(context.Background())
	assert.NoError(t, err)

	txn, err = tae.StartTxn(nil)
	assert.NoError(t, err)
	processor := &catalog.LoopProcessor{}
	processor.ObjectFn = func(be *catalog.ObjectEntry) error {
		if be.GetTable().GetDB().IsSystemDB() {
			return nil
		}
		tblEntry := be.GetTable()
		for j := 0; j < be.BlockCnt(); j++ {
			var view *containers.Batch
			blkID := objectio.NewBlockidWithObjectID(be.ID(), uint16(j))
			err := tables.HybridScanByBlock(ctx, tblEntry, txn, &view, schema, []int{0}, blkID, common.DefaultAllocator)
			assert.NoError(t, err)
			view.Compact()
			assert.Equal(t, 2, view.Length())
			view.Close()
		}
		return nil
	}
	err = tae.Catalog.RecurLoop(processor)
	assert.NoError(t, err)
}

func TestImmutableIndexInAblk(t *testing.T) {
	defer testutils.AfterTest(t)()
	testutils.EnsureNoLeak(t)
	ctx := context.Background()

	opts := config.WithLongScanAndCKPOpts(nil)
	tae := testutil.NewTestEngine(ctx, ModuleName, t, opts)
	defer tae.Close()
	schema := catalog.MockSchemaAll(3, 1)
	schema.Extra.BlockMaxRows = 5
	schema.Extra.ObjectMaxBlocks = 2
	tae.BindSchema(schema)
	bat := catalog.MockBatch(schema, 5)
	bats := bat.Split(5)
	defer bat.Close()

	tae.CreateRelAndAppend(bats[2], true)
	txn, rel := tae.GetRelation()
	_ = rel.Append(context.Background(), bats[1])
	assert.Nil(t, txn.Commit(context.Background()))
	txn, rel = tae.GetRelation()
	_ = rel.Append(context.Background(), bats[3])
	assert.Nil(t, txn.Commit(context.Background()))
	txn, rel = tae.GetRelation()
	_ = rel.Append(context.Background(), bats[4])
	assert.Nil(t, txn.Commit(context.Background()))
	txn, rel = tae.GetRelation()
	_ = rel.Append(context.Background(), bats[0])
	assert.Nil(t, txn.Commit(context.Background()))

	v := testutil.GetSingleSortKeyValue(bat, schema, 1)
	filter := handle.NewEQFilter(v)
	txn2, rel := tae.GetRelation()
	_ = rel.DeleteByFilter(context.Background(), filter)
	assert.Nil(t, txn2.Commit(context.Background()))

	txn, rel = tae.GetRelation()
	blk := testutil.GetOneObject(rel)
	meta := blk.GetMeta().(*catalog.ObjectEntry)
	task, err := jobs.NewFlushTableTailTask(nil, txn, []*catalog.ObjectEntry{meta}, nil, tae.DB.Runtime)
	assert.NoError(t, err)
	err = task.OnExec(context.Background())
	assert.NoError(t, err)
	err = txn.Commit(context.Background())
	assert.NoError(t, err)

	txn, rel = tae.GetRelation()
	_, _, err = rel.GetByFilter(context.Background(), filter)
	assert.Error(t, err)
	v = testutil.GetSingleSortKeyValue(bat, schema, 2)
	filter = handle.NewEQFilter(v)
	_, _, err = rel.GetByFilter(context.Background(), filter)
	assert.NoError(t, err)

	rowIDs := containers.MakeVector(types.T_Rowid.ToType(), common.DefaultAllocator)
	for i := 0; i < bat.Length(); i++ {
		rowIDs.Append(nil, true)
	}
	err = meta.GetObjectData().GetDuplicatedRows(
		context.Background(), txn, bat.Vecs[1], nil, types.TS{}, types.MaxTs(), rowIDs, common.DefaultAllocator,
	)
	assert.NoError(t, err)
	err = meta.GetObjectData().Contains(context.Background(), txn, rowIDs, nil, common.DebugAllocator)
	assert.NoError(t, err)
	duplicate := false
	rowIDs.Foreach(func(v any, isNull bool, row int) error {
		if !isNull {
			duplicate = true
		}
		return nil
	}, nil)
	assert.True(t, duplicate)
}

func TestDelete3(t *testing.T) {
	// t.Skip(any("This case crashes occasionally, is being fixed, skip it for now"))
	defer testutils.AfterTest(t)()
	ctx := context.Background()

	opts := config.WithQuickScanAndCKPOpts(nil)
	tae := testutil.NewTestEngine(ctx, ModuleName, t, opts)
	defer tae.Close()

	// this task won't affect logic of TestAppend2, it just prints logs about dirty count
	forest := logtail.NewDirtyCollector(tae.LogtailMgr, opts.Clock, tae.Catalog, new(catalog.LoopProcessor))
	hb := ops.NewHeartBeaterWithFunc(5*time.Millisecond, func() {
		forest.Run(0)
		t.Log(forest.String())
	}, nil)
	hb.Start()
	defer hb.Stop()
	schema := catalog.MockSchemaAll(3, 2)
	schema.Extra.BlockMaxRows = 10
	schema.Extra.ObjectMaxBlocks = 2
	tae.BindSchema(schema)
	// rows := int(schema.Extra.BlockMaxRows * 1)
	rows := int(schema.Extra.BlockMaxRows*3) + 1
	bat := catalog.MockBatch(schema, rows)

	tae.CreateRelAndAppend(bat, true)
	tae.CheckRowsByScan(rows, false)
	deleted := false
	for i := 0; i < 10; i++ {
		if deleted {
			tae.CheckRowsByScan(0, true)
			tae.DoAppend(bat)
			deleted = false
			tae.CheckRowsByScan(rows, true)
		} else {
			tae.CheckRowsByScan(rows, true)
			err := tae.DeleteAll(true)
			if err == nil {
				deleted = true
				tae.CheckRowsByScan(0, true)
				// assert.Zero(t, tae.getRows())
			} else {
				tae.CheckRowsByScan(rows, true)
				// assert.Equal(t, tae.getRows(), rows)
			}
		}
	}
	t.Log(tae.Catalog.SimplePPString(common.PPL1))
}

func TestDropCreated1(t *testing.T) {
	defer testutils.AfterTest(t)()
	ctx := context.Background()

	opts := config.WithLongScanAndCKPOpts(nil)
	tae := testutil.NewTestEngine(ctx, ModuleName, t, opts)
	defer tae.Close()

	txn, err := tae.StartTxn(nil)
	assert.Nil(t, err)
	_, err = txn.CreateDatabase("db", "", "")
	assert.Nil(t, err)
	db, err := txn.DropDatabase("db")
	assert.Nil(t, err)
	assert.Nil(t, txn.Commit(context.Background()))

	assert.Equal(t, txn.GetCommitTS(), db.GetMeta().(*catalog.DBEntry).GetCreatedAtLocked())
	assert.Equal(t, txn.GetCommitTS(), db.GetMeta().(*catalog.DBEntry).GetCreatedAtLocked())

	tae.Restart(ctx)
}

func TestDropCreated2(t *testing.T) {
	defer testutils.AfterTest(t)()
	ctx := context.Background()

	opts := config.WithLongScanAndCKPOpts(nil)
	tae := testutil.NewTestEngine(ctx, ModuleName, t, opts)
	schema := catalog.MockSchemaAll(1, -1)
	defer tae.Close()

	txn, err := tae.StartTxn(nil)
	assert.Nil(t, err)
	db, err := testutil.CreateDatabase2(ctx, txn, "db")
	assert.Nil(t, err)
	rel, err := testutil.CreateRelation2(ctx, txn, db, schema)
	assert.Nil(t, err)
	err = testutil.DropRelation2(ctx, txn, db, schema.Name)
	assert.Nil(t, err)
	assert.Nil(t, txn.Commit(context.Background()))

	assert.Equal(t, txn.GetCommitTS(), rel.GetMeta().(*catalog.TableEntry).GetCreatedAtLocked())
	assert.Equal(t, txn.GetCommitTS(), rel.GetMeta().(*catalog.TableEntry).GetCreatedAtLocked())

	tae.Restart(ctx)
}

func TestDropCreated3(t *testing.T) {
	defer testutils.AfterTest(t)()
	ctx := context.Background()

	opts := config.WithLongScanAndCKPOpts(nil)
	tae := testutil.NewTestEngine(ctx, ModuleName, t, opts)
	defer tae.Close()

	txn, err := tae.StartTxn(nil)
	assert.Nil(t, err)
	_, err = testutil.CreateDatabase2(ctx, txn, "db")
	assert.Nil(t, err)
	err = testutil.DropDatabase2(ctx, txn, "db")
	assert.Nil(t, err)
	assert.Nil(t, txn.Commit(context.Background()))

	testutil.CompactBlocks(t, 0, tae.DB, pkgcatalog.MO_CATALOG, catalog.SystemDBSchema, false)
	testutil.CompactBlocks(t, 0, tae.DB, pkgcatalog.MO_CATALOG, catalog.SystemTableSchema, false)
	testutil.CompactBlocks(t, 0, tae.DB, pkgcatalog.MO_CATALOG, catalog.SystemColumnSchema, false)
	err = tae.BGCheckpointRunner.ForceIncrementalCheckpoint(tae.TxnMgr.Now(), false)
	assert.Nil(t, err)

	tae.Restart(ctx)
}

func TestRollbackCreateTable(t *testing.T) {
	defer testutils.AfterTest(t)()
	ctx := context.Background()

	opts := config.WithLongScanAndCKPOpts(nil)
	tae := testutil.NewTestEngine(ctx, ModuleName, t, opts)
	schema := catalog.MockSchemaAll(1, -1)
	defer tae.Close()

	txn, _ := tae.StartTxn(nil)
	db, _ := txn.CreateDatabase("db", "sql", "")
	db.CreateRelationWithID(schema.Clone(), uint64(27200))
	txn.Commit(ctx)

	for i := 0; i < 10; i += 2 {
		tae.Catalog.GCByTS(ctx, tae.TxnMgr.Now())
		txn, _ := tae.StartTxn(nil)
		db, _ := txn.GetDatabase("db")
		db.DropRelationByID(uint64(i + 27200))
		db.CreateRelationWithID(schema.Clone(), uint64(i+27200+1))
		txn.Commit(ctx)

		txn, _ = tae.StartTxn(nil)
		db, _ = txn.GetDatabase("db")
		db.DropRelationByID(uint64(i + 27200 + 1))
		db.CreateRelationWithID(schema.Clone(), uint64(i+27200+2))
		txn.Rollback(ctx)
	}

	t.Log(tae.Catalog.SimplePPString(3))
}

func TestDropCreated4(t *testing.T) {
	defer testutils.AfterTest(t)()
	ctx := context.Background()

	opts := config.WithLongScanAndCKPOpts(nil)
	tae := testutil.NewTestEngine(ctx, ModuleName, t, opts)
	schema := catalog.MockSchemaAll(1, -1)
	defer tae.Close()

	txn, err := tae.StartTxn(nil)
	assert.Nil(t, err)
	db, err := txn.CreateDatabase("db", "", "")
	assert.Nil(t, err)
	_, err = db.CreateRelation(schema)
	assert.Nil(t, err)
	_, err = db.DropRelationByName(schema.Name)
	assert.Nil(t, err)
	assert.Nil(t, txn.Commit(context.Background()))

	err = tae.BGCheckpointRunner.ForceIncrementalCheckpoint(tae.TxnMgr.Now(), false)
	assert.Nil(t, err)

	tae.Restart(ctx)
}

func TestTruncateZonemap(t *testing.T) {
	defer testutils.AfterTest(t)()
	ctx := context.Background()

	type Mod struct {
		offset int
		v      byte
	}
	mockBytes := func(init byte, size int, mods ...Mod) []byte {
		ret := make([]byte, size)
		for i := 0; i < size; i++ {
			ret[i] = init
		}
		for _, m := range mods {
			ret[m.offset] = m.v
		}
		return ret
	}
	testutils.EnsureNoLeak(t)
	opts := config.WithLongScanAndCKPOpts(nil)
	tae := testutil.NewTestEngine(ctx, ModuleName, t, opts)
	defer tae.Close()

	schema := catalog.MockSchemaAll(13, 12) // set varchar PK
	schema.Extra.BlockMaxRows = 10
	schema.Extra.ObjectMaxBlocks = 2
	tae.BindSchema(schema)

	bat := catalog.MockBatch(schema, int(schema.Extra.BlockMaxRows*2+9))  // 2.9 blocks
	minv := mockBytes(0, 35)                                              // 0x00000000
	trickyMinv := mockBytes(0, 33)                                        // smaller than minv, not in mut index but in immut index
	maxv := mockBytes(0xff, 35, Mod{0, 0x61}, Mod{1, 0x62}, Mod{2, 0x63}) // abc0xff0xff...
	trickyMaxv := []byte("abd")                                           // bigger than maxv, not in mut index but in immut index
	bat.Vecs[12].Update(8, maxv, false)
	bat.Vecs[12].Update(11, minv, false)
	bat.Vecs[12].Update(22, []byte("abcc"), false)
	defer bat.Close()

	checkMinMax := func(rel handle.Relation, minvOffset, maxvOffset uint32) {
		_, _, err := rel.GetByFilter(context.Background(), handle.NewEQFilter(trickyMinv))
		assert.True(t, moerr.IsMoErrCode(err, moerr.ErrNotFound))
		_, _, err = rel.GetByFilter(context.Background(), handle.NewEQFilter(trickyMaxv))
		assert.True(t, moerr.IsMoErrCode(err, moerr.ErrNotFound))
		_, row, err := rel.GetByFilter(context.Background(), handle.NewEQFilter(minv))
		assert.NoError(t, err)
		assert.Equal(t, minvOffset, row)
		_, row, err = rel.GetByFilter(context.Background(), handle.NewEQFilter(maxv))
		assert.NoError(t, err)
		assert.Equal(t, maxvOffset, row)
	}

	tae.CreateRelAndAppend(bat, true)

	// runtime check
	txn, rel := tae.GetRelation()
	checkMinMax(rel, 1, 8)
	assert.NoError(t, txn.Commit(context.Background()))

	// restart without compact
	tae.Restart(ctx)
	txn, rel = tae.GetRelation()
	checkMinMax(rel, 1, 8)
	assert.NoError(t, txn.Commit(context.Background()))

	// restart with compact
	tae.CompactBlocks(false)
	tae.MergeBlocks(false)
	tae.Restart(ctx)
	txn, rel = tae.GetRelation()
	checkMinMax(rel, 0, 8)
	assert.NoError(t, txn.Commit(context.Background()))

	// 3 NonAppendable Blocks
	txn, rel = tae.GetRelation()
	rel.UpdateByFilter(context.Background(), handle.NewEQFilter(maxv), 12, mockBytes(0xff, 35), false)
	assert.NoError(t, txn.Commit(context.Background()))
	tae.CompactBlocks(false)
	tae.MergeBlocks(false)
	tae.Restart(ctx)

	txn, rel = tae.GetRelation()
	_, row, err := rel.GetByFilter(context.Background(), handle.NewEQFilter(mockBytes(0xff, 35)))
	assert.NoError(t, err)
	assert.Equal(t, uint32(8), row)
	assert.NoError(t, txn.Commit(context.Background()))
}

func mustStartTxn(t *testing.T, tae *testutil.TestEngine, tenantID uint32) txnif.AsyncTxn {
	txn, err := tae.StartTxn(nil)
	assert.NoError(t, err)
	txn.BindAccessInfo(tenantID, 0, 0)
	return txn
}

func TestMultiTenantDBOps(t *testing.T) {
	defer testutils.AfterTest(t)()
	ctx := context.Background()

	var err error
	opts := config.WithLongScanAndCKPOpts(nil)
	tae := testutil.NewTestEngine(ctx, ModuleName, t, opts)
	defer tae.Close()

	txn11 := mustStartTxn(t, tae, 1)
	_, err = txn11.CreateDatabase("db", "", "")
	assert.NoError(t, err)
	txn12 := mustStartTxn(t, tae, 1)
	_, err = txn11.CreateDatabase("db", "", "")
	assert.Error(t, err)

	txn21 := mustStartTxn(t, tae, 2)
	_, err = txn21.CreateDatabase("db", "", "")
	assert.NoError(t, err)

	assert.NoError(t, txn11.Commit(context.Background()))
	assert.NoError(t, txn12.Commit(context.Background()))
	assert.NoError(t, txn21.Commit(context.Background()))

	txn22 := mustStartTxn(t, tae, 2)
	_, _ = txn22.CreateDatabase("db2", "", "")

	txn23 := mustStartTxn(t, tae, 2)
	// [mo_catalog, db]
	assert.Equal(t, 2, len(txn23.DatabaseNames()))
	assert.NoError(t, txn23.Commit(context.Background()))

	txn22.Commit(context.Background())
	tae.Restart(ctx)

	txn24 := mustStartTxn(t, tae, 2)
	// [mo_catalog, db, db2]
	assert.Equal(t, 3, len(txn24.DatabaseNames()))
	assert.NoError(t, txn24.Commit(context.Background()))

	txn13 := mustStartTxn(t, tae, 1)
	// [mo_catalog, db]
	assert.Equal(t, 2, len(txn13.DatabaseNames()))

	_, err = txn13.GetDatabase("db2")
	assert.Error(t, err)
	dbHdl, err := txn13.GetDatabase("db")
	assert.NoError(t, err)
	assert.Equal(t, uint32(1), dbHdl.GetMeta().(*catalog.DBEntry).GetTenantID())

	_, err = txn13.DropDatabase("db2")
	assert.Error(t, err)
	_, err = txn13.DropDatabase("db")
	assert.NoError(t, err)
	assert.NoError(t, txn13.Commit(context.Background()))

	txn14 := mustStartTxn(t, tae, 1)
	// [mo_catalog]
	assert.Equal(t, 1, len(txn14.DatabaseNames()))
	assert.NoError(t, txn14.Commit(context.Background()))
}

func TestMultiTenantMoCatalogOps(t *testing.T) {
	defer testutils.AfterTest(t)()
	ctx := context.Background()

	var err error
	opts := config.WithLongScanAndCKPOpts(nil)
	tae := testutil.NewTestEngine(ctx, ModuleName, t, opts)
	defer tae.Close()

	s := catalog.MockSchemaAll(1, 0)
	s.Name = "mo_accounts"
	txn0, sysDB := tae.GetDB(pkgcatalog.MO_CATALOG)
	_, err = sysDB.CreateRelation(s)
	assert.NoError(t, err)
	assert.NoError(t, txn0.Commit(context.Background()))

	schema11 := catalog.MockSchemaAll(3, 0)
	schema11.Extra.BlockMaxRows = 10
	schema11.Extra.ObjectMaxBlocks = 2
	tae.BindSchema(schema11)
	tae.BindTenantID(1)

	bat1 := catalog.MockBatch(schema11, int(schema11.Extra.BlockMaxRows*2+9))
	tae.CreateRelAndAppend(bat1, true)
	// pretend 'mo_users'
	s = catalog.MockSchemaAll(1, 0)
	s.Name = "mo_users"
	txn11, sysDB := tae.GetDB(pkgcatalog.MO_CATALOG)
	_, err = sysDB.CreateRelation(s)
	assert.NoError(t, err)
	assert.NoError(t, txn11.Commit(context.Background()))

	tae.CompactBlocks(false)
	tae.MergeBlocks(false)

	schema21 := catalog.MockSchemaAll(2, 1)
	schema21.Extra.BlockMaxRows = 10
	schema21.Extra.ObjectMaxBlocks = 2
	tae.BindSchema(schema21)
	tae.BindTenantID(2)

	bat2 := catalog.MockBatch(schema21, int(schema21.Extra.BlockMaxRows*3+5))
	tae.CreateRelAndAppend(bat2, true)
	txn21, sysDB := tae.GetDB(pkgcatalog.MO_CATALOG)
	s = catalog.MockSchemaAll(1, 0)
	s.Name = "mo_users"
	_, err = sysDB.CreateRelation(s)
	assert.NoError(t, err)
	assert.NoError(t, txn21.Commit(context.Background()))

	tae.CompactBlocks(false)
	tae.MergeBlocks(false)

	tae.Restart(ctx)

	{
		// account 2
		// check data for good
		_, tbl := tae.GetRelation()
		testutil.CheckAllColRowsByScan(t, tbl, 35, false)
	}
	{
		// account 1
		tae.BindSchema(schema11)
		tae.BindTenantID(1)
		// check data for good
		_, tbl := tae.GetRelation()
		testutil.CheckAllColRowsByScan(t, tbl, 29, false)
	}
	{
		// sys account
		tae.BindSchema(nil)
		tae.BindTenantID(0)
		// [mo_catalog]
		assert.Equal(t, 1, len(mustStartTxn(t, tae, 0).DatabaseNames()))
	}

}

// txn1: create relation and append, half blk
// txn2: compact
// txn3: append, shouldn't get rw
func TestGetLastAppender(t *testing.T) {
	defer testutils.AfterTest(t)()
	ctx := context.Background()

	opts := config.WithLongScanAndCKPOpts(nil)
	tae := testutil.NewTestEngine(ctx, ModuleName, t, opts)
	defer tae.Close()
	schema := catalog.MockSchemaAll(1, -1)
	schema.Extra.BlockMaxRows = 10
	schema.Extra.ObjectMaxBlocks = 2
	tae.BindSchema(schema)
	bat := catalog.MockBatch(schema, 14)
	bats := bat.Split(2)

	tae.CreateRelAndAppend(bats[0], true)
	t.Log(tae.Catalog.SimplePPString(3))

	tae.CompactBlocks(false)
	t.Log(tae.Catalog.SimplePPString(3))

	tae.Restart(ctx)

	txn, rel := tae.GetRelation()
	rel.Append(context.Background(), bats[1])
	assert.NoError(t, txn.Commit(context.Background()))
}

// txn1[s1,p1,e1] append1
// txn2[s2,p2,e2] append2
// txn3[s3,p3,e3] append3
// collect [0,p1] [0,p2] [p1+1,p2] [p1+1,p3]
// check data, row count, commit ts
// TODO 1. in2pc committs!=preparets; 2. abort
func TestCollectInsert(t *testing.T) {
	defer testutils.AfterTest(t)()
	ctx := context.Background()

	opts := config.WithLongScanAndCKPOpts(nil)
	tae := testutil.NewTestEngine(ctx, ModuleName, t, opts)
	defer tae.Close()
	schema := catalog.MockSchemaAll(1, -1)
	schema.Extra.BlockMaxRows = 20
	tae.BindSchema(schema)
	bat := catalog.MockBatch(schema, 12)
	bats := bat.Split(4)

	tae.CreateRelAndAppend(bats[0], true)

	txn1, rel := tae.GetRelation()
	assert.NoError(t, rel.Append(context.Background(), bats[1]))
	assert.NoError(t, txn1.Commit(context.Background()))

	p1 := txn1.GetPrepareTS()
	t.Logf("p1= %v", p1.ToString())

	txn2, rel := tae.GetRelation()
	assert.NoError(t, rel.Append(context.Background(), bats[2]))
	assert.NoError(t, txn2.Commit(context.Background()))

	p2 := txn2.GetPrepareTS()
	t.Logf("p2= %v", p2.ToString())

	txn3, rel := tae.GetRelation()
	assert.NoError(t, rel.Append(context.Background(), bats[3]))
	assert.NoError(t, txn3.Commit(context.Background()))

	p3 := txn3.GetPrepareTS()
	t.Logf("p3= %v", p3.ToString())

	_, rel = tae.GetRelation()
	objEntry := testutil.GetOneObject(rel).GetMeta().(*catalog.ObjectEntry)

	batches := make(map[uint32]*containers.BatchWithVersion)
	err := tables.RangeScanInMemoryByObject(ctx, objEntry, batches, types.TS{}, p1, common.DefaultAllocator)
	assert.NoError(t, err)
	t.Log((batches[schema.Version].Attrs))
	for _, vec := range batches[schema.Version].Vecs {
		t.Log(vec)
		assert.Equal(t, 6, vec.Length())
	}
	batches[schema.Version].Close()

	batches = make(map[uint32]*containers.BatchWithVersion)
	err = tables.RangeScanInMemoryByObject(ctx, objEntry, batches, types.TS{}, p2, common.DefaultAllocator)
	assert.NoError(t, err)
	t.Log((batches[schema.Version].Attrs))
	for _, vec := range batches[schema.Version].Vecs {
		t.Log(vec)
		assert.Equal(t, 9, vec.Length())
	}
	batches[schema.Version].Close()

	batches = make(map[uint32]*containers.BatchWithVersion)
	err = tables.RangeScanInMemoryByObject(ctx, objEntry, batches, p1.Next(), p2, common.DefaultAllocator)
	assert.NoError(t, err)
	t.Log((batches[schema.Version].Attrs))
	for _, vec := range batches[schema.Version].Vecs {
		t.Log(vec)
		assert.Equal(t, 3, vec.Length())
	}
	batches[schema.Version].Close()

	batches = make(map[uint32]*containers.BatchWithVersion)
	err = tables.RangeScanInMemoryByObject(ctx, objEntry, batches, p1.Next(), p3, common.DefaultAllocator)
	assert.NoError(t, err)
	t.Log((batches[schema.Version].Attrs))
	for _, vec := range batches[schema.Version].Vecs {
		t.Log(vec)
		assert.Equal(t, 6, vec.Length())
	}
	batches[schema.Version].Close()
}

func TestAppendnode(t *testing.T) {
	defer testutils.AfterTest(t)()
	ctx := context.Background()

	opts := config.WithLongScanAndCKPOpts(nil)
	tae := testutil.NewTestEngine(ctx, ModuleName, t, opts)
	defer tae.Close()
	schema := catalog.MockSchemaAll(1, 0)
	schema.Extra.BlockMaxRows = 10000
	schema.Extra.ObjectMaxBlocks = 2
	tae.BindSchema(schema)
	appendCnt := 20
	bat := catalog.MockBatch(schema, appendCnt)
	bats := bat.Split(appendCnt)

	tae.CreateRelAndAppend(bats[0], true)
	tae.CheckRowsByScan(1, false)

	var wg sync.WaitGroup
	pool, _ := ants.NewPool(5)
	defer pool.Release()
	worker := func(i int) func() {
		return func() {
			txn, rel := tae.GetRelation()
			row := testutil.GetColumnRowsByScan(t, rel, 0, true)
			err := tae.DoAppendWithTxn(bats[i], txn, true)
			assert.NoError(t, err)
			row2 := testutil.GetColumnRowsByScan(t, rel, 0, true)
			assert.Equal(t, row+1, row2)
			assert.NoError(t, txn.Commit(context.Background()))
			wg.Done()
		}
	}
	for i := 1; i < appendCnt; i++ {
		wg.Add(1)
		pool.Submit(worker(i))
	}
	wg.Wait()
	tae.CheckRowsByScan(appendCnt, true)

	tae.Restart(ctx)
	tae.CheckRowsByScan(appendCnt, true)
}

func TestTxnIdempotent(t *testing.T) {
	defer testutils.AfterTest(t)()
	ctx := context.Background()

	opts := config.WithLongScanAndCKPOpts(nil)
	tae := testutil.NewTestEngine(ctx, ModuleName, t, opts)
	defer tae.Close()

	schema := catalog.MockSchemaAll(1, 0)
	schema.Extra.BlockMaxRows = 10000
	schema.Extra.ObjectMaxBlocks = 2
	tae.BindSchema(schema)
	appendCnt := 20
	bat := catalog.MockBatch(schema, appendCnt)
	bats := bat.Split(appendCnt)

	var wg sync.WaitGroup

	tae.CreateRelAndAppend(bats[0], true)
	for i := 0; i < 10; i++ {
		txn, _ := tae.GetRelation()
		wg.Add(1)
		assert.NoError(t, txn.Rollback(context.Background()))
		go func() {
			defer wg.Done()
			assert.True(t, moerr.IsMoErrCode(txn.Commit(context.Background()), moerr.ErrTxnNotFound))
			// txn.Commit(context.Background())
		}()
		wg.Wait()
	}
}

// insert 200 rows and do quick compaction
// expect that there are some dirty tables at first and then zero dirty table found
func TestWatchDirty(t *testing.T) {
	defer testutils.AfterTest(t)()
	ctx := context.Background()

	opts := config.WithQuickScanAndCKPOpts(nil)
	tae := testutil.NewTestEngine(ctx, ModuleName, t, opts)
	defer tae.Close()
	logMgr := tae.LogtailMgr

	visitor := &catalog.LoopProcessor{}
	watcher := logtail.NewDirtyCollector(logMgr, opts.Clock, tae.Catalog, visitor)

	tbl, obj := watcher.DirtyCount()
	assert.Zero(t, obj)
	assert.Zero(t, tbl)

	schema := catalog.MockSchemaAll(1, 0)
	schema.Extra.BlockMaxRows = 50
	schema.Extra.ObjectMaxBlocks = 2
	tae.BindSchema(schema)
	appendCnt := 200
	bat := catalog.MockBatch(schema, appendCnt)
	bats := bat.Split(appendCnt)

	tae.CreateRelAndAppend(bats[0], true)
	tae.CheckRowsByScan(1, false)

	wg := &sync.WaitGroup{}
	pool, _ := ants.NewPool(3)
	defer pool.Release()
	worker := func(i int) func() {
		return func() {
			txn, _ := tae.GetRelation()
			err := tae.DoAppendWithTxn(bats[i], txn, true)
			assert.NoError(t, err)
			assert.NoError(t, txn.Commit(context.Background()))
			wg.Done()
		}
	}
	for i := 1; i < appendCnt; i++ {
		wg.Add(1)
		pool.Submit(worker(i))
	}
	wg.Wait()

	timer := time.After(20 * time.Second)
	for {
		select {
		case <-timer:
			t.Errorf("timeout to wait zero")
			return
		default:
			watcher.Run(0)
			time.Sleep(5 * time.Millisecond)
			_, objCnt := watcher.DirtyCount()
			// find block zero
			if objCnt == 0 {
				return
			}
		}
	}
}

func TestDirtyWatchRace(t *testing.T) {
	defer testutils.AfterTest(t)()
	ctx := context.Background()

	opts := config.WithQuickScanAndCKPOpts(nil)
	tae := testutil.NewTestEngine(ctx, ModuleName, t, opts)
	defer tae.Close()

	schema := catalog.MockSchemaAll(2, -1)
	schema.Name = "test"
	schema.Extra.BlockMaxRows = 5
	schema.Extra.ObjectMaxBlocks = 5
	tae.BindSchema(schema)

	tae.CreateRelAndAppend(catalog.MockBatch(schema, 1), true)

	visitor := &catalog.LoopProcessor{}
	watcher := logtail.NewDirtyCollector(tae.LogtailMgr, opts.Clock, tae.Catalog, visitor)

	wg := &sync.WaitGroup{}

	addRow := func() {
		txn, _ := tae.StartTxn(nil)
		db, _ := txn.GetDatabase("db")
		tbl, _ := db.GetRelationByName("test")
		tbl.Append(context.Background(), catalog.MockBatch(schema, 1))
		assert.NoError(t, txn.Commit(context.Background()))
		wg.Done()
	}

	pool, _ := ants.NewPool(5)
	defer pool.Release()

	for i := 0; i < 50; i++ {
		wg.Add(1)
		pool.Submit(addRow)
	}

	// test race
	for i := 0; i < 3; i++ {
		wg.Add(1)
		go func(i int) {
			for j := 0; j < 300; j++ {
				time.Sleep(5 * time.Millisecond)
				watcher.Run(0)
				// tbl, obj, blk := watcher.DirtyCount()
				// t.Logf("t%d: tbl %d, obj %d, blk %d", i, tbl, obj, blk)
				_, _ = watcher.DirtyCount()
			}
			wg.Done()
		}(i)
	}

	wg.Wait()
}

func TestBlockRead(t *testing.T) {
	blockio.RunPipelineTest(
		func() {
			defer testutils.AfterTest(t)()
			ctx := context.Background()

			opts := config.WithLongScanAndCKPOpts(nil)
			tae := testutil.NewTestEngine(ctx, ModuleName, t, opts)
			tsAlloc := types.NewTsAlloctor(opts.Clock)
			defer tae.Close()
			schema := catalog.MockSchemaAll(2, 1)
			schema.Extra.BlockMaxRows = 20
			schema.Extra.ObjectMaxBlocks = 2
			tae.BindSchema(schema)
			bat := catalog.MockBatch(schema, 40)

			tae.CreateRelAndAppend(bat, true)

			_, rel := tae.GetRelation()
			blkEntry := testutil.GetOneObject(rel).GetMeta().(*catalog.ObjectEntry)
			blkID := blkEntry.AsCommonID()

			beforeDel := tsAlloc.Alloc()
			txn1, rel := tae.GetRelation()
			assert.NoError(t, rel.RangeDelete(blkID, 0, 0, handle.DT_Normal))
			assert.NoError(t, txn1.Commit(context.Background()))

			afterFirstDel := tsAlloc.Alloc()
			txn2, rel := tae.GetRelation()
			assert.NoError(t, rel.RangeDelete(blkID, 1, 3, handle.DT_Normal))
			assert.NoError(t, txn2.Commit(context.Background()))

			afterSecondDel := tsAlloc.Alloc()

			tae.CompactBlocks(false)
			_, rel = tae.GetRelation()
			tombstoneObjectEntry := testutil.GetOneTombstoneMeta(rel)
			objectEntry := testutil.GetOneBlockMeta(rel)
			objStats := tombstoneObjectEntry.ObjectMVCCNode
			ds := logtail.NewSnapshotDataSource(ctx, tae.DB.Runtime.Fs.Service, beforeDel, []objectio.ObjectStats{objStats.ObjectStats})
			bid, _ := blkEntry.ID(), blkEntry.ID()

			info := &objectio.BlockInfo{
				BlockID: *objectio.NewBlockidWithObjectID(bid, 0),
			}
			metaloc := objectEntry.ObjectLocation()
			metaloc.SetRows(schema.Extra.BlockMaxRows)
			info.SetMetaLocation(metaloc)

			columns := make([]string, 0)
			colIdxs := make([]uint16, 0)
			colTyps := make([]types.Type, 0)
			defs := schema.ColDefs[:]
			rand.Shuffle(len(defs), func(i, j int) { defs[i], defs[j] = defs[j], defs[i] })
			for _, col := range defs {
				columns = append(columns, col.Name)
				colIdxs = append(colIdxs, uint16(col.Idx))
				colTyps = append(colTyps, col.Type)
			}
			t.Log("read columns: ", columns)
			fs := tae.DB.Runtime.Fs.Service
			pool, err := mpool.NewMPool("test", 0, mpool.NoFixed)
			assert.NoError(t, err)
			infos := make([]*objectio.BlockInfo, 0)
			infos = append(infos, info)
			err = blockio.Prefetch("", fs, infos[0].MetaLocation())
			assert.NoError(t, err)

			buildBatch := func(typs []types.Type) *batch.Batch {
				bat := batch.NewWithSize(len(typs))
				//bat.Attrs = append(bat.Attrs, cols...)

				for i := 0; i < len(typs); i++ {
					bat.Vecs[i] = vector.NewVec(typs[i])
				}
				return bat
			}
			b1 := buildBatch(colTyps)
			phyAddrColumnPos := -1
			cacheVectors := containers.NewVectors(len(colIdxs) + 1)
			err = blockio.BlockDataReadInner(
				context.Background(), info, ds, colIdxs, colTyps, phyAddrColumnPos,
				beforeDel, nil, fileservice.Policy(0), b1, cacheVectors, pool, fs,
			)
			assert.NoError(t, err)
			assert.Equal(t, len(columns), len(b1.Vecs))
			assert.Equal(t, 20, b1.Vecs[0].Length())

			ds.SetTS(afterFirstDel)

			b2 := buildBatch(colTyps)
			err = blockio.BlockDataReadInner(
				context.Background(), info, ds, colIdxs, colTyps, phyAddrColumnPos,
				afterFirstDel, nil, fileservice.Policy(0), b2, cacheVectors, pool, fs,
			)
			assert.NoError(t, err)
			assert.Equal(t, 19, b2.Vecs[0].Length())

			ds.SetTS(afterSecondDel)

			b3 := buildBatch(colTyps)
			err = blockio.BlockDataReadInner(
				context.Background(), info, ds, colIdxs, colTyps, phyAddrColumnPos,
				afterSecondDel, nil, fileservice.Policy(0), b3, cacheVectors, pool, fs,
			)
			assert.NoError(t, err)
			assert.Equal(t, len(columns), len(b2.Vecs))
			assert.Equal(t, 16, b3.Vecs[0].Length())
			// read rowid column only
			b4 := buildBatch([]types.Type{types.T_Rowid.ToType()})
			err = blockio.BlockDataReadInner(
				context.Background(), info,
				ds,
				[]uint16{2},
				[]types.Type{types.T_Rowid.ToType()},
				0,
				afterSecondDel, nil, fileservice.Policy(0), b4, cacheVectors, pool, fs,
			)
			assert.NoError(t, err)
			assert.Equal(t, 1, len(b4.Vecs))
			assert.Equal(t, 16, b4.Vecs[0].Length())

			// read rowid column only
			//info.Appendable = false
			b5 := buildBatch([]types.Type{types.T_Rowid.ToType()})
			err = blockio.BlockDataReadInner(
				context.Background(), info,
				ds, []uint16{2},
				[]types.Type{types.T_Rowid.ToType()},
				0,
				afterSecondDel, nil, fileservice.Policy(0), b5, cacheVectors, pool, fs,
			)
			assert.NoError(t, err)
			assert.Equal(t, 1, len(b5.Vecs))
			assert.Equal(t, 16, b5.Vecs[0].Length())
		},
	)
}

func TestCompactDeltaBlk(t *testing.T) {
	defer testutils.AfterTest(t)()
	testutils.EnsureNoLeak(t)
	ctx := context.Background()

	opts := config.WithLongScanAndCKPOpts(nil)
	tae := testutil.NewTestEngine(ctx, ModuleName, t, opts)
	defer tae.Close()
	schema := catalog.MockSchemaAll(3, 1)
	schema.Extra.BlockMaxRows = 6
	schema.Extra.ObjectMaxBlocks = 2
	tae.BindSchema(schema)
	bat := catalog.MockBatch(schema, 5)

	tae.CreateRelAndAppend(bat, true)

	{
		v := testutil.GetSingleSortKeyValue(bat, schema, 1)
		filter := handle.NewEQFilter(v)
		txn2, rel := tae.GetRelation()
		testutil.CheckAllColRowsByScan(t, rel, 5, true)
		_ = rel.DeleteByFilter(context.Background(), filter)
		assert.Nil(t, txn2.Commit(context.Background()))
	}

	_, rel := tae.GetRelation()
	testutil.CheckAllColRowsByScan(t, rel, 4, true)

	{
		txn, rel := tae.GetRelation()
		blk := testutil.GetOneObject(rel)
		meta := blk.GetMeta().(*catalog.ObjectEntry)
		task, err := jobs.NewFlushTableTailTask(nil, txn, []*catalog.ObjectEntry{meta}, nil, tae.DB.Runtime)
		assert.NoError(t, err)
		err = task.OnExec(context.Background())
		assert.NoError(t, err)
		assert.False(t, meta.GetLatestNode().IsEmpty())
		created := task.GetCreatedObjects().GetMeta().(*catalog.ObjectEntry)
		assert.False(t, created.GetLatestNode().IsEmpty())
		err = txn.Commit(context.Background())
		assert.Nil(t, err)
		err = meta.GetTable().RemoveEntry(meta)
		assert.Nil(t, err)
	}
	{
		v := testutil.GetSingleSortKeyValue(bat, schema, 2)
		filter := handle.NewEQFilter(v)
		txn2, rel := tae.GetRelation()
		testutil.CheckAllColRowsByScan(t, rel, 4, true)
		_ = rel.DeleteByFilter(context.Background(), filter)
		assert.Nil(t, txn2.Commit(context.Background()))
	}
	{
		txn, rel := tae.GetRelation()
		blk := testutil.GetOneObject(rel)
		meta := blk.GetMeta().(*catalog.ObjectEntry)
		tombstone := testutil.GetOneTombstoneMeta(rel)
		assert.False(t, meta.IsAppendable())
		task2, err := jobs.NewFlushTableTailTask(nil, txn, nil, []*catalog.ObjectEntry{tombstone}, tae.DB.Runtime)
		assert.NoError(t, err)
		err = task2.OnExec(context.Background())
		assert.NoError(t, err)
		assert.Nil(t, txn.Commit(context.Background()))
		t.Log(tae.Catalog.SimplePPString(3))

		txn, _ = tae.GetRelation()
		task, err := jobs.NewMergeObjectsTask(nil, txn, []*catalog.ObjectEntry{meta}, tae.Runtime, 0, false)
		assert.NoError(t, err)
		err = task.OnExec(context.Background())
		assert.NoError(t, err)
		t.Log(tae.Catalog.SimplePPString(3))
		assert.True(t, !meta.IsEmpty())
		created := task.GetCreatedObjects()[0]
		assert.False(t, created.IsEmpty())
		err = txn.Commit(context.Background())
		assert.Nil(t, err)
	}

	_, rel = tae.GetRelation()
	testutil.CheckAllColRowsByScan(t, rel, 3, true)

	tae.Restart(ctx)
	_, rel = tae.GetRelation()
	testutil.CheckAllColRowsByScan(t, rel, 3, true)
}

func TestFlushTable(t *testing.T) {
	defer testutils.AfterTest(t)()
	ctx := context.Background()

	opts := config.WithLongScanAndCKPOpts(nil)
	tae := testutil.NewTestEngine(ctx, ModuleName, t, opts)
	defer tae.Close()

	tae.BGCheckpointRunner.DebugUpdateOptions(
		checkpoint.WithForceFlushCheckInterval(time.Millisecond * 5))

	schema := catalog.MockSchemaAll(3, 1)
	schema.Extra.BlockMaxRows = 10
	schema.Extra.ObjectMaxBlocks = 2
	tae.BindSchema(schema)
	bat := catalog.MockBatch(schema, 21)
	defer bat.Close()

	tae.CreateRelAndAppend(bat, true)

	_, rel := tae.GetRelation()
	db, err := rel.GetDB()
	assert.Nil(t, err)
	table, err := db.GetRelationByName(schema.Name)
	assert.Nil(t, err)
	err = tae.FlushTable(
		context.Background(),
		0,
		db.GetID(),
		table.ID(),
		types.BuildTS(time.Now().UTC().UnixNano(), 0))
	assert.NoError(t, err)
	t.Log(tae.Catalog.SimplePPString(common.PPL1))

	txn, rel := tae.GetRelation()
	it := rel.MakeObjectIt(false)
	for it.Next() {
		blk := it.GetObject().GetMeta().(*catalog.ObjectEntry)
		assert.True(t, blk.HasPersistedData())
	}
	it.Close()
	assert.NoError(t, txn.Commit(context.Background()))
}

func TestReadCheckpoint(t *testing.T) {
	defer testutils.AfterTest(t)()
	ctx := context.Background()

	opts := config.WithQuickScanAndCKPOpts(nil)
	tae := testutil.NewTestEngine(ctx, ModuleName, t, opts)
	defer tae.Close()

	schema := catalog.MockSchemaAll(3, 1)
	schema.Extra.BlockMaxRows = 10
	schema.Extra.ObjectMaxBlocks = 2
	tae.BindSchema(schema)
	bat := catalog.MockBatch(schema, 21)
	defer bat.Close()

	tae.CreateRelAndAppend(bat, true)
	now := time.Now()
	testutils.WaitExpect(10000, func() bool {
		return tae.Runtime.Scheduler.GetPenddingLSNCnt() == 0
	})
	t.Log(time.Since(now))
	t.Logf("Checkpointed: %d", tae.Runtime.Scheduler.GetCheckpointedLSN())
	t.Logf("GetPenddingLSNCnt: %d", tae.Runtime.Scheduler.GetPenddingLSNCnt())
	assert.Equal(t, uint64(0), tae.Runtime.Scheduler.GetPenddingLSNCnt())
	tids := []uint64{
		pkgcatalog.MO_DATABASE_ID,
		pkgcatalog.MO_TABLES_ID,
		pkgcatalog.MO_COLUMNS_ID,
		1000,
	}

	now = time.Now()
	testutils.WaitExpect(10000, func() bool {
		return tae.Runtime.Scheduler.GetPenddingLSNCnt() == 0
	})
	t.Log(time.Since(now))
	assert.Equal(t, uint64(0), tae.Runtime.Scheduler.GetPenddingLSNCnt())

	now = time.Now()
	testutils.WaitExpect(10000, func() bool {
		return tae.BGCheckpointRunner.GetPenddingIncrementalCount() == 0
	})
	t.Log(time.Since(now))
	assert.Equal(t, 0, tae.BGCheckpointRunner.GetPenddingIncrementalCount())

	gcTS := types.BuildTS(time.Now().UTC().UnixNano(), 0)
	err := tae.BGCheckpointRunner.GCByTS(context.Background(), gcTS)
	assert.NoError(t, err)
	now = time.Now()
	assert.Equal(t, uint64(0), tae.Wal.GetPenddingCnt())
	testutils.WaitExpect(10000, func() bool {
		tae.BGCheckpointRunner.ExistPendingEntryToGC()
		return !tae.BGCheckpointRunner.ExistPendingEntryToGC()
	})
	t.Log(time.Since(now))
	assert.False(t, tae.BGCheckpointRunner.ExistPendingEntryToGC())
	entries := tae.BGCheckpointRunner.GetAllGlobalCheckpoints()
	for _, entry := range entries {
		t.Log(entry.String())
	}
	for _, entry := range entries {
		for _, tid := range tids {
			ins, del, _, _, err := entry.GetByTableID(context.Background(), tae.Runtime.Fs, tid)
			assert.NoError(t, err)
			t.Logf("table %d", tid)
			if ins != nil {
				logutil.Infof("ins is %v", ins.Vecs[0].String())
				t.Log(common.ApiBatchToString(ins, 3))
			}
			if del != nil {
				t.Log(common.ApiBatchToString(del, 3))
			}
		}
	}
	tae.Restart(ctx)
	entries = tae.BGCheckpointRunner.GetAllGlobalCheckpoints()
	entry := entries[len(entries)-1]
	for _, tid := range tids {
		ins, del, _, _, err := entry.GetByTableID(context.Background(), tae.Runtime.Fs, tid)
		assert.NoError(t, err)
		t.Logf("table %d", tid)
		if ins != nil {
			t.Log(common.ApiBatchToString(ins, 3))
		}
		if del != nil {
			t.Log(common.ApiBatchToString(del, 3))
		}
	}
}

func TestDelete4(t *testing.T) {
	t.Skip(any("This case crashes occasionally, is being fixed, skip it for now"))
	defer testutils.AfterTest(t)()
	ctx := context.Background()

	opts := config.WithQuickScanAndCKPOpts(nil)
	tae := testutil.NewTestEngine(ctx, ModuleName, t, opts)
	defer tae.Close()
	schema := catalog.NewEmptySchema("xx")
	schema.AppendPKCol("name", types.T_varchar.ToType(), 0)
	schema.AppendCol("offset", types.T_uint32.ToType())
	schema.Finalize(false)
	schema.Extra.BlockMaxRows = 50
	schema.Extra.ObjectMaxBlocks = 5
	tae.BindSchema(schema)
	bat := catalog.MockBatch(schema, 1)
	bat.Vecs[1].Update(0, uint32(0), false)
	defer bat.Close()
	tae.CreateRelAndAppend(bat, true)

	filter := handle.NewEQFilter(bat.Vecs[0].Get(0))
	var wg sync.WaitGroup
	var count atomic.Uint32

	run := func() {
		defer wg.Done()
		time.Sleep(time.Duration(rand.Intn(20)+1) * time.Millisecond)
		cloneBat := bat.CloneWindow(0, 1)
		defer cloneBat.Close()
		txn, rel := tae.GetRelation()
		id, offset, err := rel.GetByFilter(context.Background(), filter)
		if err != nil {
			txn.Rollback(context.Background())
			return
		}
		v, _, err := rel.GetValue(id, offset, 1, false)
		if err != nil {
			txn.Rollback(context.Background())
			return
		}
		oldV := v.(uint32)
		newV := oldV + 1
		if err := rel.RangeDelete(id, offset, offset, handle.DT_Normal); err != nil {
			txn.Rollback(context.Background())
			return
		}
		cloneBat.Vecs[1].Update(0, newV, false)
		if err := rel.Append(context.Background(), cloneBat); err != nil {
			txn.Rollback(context.Background())
			return
		}
		if err := txn.Commit(context.Background()); err == nil {
			ok := count.CompareAndSwap(oldV, newV)
			for !ok {
				ok = count.CompareAndSwap(oldV, newV)
			}
			t.Logf("RangeDelete block-%d, offset-%d, old %d newV %d, %s", id.BlockID, offset, oldV, newV, txn.GetCommitTS().ToString())
		}
	}

	p, _ := ants.NewPool(20)
	defer p.Release()
	for i := 0; i < 100; i++ {
		wg.Add(1)
		_ = p.Submit(run)
	}
	wg.Wait()

	t.Logf("count=%v", count.Load())

	getValueFn := func() {
		txn, rel := tae.GetRelation()
		v, _, err := rel.GetValueByFilter(context.Background(), filter, 1)
		assert.NoError(t, err)
		assert.Equal(t, int(count.Load()), int(v.(uint32)))
		assert.NoError(t, txn.Commit(context.Background()))
		t.Logf("GetV=%v, %s", v, txn.GetStartTS().ToString())
	}
	scanFn := func() {
		txn, rel := tae.GetRelation()
		it := rel.MakeObjectIt(false)
		for it.Next() {
			blk := it.GetObject()
			for j := 0; j < blk.BlkCnt(); j++ {
				var view *containers.Batch
				err := blk.HybridScan(ctx, &view, uint16(j), []int{0}, common.DefaultAllocator)
				assert.NoError(t, err)
				view.Compact()
				if view.Length() != 0 {
					t.Logf("block-%d, data=%s", j, logtail.ToStringTemplate(view.Vecs[0], -1))
				}
				view.Close()
			}
		}
		it.Close()
		txn.Commit(context.Background())
	}

	for i := 0; i < 20; i++ {
		getValueFn()
		scanFn()

		tae.Restart(ctx)

		getValueFn()
		scanFn()
		for j := 0; j < 100; j++ {
			wg.Add(1)
			p.Submit(run)
		}
		wg.Wait()
	}
	t.Log(tae.Catalog.SimplePPString(common.PPL3))
}

// append, delete, apppend, get start ts, compact, get active row
func TestGetActiveRow(t *testing.T) {
	ctx := context.Background()

	opts := config.WithLongScanAndCKPOpts(nil)
	tae := testutil.NewTestEngine(ctx, ModuleName, t, opts)
	defer tae.Close()

	schema := catalog.MockSchemaAll(3, 1)
	schema.Extra.BlockMaxRows = 10
	schema.Extra.ObjectMaxBlocks = 2
	tae.BindSchema(schema)
	bat := catalog.MockBatch(schema, 1)
	defer bat.Close()

	tae.CreateRelAndAppend(bat, true)

	txn, rel := tae.GetRelation()
	v := testutil.GetSingleSortKeyValue(bat, schema, 0)
	filter := handle.NewEQFilter(v)
	id, row, err := rel.GetByFilter(context.Background(), filter)
	assert.NoError(t, err)
	err = rel.RangeDelete(id, row, row, handle.DT_Normal)
	assert.NoError(t, err)
	assert.NoError(t, txn.Commit(context.Background()))

	txn, rel = tae.GetRelation()
	assert.NoError(t, rel.Append(context.Background(), bat))
	assert.NoError(t, txn.Commit(context.Background()))

	_, rel = tae.GetRelation()
	{
		txn2, rel2 := tae.GetRelation()
		blk := testutil.GetOneObject(rel2).GetMeta().(*catalog.ObjectEntry)
		task, err := jobs.NewFlushTableTailTask(nil, txn2, []*catalog.ObjectEntry{blk}, nil, tae.Runtime)
		assert.NoError(t, err)
		err = task.OnExec(context.Background())
		assert.NoError(t, err)
		assert.NoError(t, txn2.Commit(context.Background()))
	}
	filter = handle.NewEQFilter(v)
	_, _, err = rel.GetByFilter(context.Background(), filter)
	assert.NoError(t, err)
}
func TestTransfer(t *testing.T) {
	ctx := context.Background()

	opts := config.WithLongScanAndCKPOpts(nil)
	tae := testutil.NewTestEngine(ctx, ModuleName, t, opts)
	defer tae.Close()
	schema := catalog.MockSchemaAll(5, 3)
	schema.Extra.BlockMaxRows = 100
	schema.Extra.ObjectMaxBlocks = 10
	tae.BindSchema(schema)

	bat := catalog.MockBatch(schema, 10)
	defer bat.Close()

	tae.CreateRelAndAppend(bat, true)

	filter := handle.NewEQFilter(bat.Vecs[3].Get(3))

	txn1, rel1 := tae.GetRelation()
	err := rel1.DeleteByFilter(context.Background(), filter)
	assert.NoError(t, err)

	meta := rel1.GetMeta().(*catalog.TableEntry)
	err = tae.FlushTable(context.Background(), 0, meta.GetDB().ID, meta.ID,
		types.BuildTS(time.Now().UTC().UnixNano(), 0))
	assert.NoError(t, err)

	err = txn1.Commit(context.Background())
	// assert.True(t, moerr.IsMoErrCode(err, moerr.ErrTxnRWConflict))
	assert.NoError(t, err)

	txn2, rel2 := tae.GetRelation()
	_, _, err = rel2.GetValueByFilter(context.Background(), filter, 3)
	t.Log(err)
	assert.True(t, moerr.IsMoErrCode(err, moerr.ErrNotFound))
	v, _, err := rel2.GetValueByFilter(context.Background(), handle.NewEQFilter(bat.Vecs[3].Get(4)), 2)
	expectV := bat.Vecs[2].Get(4)
	assert.Equal(t, expectV, v)
	assert.NoError(t, err)
	_ = txn2.Commit(context.Background())
}

func TestTransfer2(t *testing.T) {
	ctx := context.Background()

	opts := config.WithLongScanAndCKPOpts(nil)
	tae := testutil.NewTestEngine(ctx, ModuleName, t, opts)
	defer tae.Close()
	schema := catalog.MockSchemaAll(5, 3)
	schema.Extra.BlockMaxRows = 10
	schema.Extra.ObjectMaxBlocks = 10
	tae.BindSchema(schema)

	bat := catalog.MockBatch(schema, 200)
	defer bat.Close()

	tae.CreateRelAndAppend(bat, true)

	filter := handle.NewEQFilter(bat.Vecs[3].Get(3))

	txn1, rel1 := tae.GetRelation()
	err := rel1.DeleteByFilter(context.Background(), filter)
	assert.NoError(t, err)

	tae.CompactBlocks(false)
	tae.MergeBlocks(false)

	err = txn1.Commit(context.Background())
	// assert.True(t, moerr.IsMoErrCode(err, moerr.ErrTxnRWConflict))
	assert.NoError(t, err)

	txn2, rel2 := tae.GetRelation()
	_, _, err = rel2.GetValueByFilter(context.Background(), filter, 3)
	t.Log(err)
	assert.True(t, moerr.IsMoErrCode(err, moerr.ErrNotFound))
	v, _, err := rel2.GetValueByFilter(context.Background(), handle.NewEQFilter(bat.Vecs[3].Get(4)), 2)
	expectV := bat.Vecs[2].Get(4)
	assert.Equal(t, expectV, v)
	assert.NoError(t, err)
	_ = txn2.Commit(context.Background())
}

func TestMergeBlocks3(t *testing.T) {
	ctx := context.Background()

	opts := config.WithLongScanAndCKPOpts(nil)
	tae := testutil.NewTestEngine(ctx, ModuleName, t, opts)
	defer tae.Close()
	schema := catalog.MockSchemaAll(5, 3)
	schema.Extra.BlockMaxRows = 10
	schema.Extra.ObjectMaxBlocks = 5
	tae.BindSchema(schema)
	bat := catalog.MockBatch(schema, 100)
	defer bat.Close()
	tae.CreateRelAndAppend(bat, true)

	// flush to nblk
	{
		txn, rel := tae.GetRelation()
		blkMetas := testutil.GetAllBlockMetas(rel, false)
		tombstoneMetas := testutil.GetAllBlockMetas(rel, true)
		task, err := jobs.NewFlushTableTailTask(tasks.WaitableCtx, txn, blkMetas, tombstoneMetas, tae.DB.Runtime)
		assert.NoError(t, err)
		assert.NoError(t, task.OnExec(context.Background()))
		assert.NoError(t, txn.Commit(context.Background()))
	}

	filter15 := handle.NewEQFilter(bat.Vecs[3].Get(15))
	filter19 := handle.NewEQFilter(bat.Vecs[3].Get(19))
	filter18 := handle.NewEQFilter(bat.Vecs[3].Get(18))
	filter17 := handle.NewEQFilter(bat.Vecs[3].Get(17))
	// delete all rows in first blk in obj1 and the 5th,9th rows in blk2
	{
		txn, rel := tae.GetRelation()
		obj1 := testutil.GetOneObject(rel).GetMeta().(*catalog.ObjectEntry)
		objHandle, err := rel.GetObject(obj1.ID(), false)
		assert.NoError(t, err)

		var view *containers.Batch
		err = objHandle.Scan(ctx, &view, 0, []int{schema.GetColIdx(catalog.PhyAddrColumnName)}, common.DefaultAllocator)
		assert.NoError(t, err)
		assert.NotNil(t, *view)
		pkDef := schema.GetPrimaryKey()
		var pkView *containers.Batch
		err = objHandle.Scan(ctx, &pkView, 0, []int{pkDef.Idx}, common.DefaultAllocator)
		assert.NoError(t, err)
		err = rel.DeleteByPhyAddrKeys(view.Vecs[0], pkView.Vecs[0], handle.DT_Normal)
		assert.NoError(t, err)

		assert.NoError(t, rel.DeleteByFilter(context.Background(), filter15))
		assert.NoError(t, rel.DeleteByFilter(context.Background(), filter19))
		assert.NoError(t, txn.Commit(context.Background()))
	}

	// 1. merge first Object
	// 2. delete 7th row in blk2 during executing merge task
	// 3. delete 8th row in blk2 and commit that after merging, test transfer
	{
		del8txn, rel8 := tae.GetRelation()
		valrow8, null, err := rel8.GetValueByFilter(context.Background(), filter18, schema.GetColIdx(catalog.PhyAddrColumnName))
		assert.NoError(t, err)
		assert.False(t, null)

		del7txn, rel7 := tae.GetRelation()
		mergetxn, relm := tae.GetRelation()

		// merge first Object
		obj1 := testutil.GetOneObject(relm).GetMeta().(*catalog.ObjectEntry)
		assert.NoError(t, err)

		objsToMerge := []*catalog.ObjectEntry{obj1}
		task, err := jobs.NewMergeObjectsTask(nil, mergetxn, objsToMerge, tae.Runtime, 0, false)
		assert.NoError(t, err)
		assert.NoError(t, task.OnExec(context.Background()))

		// delete del7 after starting merge txn
		assert.NoError(t, rel7.DeleteByFilter(context.Background(), filter17))
		assert.NoError(t, del7txn.Commit(context.Background()))

		// commit merge, and it will carry del7 to the new block
		assert.NoError(t, mergetxn.Commit(context.Background()))

		// delete 8 row and it is expected to be transfered correctly
		rel8.DeleteByPhyAddrKey(valrow8)
		assert.NoError(t, del8txn.Commit(context.Background()))
	}

	// consistency check
	{
		var err error
		txn, rel := tae.GetRelation()
		_, _, err = rel.GetValueByFilter(context.Background(), filter15, 3)
		assert.True(t, moerr.IsMoErrCode(err, moerr.ErrNotFound))
		_, _, err = rel.GetValueByFilter(context.Background(), filter17, 3)
		assert.True(t, moerr.IsMoErrCode(err, moerr.ErrNotFound))
		_, _, err = rel.GetValueByFilter(context.Background(), filter18, 3)
		assert.True(t, moerr.IsMoErrCode(err, moerr.ErrNotFound))
		_, _, err = rel.GetValueByFilter(context.Background(), filter19, 3)
		assert.True(t, moerr.IsMoErrCode(err, moerr.ErrNotFound))

		testutil.CheckAllColRowsByScan(t, rel, 86, true)
		assert.NoError(t, txn.Commit(context.Background()))
	}
}

func TestTransfer3(t *testing.T) {
	defer testutils.AfterTest(t)()
	ctx := context.Background()

	opts := config.WithLongScanAndCKPOpts(nil)
	tae := testutil.NewTestEngine(ctx, ModuleName, t, opts)
	defer tae.Close()
	schema := catalog.MockSchemaAll(5, 3)
	schema.Extra.BlockMaxRows = 100
	schema.Extra.ObjectMaxBlocks = 10
	tae.BindSchema(schema)

	bat := catalog.MockBatch(schema, 10)
	defer bat.Close()

	tae.CreateRelAndAppend(bat, true)

	filter := handle.NewEQFilter(bat.Vecs[3].Get(3))

	txn1, rel1 := tae.GetRelation()

	var err error
	err = rel1.DeleteByFilter(context.Background(), filter)
	assert.NoError(t, err)

	meta := rel1.GetMeta().(*catalog.TableEntry)
	err = tae.FlushTable(context.Background(), 0, meta.GetDB().ID, meta.ID,
		types.BuildTS(time.Now().UTC().UnixNano(), 0))
	assert.NoError(t, err)

	err = rel1.Append(context.Background(), bat.Window(3, 1))
	assert.NoError(t, err)
	err = txn1.Commit(context.Background())
	assert.NoError(t, err)
}

func TestUpdate(t *testing.T) {
	t.Skip(any("This case crashes occasionally, is being fixed, skip it for now"))
	defer testutils.AfterTest(t)()
	ctx := context.Background()

	opts := config.WithQuickScanAndCKPOpts2(nil, 5)
	// opts := config.WithLongScanAndCKPOpts(nil)
	tae := testutil.NewTestEngine(ctx, ModuleName, t, opts)
	defer tae.Close()

	schema := catalog.MockSchemaAll(5, 3)
	schema.Extra.BlockMaxRows = 100
	schema.Extra.ObjectMaxBlocks = 4
	tae.BindSchema(schema)

	bat := catalog.MockBatch(schema, 1)
	defer bat.Close()
	bat.Vecs[2].Update(0, int32(0), false)

	tae.CreateRelAndAppend(bat, true)

	var wg sync.WaitGroup

	var expectV atomic.Int32
	expectV.Store(bat.Vecs[2].Get(0).(int32))
	filter := handle.NewEQFilter(bat.Vecs[3].Get(0))
	updateFn := func() {
		defer wg.Done()
		txn, rel := tae.GetRelation()
		id, offset, err := rel.GetByFilter(context.Background(), filter)
		assert.NoError(t, err)
		v, _, err := rel.GetValue(id, offset, 2, false)
		assert.NoError(t, err)
		err = rel.RangeDelete(id, offset, offset, handle.DT_Normal)
		if err != nil {
			t.Logf("range delete %v, rollbacking", err)
			_ = txn.Rollback(context.Background())
			return
		}
		tuples := bat.CloneWindow(0, 1)
		defer tuples.Close()
		updatedV := v.(int32) + 1
		tuples.Vecs[2].Update(0, updatedV, false)
		err = rel.Append(context.Background(), tuples)
		assert.NoError(t, err)

		err = txn.Commit(context.Background())
		if err != nil {
			t.Logf("commit update %v", err)
		} else {
			expectV.CompareAndSwap(v.(int32), updatedV)
			t.Logf("%v committed", updatedV)
		}
	}
	p, _ := ants.NewPool(5)
	defer p.Release()
	loop := 1000
	for i := 0; i < loop; i++ {
		wg.Add(1)
		// updateFn()
		_ = p.Submit(updateFn)
	}
	wg.Wait()
	t.Logf("Final: %v", expectV.Load())
	{
		txn, rel := tae.GetRelation()
		v, _, err := rel.GetValueByFilter(context.Background(), filter, 2)
		assert.NoError(t, err)
		assert.Equal(t, v.(int32), expectV.Load())
		testutil.CheckAllColRowsByScan(t, rel, 1, true)
		assert.NoError(t, txn.Commit(context.Background()))
	}
}

func TestMergeMemsize(t *testing.T) {
	t.Skip("run it manully to observe memory heap")
	ctx := context.Background()
	opts := config.WithLongScanAndCKPOpts(nil)
	tae := testutil.NewTestEngine(ctx, ModuleName, t, opts)
	defer tae.Close()

	schema := catalog.MockSchemaAll(18, 3)
	schema.Name = "testupdate"
	schema.Extra.BlockMaxRows = 8192
	schema.Extra.ObjectMaxBlocks = 200
	tae.BindSchema(schema)

	wholebat := catalog.MockBatch(schema, 8192*80)
	for _, col := range schema.ColDefs {
		t.Log(col.Type.DescString(), col.Type.Size)
	}
	t.Log(wholebat.ApproxSize())
	batCnt := 40
	bats := wholebat.Split(batCnt)
	// write only one block by apply metaloc
	objName1 := objectio.BuildObjectNameWithObjectID(objectio.NewObjectid())
	writer, err := blockio.NewBlockWriterNew(tae.Runtime.Fs.Service, objName1, 0, nil, false)
	assert.Nil(t, err)
	writer.SetPrimaryKey(3)
	for _, b := range bats {
		_, err = writer.WriteBatch(containers.ToCNBatch(b))
		assert.Nil(t, err)
	}
	blocks, _, err := writer.Sync(context.Background())
	assert.Nil(t, err)
	assert.Equal(t, batCnt, len(blocks))
	statsVec := containers.MakeVector(types.T_varchar.ToType(), common.DefaultAllocator)
	ss := writer.GetObjectStats()
	statsVec.Append(ss[:], false)
	{
		txn, _ := tae.StartTxn(nil)
		txn.SetDedupType(txnif.DedupPolicy_CheckIncremental)
		db, err := txn.CreateDatabase("db", "", "")
		assert.NoError(t, err)
		tbl, err := db.CreateRelation(schema)
		assert.NoError(t, err)
		assert.NoError(t, tbl.AddDataFiles(context.Background(), statsVec))
		assert.NoError(t, txn.Commit(context.Background()))
	}
	statsVec.Close()

	t.Log(tae.Catalog.SimplePPString(common.PPL1))
	var metas []*catalog.ObjectEntry
	{
		txn, rel := tae.GetRelation()
		it := rel.MakeObjectIt(false)
		blkcnt := 0
		for it.Next() {
			obj := it.GetObject()
			defer obj.Close()
			meta := it.GetObject().GetMeta().(*catalog.ObjectEntry)
			blkcnt += int(meta.BlkCnt())
			metas = append(metas, meta)

		}
		it.Next()
		txn.Commit(ctx)
		assert.Equal(t, batCnt, blkcnt)
	}

	{
		txn, _ := tae.StartTxn(nil)
		task, err := jobs.NewMergeObjectsTask(nil, txn, metas, tae.Runtime, 0, false)
		assert.NoError(t, err)

		dbutils.PrintMemStats()
		err = task.OnExec(context.Background())
		assert.NoError(t, err)
		assert.NoError(t, txn.Commit(ctx))
		dbutils.PrintMemStats()
	}
}

func TestCollectDeletesAfterCKP(t *testing.T) {
	ctx := context.Background()
	opts := config.WithLongScanAndCKPOpts(nil)
	tae := testutil.NewTestEngine(ctx, ModuleName, t, opts)
	defer tae.Close()

	schema := catalog.MockSchemaAll(5, 3)
	schema.Name = "testupdate"
	schema.Extra.BlockMaxRows = 8192
	schema.Extra.ObjectMaxBlocks = 20
	tae.BindSchema(schema)

	bat := catalog.MockBatch(schema, 400)
	// write only one block by apply metaloc
	objName1 := objectio.BuildObjectNameWithObjectID(objectio.NewObjectid())
	writer, err := blockio.NewBlockWriterNew(tae.Runtime.Fs.Service, objName1, 0, nil, false)
	assert.Nil(t, err)
	writer.SetPrimaryKey(3)
	_, err = writer.WriteBatch(containers.ToCNBatch(bat))
	assert.Nil(t, err)
	blocks, _, err := writer.Sync(context.Background())
	assert.Nil(t, err)
	assert.Equal(t, 1, len(blocks))
	statsVec := containers.MakeVector(types.T_varchar.ToType(), common.DefaultAllocator)
	ss := writer.GetObjectStats()
	statsVec.Append(ss[:], false)
	defer statsVec.Close()
	{
		txn, _ := tae.StartTxn(nil)
		txn.SetDedupType(txnif.DedupPolicy_CheckIncremental)
		db, err := testutil.CreateDatabase2(ctx, txn, "db")
		assert.NoError(t, err)
		tbl, err := testutil.CreateRelation2(ctx, txn, db, schema)
		assert.NoError(t, err)
		assert.NoError(t, tbl.AddDataFiles(context.Background(), statsVec))
		assert.NoError(t, txn.Commit(context.Background()))
	}

	updateFn := func(round, i, j int) {
		tuples := bat.CloneWindow(0, 1)
		defer tuples.Close()
		for x := i; x < j; x++ {
			txn, rel := tae.GetRelation()
			filter := handle.NewEQFilter(int64(x))
			id, offset, err := rel.GetByFilter(context.Background(), filter)
			assert.NoError(t, err)
			_, _, err = rel.GetValue(id, offset, 2, false)
			assert.NoError(t, err)
			err = rel.RangeDelete(id, offset, offset, handle.DT_Normal)
			if err != nil {
				t.Logf("range delete %v, rollbacking", err)
				_ = txn.Rollback(context.Background())
				return
			}
			tuples.Vecs[3].Update(0, int64(x), false)
			err = rel.Append(context.Background(), tuples)
			assert.NoError(t, err)
			assert.NoError(t, txn.Commit(context.Background()))
		}
		t.Logf("(%d, %d, %d) done", round, i, j)
	}
	updateFn(1, 100, 110)
	{
		txn, rel := tae.GetRelation()
		meta := testutil.GetOneTombstoneMeta(rel)
		batches := make(map[uint32]*containers.BatchWithVersion)
		err := tables.RangeScanInMemoryByObject(ctx, meta, batches, types.TS{}, types.MaxTs(), common.DefaultAllocator)
		assert.NoError(t, err)
		bat = batches[schema.Version].Batch
		assert.Equal(t, 10, bat.Length())
		bat.Close()
		assert.NoError(t, txn.Commit(ctx))
	}
	logutil.Info(tae.Catalog.SimplePPString(3))
	testutil.CompactBlocks(t, 0, tae.DB, pkgcatalog.MO_CATALOG, catalog.SystemDBSchema, false)
	testutil.CompactBlocks(t, 0, tae.DB, pkgcatalog.MO_CATALOG, catalog.SystemTableSchema, false)
	testutil.CompactBlocks(t, 0, tae.DB, pkgcatalog.MO_CATALOG, catalog.SystemColumnSchema, false)
	tae.ForceLongCheckpoint()
	{
		txn, rel := tae.GetRelation()
		meta := testutil.GetOneTombstoneMeta(rel)
		assert.Equal(t, 10, int(meta.Rows()))
		assert.NoError(t, txn.Commit(ctx))
	}
	logutil.Info(tae.Catalog.SimplePPString(3))
	tae.Restart(ctx)
	logutil.Info(tae.Catalog.SimplePPString(3))
	{
		txn, rel := tae.GetRelation()
		meta := testutil.GetOneTombstoneMeta(rel)
		assert.Equal(t, 10, int(meta.Rows()))
		assert.NoError(t, txn.Commit(ctx))
	}
}

// This is used to observe a lot of compactions to overflow a Object, it is not compulsory
func TestAlwaysUpdate(t *testing.T) {
	t.Skip("This is a long test, run it manully to observe what you want")
	defer testutils.AfterTest(t)()
	ctx := context.Background()

	// opts := config.WithQuickScanAndCKPOpts2(nil, 10)
	// opts.GCCfg.ScanGCInterval = 3600 * time.Second
	// opts.CatalogCfg.GCInterval = 3600 * time.Second
	opts := config.WithQuickScanAndCKPAndGCOpts(nil)
	tae := testutil.NewTestEngine(ctx, ModuleName, t, opts)
	defer tae.Close()

	schema := catalog.MockSchemaAll(5, 3)
	schema.Name = "testupdate"
	schema.Extra.BlockMaxRows = 8192
	schema.Extra.ObjectMaxBlocks = 200
	tae.BindSchema(schema)

	bats := catalog.MockBatch(schema, 400*100).Split(100)
	statsVec := containers.MakeVector(types.T_varchar.ToType(), common.DefaultAllocator)
	defer statsVec.Close()
	// write only one Object
	for i := 0; i < 1; i++ {
		objName1 := objectio.BuildObjectNameWithObjectID(objectio.NewObjectid())
		writer, err := blockio.NewBlockWriterNew(tae.Runtime.Fs.Service, objName1, 0, nil, false)
		assert.Nil(t, err)
		writer.SetPrimaryKey(3)
		for _, bat := range bats[i*25 : (i+1)*25] {
			_, err := writer.WriteBatch(containers.ToCNBatch(bat))
			assert.Nil(t, err)
		}
		blocks, _, err := writer.Sync(context.Background())
		assert.Nil(t, err)
		assert.Equal(t, 25, len(blocks))
		ss := writer.GetObjectStats()
		statsVec.Append(ss[:], false)
	}

	// var did, tid uint64
	txn, _ := tae.StartTxn(nil)
	txn.SetDedupType(txnif.DedupPolicy_CheckIncremental)
	db, err := txn.CreateDatabase("db", "", "")
	// did = db.GetID()
	assert.NoError(t, err)
	tbl, err := db.CreateRelation(schema)
	// tid = tbl.ID()
	assert.NoError(t, err)
	assert.NoError(t, tbl.AddDataFiles(context.Background(), statsVec))
	assert.NoError(t, txn.Commit(context.Background()))

	t.Log(tae.Catalog.SimplePPString(common.PPL1))

	wg := &sync.WaitGroup{}

	updateFn := func(round, i, j int) {
		defer wg.Done()
		tuples := bats[0].CloneWindow(0, 1)
		defer tuples.Close()
		for x := i; x < j; x++ {
			txn, rel := tae.GetRelation()
			filter := handle.NewEQFilter(int64(x))
			id, offset, err := rel.GetByFilter(context.Background(), filter)
			assert.NoError(t, err)
			_, _, err = rel.GetValue(id, offset, 2, false)
			assert.NoError(t, err)
			err = rel.RangeDelete(id, offset, offset, handle.DT_Normal)
			if err != nil {
				t.Logf("range delete %v, rollbacking", err)
				_ = txn.Rollback(context.Background())
				return
			}
			tuples.Vecs[3].Update(0, int64(x), false)
			err = rel.Append(context.Background(), tuples)
			assert.NoError(t, err)
			assert.NoError(t, txn.Commit(context.Background()))
		}
		t.Logf("(%d, %d, %d) done", round, i, j)
	}

	p, _ := ants.NewPool(20)
	defer p.Release()

	// ch := make(chan int, 1)
	// ticker := time.NewTicker(1 * time.Second)
	// ticker2 := time.NewTicker(100 * time.Millisecond)
	// go func() {
	// 	for {
	// 		select {
	// 		case <-ticker.C:
	// 			t.Log(tbl.SimplePPString(common.PPL1))
	// 		case <-ticker2.C:
	// 			_, _, _ = logtail.HandleSyncLogTailReq(ctx, new(dummyCpkGetter), tae.LogtailMgr, tae.Catalog, api.SyncLogTailReq{
	// 				CnHave: totsp(types.BuildTS(0, 0)),
	// 				CnWant: totsp(types.MaxTs()),
	// 				Table:  &api.TableID{DbId: did, TbId: tid},
	// 			}, true)
	// 		case <-ch:
	// 		}
	// 	}
	// }()

	for r := 0; r < 10; r++ {
		for i := 0; i < 40; i++ {
			wg.Add(1)
			start, end := i*200, (i+1)*200
			f := func() { updateFn(r, start, end) }
			p.Submit(f)
		}
		wg.Wait()
		tae.CheckRowsByScan(100*100, true)
	}
}

func TestInsertPerf(t *testing.T) {
	t.Skip(any("for debug"))
	ctx := context.Background()

	opts := config.WithLongScanAndCKPOpts(nil)
	tae := testutil.NewTestEngine(ctx, ModuleName, t, opts)
	defer tae.Close()
	schema := catalog.MockSchemaAll(10, 2)
	schema.Extra.BlockMaxRows = 1000
	schema.Extra.ObjectMaxBlocks = 5
	tae.BindSchema(schema)

	cnt := 1000
	iBat := 1
	poolSize := 20

	bat := catalog.MockBatch(schema, cnt*iBat*poolSize*2)
	defer bat.Close()

	tae.CreateRelAndAppend(bat.Window(0, 1), true)
	var wg sync.WaitGroup
	run := func(start int) func() {
		return func() {
			defer wg.Done()
			for i := start; i < start+cnt*iBat; i += iBat {
				txn, rel := tae.GetRelation()
				_ = rel.Append(context.Background(), bat.Window(i, iBat))
				_ = txn.Commit(context.Background())
			}
		}
	}

	p, _ := ants.NewPool(poolSize)
	defer p.Release()
	now := time.Now()
	for i := 1; i <= poolSize; i++ {
		wg.Add(1)
		_ = p.Submit(run(i * cnt * iBat))
	}
	wg.Wait()
	t.Log(time.Since(now))
}

func TestUpdatePerf(t *testing.T) {
	t.Skip(any("for debug"))
	ctx := context.Background()

	totalCnt := 4000
	poolSize := 2
	cnt := totalCnt / poolSize

	opts := config.WithLongScanAndCKPOpts(nil)
	tae := testutil.NewTestEngine(ctx, ModuleName, t, opts)
	defer tae.Close()
	schema := catalog.MockSchemaAll(10, 2)
	schema.Extra.BlockMaxRows = 1000
	schema.Extra.ObjectMaxBlocks = 5
	tae.BindSchema(schema)

	bat := catalog.MockBatch(schema, poolSize)
	defer bat.Close()

	tae.CreateRelAndAppend(bat, true)
	var wg sync.WaitGroup
	run := func(idx int) func() {
		return func() {
			defer wg.Done()
			v := bat.Vecs[schema.GetSingleSortKeyIdx()].Get(idx)
			filter := handle.NewEQFilter(v)
			for i := 0; i < cnt; i++ {
				txn, rel := tae.GetRelation()
				err := rel.UpdateByFilter(context.Background(), filter, 0, int8(0), false)
				assert.NoError(t, err)
				err = txn.Commit(context.Background())
				assert.NoError(t, err)
				if i%50 == 0 {
					t.Logf("update %d", i)
				}
			}
		}
	}

	p, _ := ants.NewPool(poolSize)
	defer p.Release()
	now := time.Now()
	for i := 0; i < poolSize; i++ {
		wg.Add(1)
		_ = p.Submit(run(i))
	}
	wg.Wait()
	t.Log(time.Since(now))
}

func TestUpdatePerf2(t *testing.T) {
	t.Skip(any("for debug"))
	ctx := context.Background()

	totalCnt := 10000000
	deleteCnt := 1000000
	updateCnt := 100000
	poolSize := 200

	opts := config.WithLongScanAndCKPOpts(nil)
	tae := testutil.NewTestEngine(ctx, ModuleName, t, opts)
	defer tae.Close()
	schema := catalog.MockSchemaAll(3, 2)
	schema.Extra.BlockMaxRows = 1000
	schema.Extra.ObjectMaxBlocks = 5
	tae.BindSchema(schema)

	bat := catalog.MockBatch(schema, totalCnt)
	defer bat.Close()

	tae.CreateRelAndAppend(bat, true)
	tae.CompactBlocks(true)

	txn, rel := tae.GetRelation()
	it := rel.MakeObjectIt(false)
	blkCnt := totalCnt / int(schema.Extra.BlockMaxRows)
	deleteEachBlock := deleteCnt / blkCnt
	t.Logf("%d blocks", blkCnt)
	blkIdx := 0
	for it.Next() {
		txn2, rel2 := tae.GetRelation()
		obj := it.GetObject()
		meta := obj.GetMeta().(*catalog.ObjectEntry)
		id := meta.AsCommonID()
		for i := 0; i < meta.BlockCnt(); i++ {
			id.SetBlockOffset(uint16(i))
			for j := 0; j < deleteEachBlock; j++ {
				idx := uint32(rand.Intn(int(schema.Extra.BlockMaxRows)))
				rel2.RangeDelete(id, idx, idx, handle.DT_Normal)
			}
			blkIdx++
			if blkIdx%50 == 0 {
				t.Logf("update %d blk", blkIdx)
			}
		}
		txn2.Commit(ctx)
		tae.CompactBlocks(true)
	}
	it.Close()
	txn.Commit(ctx)

	var wg sync.WaitGroup
	var now time.Time
	run := func(index int) func() {
		return func() {
			defer wg.Done()
			for i := 0; i < (updateCnt)/poolSize; i++ {
				idx := rand.Intn(totalCnt)
				v := bat.Vecs[schema.GetSingleSortKeyIdx()].Get(idx)
				filter := handle.NewEQFilter(v)
				txn, rel := tae.GetRelation()
				rel.UpdateByFilter(context.Background(), filter, 0, int8(0), false)
				txn.Commit(context.Background())
				if index == 0 && i%50 == 0 {
					logutil.Infof("update %d", i)
				}
			}
		}
	}
	t.Log("start update")
	now = time.Now()

	p, _ := ants.NewPool(poolSize)
	defer p.Release()
	for i := 0; i < poolSize; i++ {
		wg.Add(1)
		_ = p.Submit(run(i))
	}
	wg.Wait()
	t.Log(time.Since(now))
}

func TestDeletePerf(t *testing.T) {
	t.Skip(any("for debug"))
	ctx := context.Background()

	opts := config.WithQuickScanAndCKPAndGCOpts(nil)
	tae := testutil.NewTestEngine(ctx, ModuleName, t, opts)
	defer tae.Close()
	schema := catalog.MockSchemaAll(10, 2)
	schema.Extra.BlockMaxRows = 1000
	schema.Extra.ObjectMaxBlocks = 5
	tae.BindSchema(schema)

	totalCount := 50000
	poolSize := 20
	cnt := totalCount / poolSize

	bat := catalog.MockBatch(schema, totalCount)
	defer bat.Close()

	tae.CreateRelAndAppend(bat, true)
	var wg sync.WaitGroup
	run := func(start int) func() {
		return func() {
			defer wg.Done()
			for i := start * cnt; i < start*cnt+cnt; i++ {
				v := bat.Vecs[schema.GetSingleSortKeyIdx()].Get(i)
				filter := handle.NewEQFilter(v)
				txn, rel := tae.GetRelation()
				err := rel.DeleteByFilter(context.Background(), filter)
				assert.NoError(t, err)
				err = txn.Commit(context.Background())
				assert.NoError(t, err)
			}
		}
	}

	p, _ := ants.NewPool(poolSize)
	defer p.Release()
	now := time.Now()
	for i := 0; i < poolSize; i++ {
		wg.Add(1)
		_ = p.Submit(run(i))
	}
	wg.Wait()
	t.Log(time.Since(now))
	t.Log(tae.Catalog.SimplePPString(3))
}

func TestAppendBat(t *testing.T) {
	p, _ := ants.NewPool(100)
	defer p.Release()
	var wg sync.WaitGroup

	schema := catalog.MockSchema(7, 2)
	bat := catalog.MockBatch(schema, 1000)
	defer bat.Close()

	run := func() {
		defer wg.Done()
		b := containers.BuildBatch(schema.Attrs(), schema.Types(), containers.Options{
			Allocator: common.DefaultAllocator})
		defer b.Close()
		for i := 0; i < bat.Length(); i++ {
			w := bat.Window(i, 1)
			b.Extend(w)
		}
	}

	for i := 0; i < 200; i++ {
		wg.Add(1)
		_ = p.Submit(run)
	}
	wg.Wait()
}

func TestGCWithCheckpoint(t *testing.T) {
	t.Skip(any("for debug"))
	blockio.RunPipelineTest(
		func() {
			defer testutils.AfterTest(t)()
			ctx := context.Background()

			opts := config.WithQuickScanAndCKPAndGCOpts(nil)
			tae := testutil.NewTestEngine(ctx, ModuleName, t, opts)
			defer tae.Close()
			cleaner := gc.NewCheckpointCleaner(context.Background(), "", tae.Runtime.Fs, tae.BGCheckpointRunner)
			manager := gc.NewDiskCleaner(cleaner)
			manager.Start()
			defer manager.Stop()

			schema := catalog.MockSchemaAll(3, 1)
			schema.Extra.BlockMaxRows = 10
			schema.Extra.ObjectMaxBlocks = 2
			tae.BindSchema(schema)
			bat := catalog.MockBatch(schema, 21)
			defer bat.Close()

			tae.CreateRelAndAppend(bat, true)
			now := time.Now()
			testutils.WaitExpect(10000, func() bool {
				return tae.Runtime.Scheduler.GetPenddingLSNCnt() == 0
			})
			t.Log(time.Since(now))
			t.Logf("Checkpointed: %d", tae.Runtime.Scheduler.GetCheckpointedLSN())
			t.Logf("GetPenddingLSNCnt: %d", tae.Runtime.Scheduler.GetPenddingLSNCnt())
			assert.Equal(t, uint64(0), tae.Runtime.Scheduler.GetPenddingLSNCnt())
			err := manager.GC(context.Background())
			assert.Nil(t, err)
			entries := tae.BGCheckpointRunner.GetAllIncrementalCheckpoints()
			num := len(entries)
			assert.Greater(t, num, 0)
			testutils.WaitExpect(5000, func() bool {
				if manager.GetCleaner().GetScanWaterMark() == nil {
					return false
				}
				end := entries[num-1].GetEnd()
				maxEnd := manager.GetCleaner().GetScanWaterMark().GetEnd()
				return end.Equal(&maxEnd)
			})
			end := entries[num-1].GetEnd()
			maxEnd := manager.GetCleaner().GetScanWaterMark().GetEnd()
			assert.True(t, end.Equal(&maxEnd))
			cleaner2 := gc.NewCheckpointCleaner(context.Background(), "", tae.Runtime.Fs, tae.BGCheckpointRunner)
			manager2 := gc.NewDiskCleaner(cleaner2)
			manager2.Start()
			defer manager2.Stop()
			testutils.WaitExpect(5000, func() bool {
				if manager2.GetCleaner().GetScanWaterMark() == nil {
					return false
				}
				end := entries[num-1].GetEnd()
				maxEnd := manager2.GetCleaner().GetScanWaterMark().GetEnd()
				return end.Equal(&maxEnd)
			})
			end = entries[num-1].GetEnd()
			maxEnd = manager2.GetCleaner().GetScanWaterMark().GetEnd()
			assert.True(t, end.Equal(&maxEnd))
			tables1 := manager.GetCleaner().GetScannedWindow()
			tables2 := manager2.GetCleaner().GetScannedWindow()
			_, _, b := tables1.Compare(tables2, nil)
			assert.True(t, b)
		},
	)
}

func TestGCDropDB(t *testing.T) {
	t.Skip(any("for debug"))
	blockio.RunPipelineTest(
		func() {
			defer testutils.AfterTest(t)()
			ctx := context.Background()

			opts := config.WithQuickScanAndCKPAndGCOpts(nil)
			tae := testutil.NewTestEngine(ctx, ModuleName, t, opts)
			defer tae.Close()
			cleaner := gc.NewCheckpointCleaner(context.Background(), "", tae.Runtime.Fs, tae.BGCheckpointRunner)
			manager := gc.NewDiskCleaner(cleaner)
			manager.Start()
			defer manager.Stop()
			schema := catalog.MockSchemaAll(3, 1)
			schema.Extra.BlockMaxRows = 10
			schema.Extra.ObjectMaxBlocks = 2
			tae.BindSchema(schema)
			bat := catalog.MockBatch(schema, 210)
			defer bat.Close()

			tae.CreateRelAndAppend(bat, true)
			txn, err := tae.StartTxn(nil)
			assert.Nil(t, err)
			db, err := txn.DropDatabase(testutil.DefaultTestDB)
			assert.Nil(t, err)
			assert.Nil(t, txn.Commit(context.Background()))

			assert.Equal(t, txn.GetCommitTS(), db.GetMeta().(*catalog.DBEntry).GetDeleteAtLocked())
			now := time.Now()
			testutils.WaitExpect(10000, func() bool {
				return tae.Runtime.Scheduler.GetPenddingLSNCnt() == 0
			})
			t.Log(time.Since(now))
			err = manager.GC(context.Background())
			assert.Nil(t, err)
			entries := tae.BGCheckpointRunner.GetAllIncrementalCheckpoints()
			num := len(entries)
			assert.Greater(t, num, 0)
			testutils.WaitExpect(5000, func() bool {
				if manager.GetCleaner().GetScanWaterMark() == nil {
					return false
				}
				end := entries[num-1].GetEnd()
				maxEnd := manager.GetCleaner().GetScanWaterMark().GetEnd()
				return end.Equal(&maxEnd)
			})
			end := entries[num-1].GetEnd()
			maxEnd := manager.GetCleaner().GetScanWaterMark().GetEnd()
			assert.True(t, end.Equal(&maxEnd))
			cleaner2 := gc.NewCheckpointCleaner(context.Background(), "", tae.Runtime.Fs, tae.BGCheckpointRunner)
			manager2 := gc.NewDiskCleaner(cleaner2)
			manager2.Start()
			defer manager2.Stop()
			testutils.WaitExpect(5000, func() bool {
				if manager2.GetCleaner().GetScanWaterMark() == nil {
					return false
				}
				end := entries[num-1].GetEnd()
				maxEnd := manager2.GetCleaner().GetScanWaterMark().GetEnd()
				return end.Equal(&maxEnd)
			})
			end = entries[num-1].GetEnd()
			maxEnd = manager2.GetCleaner().GetScanWaterMark().GetEnd()
			assert.True(t, end.Equal(&maxEnd))
			tables1 := manager.GetCleaner().GetScannedWindow()
			tables2 := manager2.GetCleaner().GetScannedWindow()
			_, _, b := tables1.Compare(tables2, nil)
			assert.True(t, b)
			tae.Restart(ctx)
		},
	)
}

func TestGCDropTable(t *testing.T) {
	t.Skip(any("for debug"))
	blockio.RunPipelineTest(
		func() {
			defer testutils.AfterTest(t)()
			ctx := context.Background()

			opts := config.WithQuickScanAndCKPAndGCOpts(nil)
			tae := testutil.NewTestEngine(ctx, ModuleName, t, opts)
			defer tae.Close()
			cleaner := gc.NewCheckpointCleaner(context.Background(), "", tae.Runtime.Fs, tae.BGCheckpointRunner)
			manager := gc.NewDiskCleaner(cleaner)
			manager.Start()
			defer manager.Stop()
			schema := catalog.MockSchemaAll(3, 1)
			schema.Extra.BlockMaxRows = 10
			schema.Extra.ObjectMaxBlocks = 2
			tae.BindSchema(schema)
			bat := catalog.MockBatch(schema, 210)
			defer bat.Close()
			schema2 := catalog.MockSchemaAll(3, 1)
			schema2.Extra.BlockMaxRows = 10
			schema2.Extra.ObjectMaxBlocks = 2
			bat2 := catalog.MockBatch(schema2, 210)
			defer bat.Close()

			tae.CreateRelAndAppend(bat, true)
			txn, _ := tae.StartTxn(nil)
			db, err := txn.GetDatabase(testutil.DefaultTestDB)
			assert.Nil(t, err)
			rel, _ := db.CreateRelation(schema2)
			rel.Append(context.Background(), bat2)
			assert.Nil(t, txn.Commit(context.Background()))

			txn, err = tae.StartTxn(nil)
			assert.Nil(t, err)
			db, err = txn.GetDatabase(testutil.DefaultTestDB)
			assert.Nil(t, err)
			_, err = db.DropRelationByName(schema2.Name)
			assert.Nil(t, err)
			assert.Nil(t, txn.Commit(context.Background()))

			now := time.Now()
			testutils.WaitExpect(10000, func() bool {
				return tae.Runtime.Scheduler.GetPenddingLSNCnt() == 0
			})
			assert.Equal(t, uint64(0), tae.Runtime.Scheduler.GetPenddingLSNCnt())
			assert.Equal(t, txn.GetCommitTS(), rel.GetMeta().(*catalog.TableEntry).GetDeleteAtLocked())
			t.Log(time.Since(now))
			err = manager.GC(context.Background())
			assert.Nil(t, err)
			entries := tae.BGCheckpointRunner.GetAllIncrementalCheckpoints()
			num := len(entries)
			assert.Greater(t, num, 0)
			testutils.WaitExpect(10000, func() bool {
				if manager.GetCleaner().GetScanWaterMark() == nil {
					return false
				}
				end := entries[num-1].GetEnd()
				maxEnd := manager.GetCleaner().GetScanWaterMark().GetEnd()
				return end.Equal(&maxEnd)
			})
			end := entries[num-1].GetEnd()
			maxEnd := manager.GetCleaner().GetScanWaterMark().GetEnd()
			assert.True(t, end.Equal(&maxEnd))
			cleaner2 := gc.NewCheckpointCleaner(context.Background(), "", tae.Runtime.Fs, tae.BGCheckpointRunner)
			manager2 := gc.NewDiskCleaner(cleaner2)
			manager2.Start()
			defer manager2.Stop()
			testutils.WaitExpect(5000, func() bool {
				if manager2.GetCleaner().GetScanWaterMark() == nil {
					return false
				}
				end := entries[num-1].GetEnd()
				maxEnd := manager2.GetCleaner().GetScanWaterMark().GetEnd()
				return end.Equal(&maxEnd)
			})
			end = entries[num-1].GetEnd()
			maxEnd = manager2.GetCleaner().GetScanWaterMark().GetEnd()
			assert.True(t, end.Equal(&maxEnd))
			tables1 := manager.GetCleaner().GetScannedWindow()
			tables2 := manager2.GetCleaner().GetScannedWindow()
			_, _, b := tables1.Compare(tables2, nil)
			assert.True(t, b)
			tae.Restart(ctx)
		},
	)
}

func TestAlterRenameTbl(t *testing.T) {
	defer testutils.AfterTest(t)()
	ctx := context.Background()

	opts := config.WithLongScanAndCKPOpts(nil)
	tae := testutil.NewTestEngine(ctx, ModuleName, t, opts)
	defer tae.Close()

	schema := catalog.MockSchemaAll(2, -1)
	schema.Name = "test"
	schema.Extra.BlockMaxRows = 10
	schema.Extra.ObjectMaxBlocks = 2
	schema.Constraint = []byte("start version")
	schema.Comment = "comment version"

	{
		var err error
		txn, _ := tae.StartTxn(nil)
		txn.CreateDatabase("xx", "", "")
		assert.NoError(t, txn.Commit(context.Background()))
		txn1, _ := tae.StartTxn(nil)
		txn2, _ := tae.StartTxn(nil)

		db, _ := txn1.GetDatabase("xx")
		_, err = db.CreateRelation(schema)
		assert.NoError(t, err)

		db1, _ := txn2.GetDatabase("xx")
		_, err = db1.CreateRelation(schema)
		assert.True(t, moerr.IsMoErrCode(err, moerr.ErrTxnWWConflict))
		assert.NoError(t, txn1.Rollback(context.Background()))
		assert.NoError(t, txn2.Rollback(context.Background()))
	}

	txn, _ := tae.StartTxn(nil)
	db, _ := txn.CreateDatabase("db", "", "")
	created, _ := db.CreateRelation(schema)
	tid := created.ID()
	txn.Commit(context.Background())

	// concurrent create and in txn alter check
	txn0, _ := tae.StartTxn(nil)
	txn, _ = tae.StartTxn(nil)
	db, _ = txn.GetDatabase("db")
	tbl, _ := db.GetRelationByName("test") // 1002
	assert.NoError(t, tbl.AlterTable(context.TODO(), api.NewRenameTableReq(0, 0, "test", "ultra-test")))
	_, err := db.GetRelationByName("test")
	assert.True(t, moerr.IsMoErrCode(err, moerr.OkExpectedEOB))
	tbl, err = db.GetRelationByName("ultra-test")
	assert.NoError(t, err)
	assert.Equal(t, tid, tbl.ID())

	assert.NoError(t, tbl.AlterTable(context.TODO(), api.NewRenameTableReq(0, 0, "ultra-test", "ultraman-test")))
	_, err = db.GetRelationByName("test")
	assert.True(t, moerr.IsMoErrCode(err, moerr.OkExpectedEOB))
	_, err = db.GetRelationByName("ultra-test")
	assert.True(t, moerr.IsMoErrCode(err, moerr.OkExpectedEOB))
	tbl, err = db.GetRelationByName("ultraman-test")
	assert.NoError(t, err)
	assert.Equal(t, tid, tbl.ID())

	// concurrent txn should see test
	txn1, _ := tae.StartTxn(nil)
	db, err = txn1.GetDatabase("db")
	assert.NoError(t, err)
	tbl, err = db.GetRelationByName("test")
	assert.NoError(t, err)
	assert.Equal(t, tid, tbl.ID())
	_, err = db.GetRelationByName("ultraman-test")
	assert.True(t, moerr.IsMoErrCode(err, moerr.OkExpectedEOB))
	assert.NoError(t, txn1.Commit(context.Background()))

	assert.NoError(t, txn.Commit(context.Background()))

	txn2, _ := tae.StartTxn(nil)
	db, err = txn2.GetDatabase("db")
	assert.NoError(t, err)
	_, err = db.GetRelationByName("test")
	assert.True(t, moerr.IsMoErrCode(err, moerr.OkExpectedEOB))
	_, err = db.GetRelationByName("ultra-test")
	assert.True(t, moerr.IsMoErrCode(err, moerr.OkExpectedEOB))
	tbl, err = db.GetRelationByName("ultraman-test")
	assert.NoError(t, err)
	assert.Equal(t, tid, tbl.ID())

	assert.NoError(t, txn2.Commit(context.Background()))

	// should see test, not newest name
	db, err = txn0.GetDatabase("db")
	assert.NoError(t, err)
	_, err = db.GetRelationByName("ultraman-test")
	assert.True(t, moerr.IsMoErrCode(err, moerr.OkExpectedEOB))
	_, err = db.GetRelationByName("ultra-test")
	assert.True(t, moerr.IsMoErrCode(err, moerr.OkExpectedEOB))
	tbl, err = db.GetRelationByName("test")
	assert.NoError(t, err)
	assert.Equal(t, tid, tbl.ID())

	txn3, _ := tae.StartTxn(nil)
	db, _ = txn3.GetDatabase("db")
	rel, err := db.CreateRelation(schema)
	assert.NoError(t, err)
	assert.NotEqual(t, rel.ID(), tid)
	assert.NoError(t, txn3.Commit(context.Background()))

	t.Log(1, db.GetMeta().(*catalog.DBEntry).PrettyNameIndex())
	{
		txn, _ := tae.StartTxn(nil)
		db, _ := txn.GetDatabase("db")
		tbl, _ := db.GetRelationByName("test")
		assert.Error(t, tbl.AlterTable(context.TODO(), api.NewRenameTableReq(0, 0, "unmatch", "yyyy")))
		assert.NoError(t, txn.Rollback(context.Background()))
	}
	// alter back to original schema
	{
		txn, _ := tae.StartTxn(nil)
		db, _ := txn.GetDatabase("db")
		tbl, _ := db.GetRelationByName("test")
		assert.NoError(t, tbl.AlterTable(context.TODO(), api.NewRenameTableReq(0, 0, "test", "xx")))
		assert.NoError(t, txn.Commit(context.Background()))

		t.Log(2, db.GetMeta().(*catalog.DBEntry).PrettyNameIndex())
		txn, _ = tae.StartTxn(nil)
		db, _ = txn.GetDatabase("db")
		tbl, _ = db.GetRelationByName("xx")
		assert.NoError(t, tbl.AlterTable(context.TODO(), api.NewRenameTableReq(0, 0, "xx", "test")))
		assert.NoError(t, txn.Commit(context.Background()))

		t.Log(3, db.GetMeta().(*catalog.DBEntry).PrettyNameIndex())
	}

	// rename duplicate and rollback
	{
		txn, _ := tae.StartTxn(nil)
		db, _ := txn.GetDatabase("db")
		schema.Name = "other"
		_, err := db.CreateRelation(schema)
		assert.NoError(t, err)
		assert.NoError(t, txn.Commit(context.Background()))

		t.Log(4, db.GetMeta().(*catalog.DBEntry).PrettyNameIndex())
		txn, _ = tae.StartTxn(nil)
		db, _ = txn.GetDatabase("db")
		tbl, _ = db.GetRelationByName("test")
		assert.NoError(t, tbl.AlterTable(context.TODO(), api.NewRenameTableReq(0, 0, "test", "toBeRollback1")))
		assert.NoError(t, tbl.AlterTable(context.TODO(), api.NewRenameTableReq(0, 0, "toBeRollback1", "toBeRollback2")))
		assert.Error(t, tbl.AlterTable(context.TODO(), api.NewRenameTableReq(0, 0, "toBeRollback2", "other"))) // duplicate
		assert.NoError(t, txn.Rollback(context.Background()))

		t.Log(5, db.GetMeta().(*catalog.DBEntry).PrettyNameIndex())
	}

	// test checkpoint replay with txn nil
	{
		txn, _ := tae.StartTxn(nil)
		db, _ := txn.GetDatabase("db")
		tbl, _ := db.GetRelationByName("test")
		assert.NoError(t, tbl.AlterTable(context.TODO(), api.NewRenameTableReq(0, 0, "test", "newtest"))) // make test nodelist has no active node
		assert.NoError(t, txn.Commit(context.Background()))

		txn, _ = tae.StartTxn(nil)
		db, _ = txn.GetDatabase("db")
		tbl, _ = db.GetRelationByName("other")
		assert.NoError(t, tbl.AlterTable(context.TODO(), api.NewRenameTableReq(0, 0, "other", "test"))) // rename other to test, success
		assert.NoError(t, txn.Commit(context.Background()))
	}

	tae.Restart(ctx)

	txn, _ = tae.StartTxn(nil)
	db, _ = txn.GetDatabase("db")
	dbentry := db.GetMeta().(*catalog.DBEntry)
	t.Log(dbentry.PrettyNameIndex())
	assert.NoError(t, txn.Commit(context.Background()))

}

func TestAlterRenameTbl2(t *testing.T) {
	defer testutils.AfterTest(t)()
	ctx := context.Background()

	opts := config.WithLongScanAndCKPOpts(nil)
	tae := testutil.NewTestEngine(ctx, ModuleName, t, opts)
	defer tae.Close()

	schema := catalog.MockSchemaAll(2, -1)
	schema.Name = "t1"
	schema.Extra.BlockMaxRows = 10
	schema.Extra.ObjectMaxBlocks = 2
	schema.Constraint = []byte("start version")
	schema.Comment = "comment version"

	schema2 := schema.Clone()
	schema2.Name = "t1-copy-fefsfwafe"

	schema3 := schema.Clone()
	schema3.Name = "t1-copy-igmgibjtm"

	var oldId, newId uint64
	{
		var err error
		txn, _ := tae.StartTxn(nil)
		txn.CreateDatabase("xx", "", "")

		db, _ := txn.GetDatabase("xx")

		hdl, err := db.CreateRelation(schema)
		assert.NoError(t, err)
		oldId = hdl.ID()
		assert.NoError(t, txn.Commit(context.Background()))
	}

	{
		txn, _ := tae.StartTxn(nil)
		db, _ := txn.GetDatabase("xx")
		hdl, err := db.CreateRelation(schema2)
		assert.NoError(t, err)
		newId = hdl.ID()

		_, err = db.DropRelationByID(oldId)
		assert.NoError(t, err)

		newhdl, _ := db.GetRelationByID(newId)
		assert.NoError(t, newhdl.AlterTable(ctx, api.NewRenameTableReq(0, 0, "t1-copy-fefsfwafe", "t1")))
		assert.NoError(t, txn.Commit(context.Background()))

		dbentry := db.GetMeta().(*catalog.DBEntry)
		t.Log(dbentry.PrettyNameIndex())
	}

	{
		txn, _ := tae.StartTxn(nil)
		db, _ := txn.GetDatabase("xx")
		hdl, err := db.CreateRelation(schema3)
		assert.NoError(t, err)
		newId2 := hdl.ID()

		_, err = db.DropRelationByID(newId)
		assert.NoError(t, err)

		newhdl, _ := db.GetRelationByID(newId2)
		assert.NoError(t, newhdl.AlterTable(ctx, api.NewRenameTableReq(0, 0, "t1-copy-igmgibjtm", "t1")))
		assert.NoError(t, txn.Commit(context.Background()))

		dbentry := db.GetMeta().(*catalog.DBEntry)
		t.Log(dbentry.PrettyNameIndex())
		newId = newId2
	}

	tae.Restart(ctx)
	{
		txn, _ := tae.StartTxn(nil)
		db, _ := txn.GetDatabase("xx")
		dbentry := db.GetMeta().(*catalog.DBEntry)
		t.Log(dbentry.PrettyNameIndex())
		assert.NoError(t, txn.Commit(context.Background()))
	}

	{
		txn, _ := tae.StartTxn(nil)
		db, _ := txn.GetDatabase("xx")

		newhdl, _ := db.GetRelationByID(newId)
		assert.NoError(t, newhdl.AlterTable(ctx, api.NewRenameTableReq(0, 0, "t1", "t2")))
		assert.NoError(t, txn.Commit(context.Background()))

		dbentry := db.GetMeta().(*catalog.DBEntry)
		t.Log(dbentry.PrettyNameIndex())
	}
}

func TestAlterFakePk(t *testing.T) {
	defer testutils.AfterTest(t)()
	testutils.EnsureNoLeak(t)
	ctx := context.Background()

	opts := config.WithLongScanAndCKPOpts(nil)
	tae := testutil.NewTestEngine(ctx, ModuleName, t, opts)
	defer tae.Close()
	schema := catalog.MockSchemaAll(3, -1)
	schema.Extra.BlockMaxRows = 10
	schema.Extra.ObjectMaxBlocks = 2
	tae.BindSchema(schema)
	bats := catalog.MockBatch(schema, 12).Split(3)
	tae.CreateRelAndAppend(bats[0], true)

	var did, tid uint64
	var blkFp *common.ID
	{
		// add two cloumns
		txn, rel := tae.GetRelation()
		tid = rel.ID()
		d, _ := rel.GetDB()
		did = d.GetID()
		blkFp = testutil.GetOneObject(rel).Fingerprint()
		tblEntry := rel.GetMeta().(*catalog.TableEntry)
		err := rel.AlterTable(context.TODO(), api.NewAddColumnReq(0, 0, "add1", types.NewProtoType(types.T_int32), 1))
		assert.NoError(t, err)
		err = rel.AlterTable(context.TODO(), api.NewAddColumnReq(0, 0, "add2", types.NewProtoType(types.T_int64), 2))
		assert.NoError(t, err)
		t.Log(tblEntry.StringWithLevel(common.PPL2))
		assert.NoError(t, txn.Commit(context.Background()))
		assert.Equal(t, 2, tblEntry.MVCC.Depth())
	}

	{
		txn, rel := tae.GetRelation()
		obj, err := rel.GetObject(blkFp.ObjectID(), false)
		assert.NoError(t, err)
		err = rel.RangeDelete(obj.Fingerprint(), 1, 1, handle.DT_Normal)
		assert.NoError(t, err)
		err = rel.RangeDelete(obj.Fingerprint(), 3, 3, handle.DT_Normal)
		assert.NoError(t, err)
		assert.NoError(t, txn.Commit(context.Background()))
	}

	{
		txn, rel := tae.GetRelation()
		obj, err := rel.GetObject(blkFp.ObjectID(), false)
		assert.NoError(t, err)
		// check non-exist column foreach
		newSchema := obj.GetRelation().Schema(false)
		sels := &nulls.Nulls{}
		sels.Add(1)
		sels.Add(3)
		rows := make([]int, 0, 4)
		tbl := rel.GetMeta().(*catalog.TableEntry)
		var view *containers.Batch
		blkID := objectio.NewBlockidWithObjectID(obj.GetID(), 0)
		err = tables.HybridScanByBlock(ctx, tbl, txn, &view, newSchema.(*catalog.Schema), []int{1}, blkID, common.DefaultAllocator)
		view.Vecs[0].Foreach(func(v any, isNull bool, row int) error {
			assert.True(t, true)
			rows = append(rows, row)
			return nil
		}, sels)
		assert.Equal(t, []int{1, 3}, rows)
		assert.NoError(t, err)
		assert.NoError(t, txn.Commit(context.Background()))
	}

	t.Log(tae.Catalog.SimplePPString(3))
	resp, close, _ := logtail.HandleSyncLogTailReq(context.TODO(), new(dummyCpkGetter), tae.LogtailMgr, tae.Catalog, api.SyncLogTailReq{
		CnHave: totsp(types.BuildTS(0, 0)),
		CnWant: totsp(types.MaxTs()),
		Table:  &api.TableID{DbId: did, TbId: tid},
	}, true)

	defer close()
	assert.Equal(t, 4, len(resp.Commands)) // data object, tombstone object, date insert, data delete
	for i, cmd := range resp.Commands {
		t.Logf("command %d, table name %v, type %d", i, cmd.TableName, cmd.EntryType)
	}
	assert.Equal(t, api.Entry_DataObject, resp.Commands[0].EntryType)      // data insert
	assert.Equal(t, api.Entry_TombstoneObject, resp.Commands[1].EntryType) // data insert
	assert.Equal(t, api.Entry_Insert, resp.Commands[2].EntryType)          // data insert
	assert.Equal(t, api.Entry_Delete, resp.Commands[3].EntryType)          // data delete

	dataObjectBat, err := batch.ProtoBatchToBatch(resp.Commands[0].Bat)
	assert.NoError(t, err)
	tnDataObjectBat := containers.NewNonNullBatchWithSharedMemory(dataObjectBat, common.DefaultAllocator)
	t.Log(tnDataObjectBat.Attrs)
	assert.Equal(t, 10, len(tnDataObjectBat.Vecs))
	for _, v := range tnDataObjectBat.Vecs {
		assert.Equal(t, 1, v.Length())
	}

	tombstoneObjectBat, err := batch.ProtoBatchToBatch(resp.Commands[1].Bat)
	assert.NoError(t, err)
	tnTombstoneObjectBat := containers.NewNonNullBatchWithSharedMemory(tombstoneObjectBat, common.DefaultAllocator)
	t.Log(tnTombstoneObjectBat.Attrs)
	assert.Equal(t, 10, len(tnTombstoneObjectBat.Vecs)) // 1 fake pk + 1 rowid + 1 committs
	for _, v := range tnTombstoneObjectBat.Vecs {
		assert.Equal(t, 1, v.Length())
	}

	insBat, err := batch.ProtoBatchToBatch(resp.Commands[2].Bat)
	assert.NoError(t, err)
	tnInsBat := containers.NewNonNullBatchWithSharedMemory(insBat, common.DefaultAllocator)
	t.Log(tnInsBat.Attrs)
	assert.Equal(t, 6, len(tnInsBat.Vecs)) // 3 col + 1 fake pk + 1 rowid + 1 committs
	for _, v := range tnInsBat.Vecs {
		assert.Equal(t, 4, v.Length())
	}
	t.Log(tnInsBat.GetVectorByName(pkgcatalog.FakePrimaryKeyColName).PPString(10))

	delBat, err := batch.ProtoBatchToBatch(resp.Commands[3].Bat)
	assert.NoError(t, err)
	tnDelBat := containers.NewNonNullBatchWithSharedMemory(delBat, common.DefaultAllocator)
	t.Log(tnDelBat.Attrs)
	assert.Equal(t, 4, len(tnDelBat.Vecs)) // 1 fake pk + 1 rowid + 1 committs + tombstone rowID
	for _, v := range tnDelBat.Vecs {
		assert.Equal(t, 2, v.Length())
	}
	t.Log(tnDelBat.GetVectorByName(objectio.TombstoneAttr_PK_Attr).PPString(10))

}

func TestAlterColumnAndFreeze(t *testing.T) {
	defer testutils.AfterTest(t)()
	testutils.EnsureNoLeak(t)
	ctx := context.Background()

	opts := config.WithLongScanAndCKPOpts(nil)
	tae := testutil.NewTestEngine(ctx, ModuleName, t, opts)
	defer tae.Close()
	schema := catalog.MockSchemaAll(10, 5)
	schema.Extra.BlockMaxRows = 10
	schema.Extra.ObjectMaxBlocks = 2
	tae.BindSchema(schema)
	bats := catalog.MockBatch(schema, 8).Split(2)
	tae.CreateRelAndAppend(bats[0], true)

	{
		// test error in alter
		txn, rel := tae.GetRelation()
		tblEntry := rel.GetMeta().(*catalog.TableEntry)
		err := rel.AlterTable(context.TODO(), api.NewRemoveColumnReq(0, 0, 1, 10))
		assert.True(t, moerr.IsMoErrCode(err, moerr.ErrInternal))
		assert.Equal(t, 2, tblEntry.MVCC.Depth())
		t.Log(tblEntry.StringWithLevel(common.PPL2))
		assert.NoError(t, txn.Rollback(context.Background()))
		// new node is clean
		assert.Equal(t, 1, tblEntry.MVCC.Depth())
	}

	txn0, rel0 := tae.GetRelation()
	db, err := rel0.GetDB()
	assert.NoError(t, err)
	did, tid := db.GetID(), rel0.ID()

	assert.NoError(t, rel0.Append(context.Background(), bats[1])) // in localObject

	txn, rel := tae.GetRelation()
	assert.NoError(t, rel.AlterTable(context.TODO(), api.NewAddColumnReq(0, 0, "xyz", types.NewProtoType(types.T_int32), 0)))
	assert.NoError(t, txn.Commit(context.Background()))

	assert.Error(t, rel0.Append(context.Background(), nil)) // schema changed, error
	// Test variaous read on old schema
	testutil.CheckAllColRowsByScan(t, rel0, 8, false)

	filter := handle.NewEQFilter(uint16(3))
	id, row, err := rel0.GetByFilter(context.Background(), filter)
	filen, blkn := id.BlockID.Offsets() // first block
	assert.Equal(t, uint16(0), filen)
	assert.Equal(t, uint16(0), blkn)
	assert.Equal(t, uint32(3), row)
	assert.NoError(t, err)

	for _, col := range rel0.Schema(false).(*catalog.Schema).ColDefs {
		val, null, err := rel0.GetValue(id, 2, uint16(col.Idx), false)
		assert.NoError(t, err)
		assert.False(t, null)
		if col.IsPrimary() {
			assert.Equal(t, uint16(2), val.(uint16))
		}
	}
	assert.Error(t, txn0.Commit(context.Background())) // scheam change, commit failed

	// GetValueByFilter() is combination of GetByFilter and GetValue
	// GetValueByPhyAddrKey is GetValue

	tae.Restart(ctx)

	txn, rel = tae.GetRelation()
	schema1 := rel.Schema(false).(*catalog.Schema)
	bats = catalog.MockBatch(schema1, 16).Split(4)
	assert.Error(t, rel.Append(context.Background(), bats[0])) // dup error
	assert.NoError(t, rel.Append(context.Background(), bats[1]))
	assert.NoError(t, txn.Commit(context.Background()))

	txn, rel = tae.GetRelation()
	testutil.CheckAllColRowsByScan(t, rel, 8, false)
	it := rel.MakeObjectIt(false)
	cnt := 0
	var id2 *common.ID
	for it.Next() {
		cnt++
		id2 = it.GetObject().Fingerprint()
	}
	it.Close()
	assert.Equal(t, 2, cnt) // 2 blocks because the first is freezed

	for _, col := range rel.Schema(false).(*catalog.Schema).ColDefs {
		val, null, err := rel.GetValue(id, 3, uint16(col.Idx), false) // get first blk
		assert.NoError(t, err)
		if col.Name == "xyz" {
			assert.True(t, null) // fill null for the new column
		} else {
			assert.False(t, null)
		}
		if col.IsPrimary() {
			assert.Equal(t, uint16(3), val.(uint16))
		}

		val, null, err = rel.GetValue(id2, 3, uint16(col.Idx), false) // get second blk
		assert.NoError(t, err)
		assert.False(t, null)
		if col.IsPrimary() {
			assert.Equal(t, uint16(7), val.(uint16))
		}
	}
	txn.Commit(context.Background())

	// append to the second block
	txn, rel = tae.GetRelation()
	assert.NoError(t, rel.Append(context.Background(), bats[2]))
	assert.NoError(t, rel.Append(context.Background(), bats[3])) // new block and append 2 rows
	assert.NoError(t, txn.Commit(context.Background()))

	// remove and freeze
	txn, rel = tae.GetRelation()
	assert.NoError(t, rel.AlterTable(context.TODO(), api.NewRemoveColumnReq(0, 0, 9, 8))) // remove float mock_8
	assert.NoError(t, txn.Commit(context.Background()))

	txn, rel = tae.GetRelation()
	schema2 := rel.Schema(false).(*catalog.Schema)
	bats = catalog.MockBatch(schema2, 20).Split(5)
	assert.NoError(t, rel.Append(context.Background(), bats[4])) // new 4th block and append 4 blocks

	testutil.CheckAllColRowsByScan(t, rel, 20, true)
	assert.NoError(t, txn.Commit(context.Background()))

	t.Log(tae.Catalog.SimplePPString(3))

	resp, close, _ := logtail.HandleSyncLogTailReq(context.TODO(), new(dummyCpkGetter), tae.LogtailMgr, tae.Catalog, api.SyncLogTailReq{
		CnHave: totsp(types.BuildTS(0, 0)),
		CnWant: totsp(types.MaxTs()),
		Table:  &api.TableID{DbId: did, TbId: tid},
	}, true)

	assert.Equal(t, 4, len(resp.Commands)) // data object + 3 version insert
	bat0 := resp.Commands[1].Bat
	assert.Equal(t, 12, len(bat0.Attrs))
	assert.Equal(t, "mock_9", bat0.Attrs[2+schema.GetSeqnum("mock_9")])
	bat1 := resp.Commands[2].Bat
	assert.Equal(t, 13, len(bat1.Attrs))
	assert.Equal(t, "mock_9", bat1.Attrs[2+schema1.GetSeqnum("mock_9")])
	assert.Equal(t, "xyz", bat1.Attrs[2+schema1.GetSeqnum("xyz")])
	bat2 := resp.Commands[3].Bat
	assert.Equal(t, 13, len(bat2.Attrs))
	assert.Equal(t, "mock_9", bat2.Attrs[2+schema1.GetSeqnum("mock_9")])
	assert.Equal(t, "mock_9", bat2.Attrs[2+schema2.GetSeqnum("mock_9")])
	assert.Equal(t, "xyz", bat2.Attrs[2+schema1.GetSeqnum("xyz")])
	assert.Equal(t, "xyz", bat2.Attrs[2+schema2.GetSeqnum("xyz")])
	close()
	logutil.Info(tae.Catalog.SimplePPString(common.PPL1))
}

func TestGlobalCheckpoint1(t *testing.T) {
	defer testutils.AfterTest(t)()
	testutils.EnsureNoLeak(t)
	ctx := context.Background()

	opts := config.WithQuickScanAndCKPOpts(nil)
	options.WithCheckpointGlobalMinCount(1)(opts)
	options.WithGlobalVersionInterval(time.Millisecond * 10)(opts)
	tae := testutil.NewTestEngine(ctx, ModuleName, t, opts)
	defer tae.Close()
	schema := catalog.MockSchemaAll(10, 2)
	schema.Extra.BlockMaxRows = 10
	schema.Extra.ObjectMaxBlocks = 2
	tae.BindSchema(schema)
	bat := catalog.MockBatch(schema, 400)

	tae.CreateRelAndAppend2(bat, true)

	t.Log(tae.Catalog.SimplePPString(common.PPL1))
	tae.Restart(ctx)
	t.Log(tae.Catalog.SimplePPString(common.PPL1))
	tae.CheckRowsByScan(400, true)

	testutils.WaitExpect(4000, func() bool {
		return tae.Wal.GetPenddingCnt() == 0
	})

	tae.Restart(ctx)
	tae.CheckRowsByScan(400, true)
}

func TestAppendAndGC(t *testing.T) {
	defer testutils.AfterTest(t)()
	testutils.EnsureNoLeak(t)
	ctx := context.Background()

	opts := new(options.Options)
	opts = config.WithQuickScanAndCKPOpts(opts)
	options.WithDisableGCCheckpoint()(opts)
	merge.StopMerge.Store(true)
	defer merge.StopMerge.Store(false)

	tae := testutil.NewTestEngine(ctx, ModuleName, t, opts)
	defer tae.Close()
	db := tae.DB

	schema1 := catalog.MockSchemaAll(13, 2)
	schema1.Extra.BlockMaxRows = 10
	schema1.Extra.ObjectMaxBlocks = 2

	schema2 := catalog.MockSchemaAll(13, 2)
	schema2.Extra.BlockMaxRows = 10
	schema2.Extra.ObjectMaxBlocks = 2
	{
		txn, _ := db.StartTxn(nil)
		database, err := txn.CreateDatabase("db", "", "")
		assert.Nil(t, err)
		_, err = database.CreateRelation(schema1)
		assert.Nil(t, err)
		_, err = database.CreateRelation(schema2)
		assert.Nil(t, err)
		assert.Nil(t, txn.Commit(context.Background()))
	}
	bat := catalog.MockBatch(schema1, int(schema1.Extra.BlockMaxRows*10-1))
	defer bat.Close()
	bats := bat.Split(bat.Length())

	pool, err := ants.NewPool(20)
	assert.Nil(t, err)
	defer pool.Release()
	var wg sync.WaitGroup

	for _, data := range bats {
		wg.Add(2)
		err = pool.Submit(testutil.AppendClosure(t, data, schema1.Name, db, &wg))
		assert.Nil(t, err)
		err = pool.Submit(testutil.AppendClosure(t, data, schema2.Name, db, &wg))
		assert.Nil(t, err)
	}
	wg.Wait()
	testutils.WaitExpect(10000, func() bool {
		return db.Runtime.Scheduler.GetPenddingLSNCnt() == 0
	})
	t.Log(tae.Catalog.SimplePPString(common.PPL1))
	if db.Runtime.Scheduler.GetPenddingLSNCnt() != 0 {
		return
	}
	logutil.Infof("start gc")
	assert.Equal(t, uint64(0), db.Runtime.Scheduler.GetPenddingLSNCnt())
	err = db.DiskCleaner.GetCleaner().DoCheck()
	assert.Nil(t, err)
	testutils.WaitExpect(10000, func() bool {
		return db.DiskCleaner.GetCleaner().GetMinMerged() != nil
	})

}

func TestAppendAndGC2(t *testing.T) {
	defer testutils.AfterTest(t)()
	testutils.EnsureNoLeak(t)
	ctx := context.Background()

	opts := new(options.Options)
	opts = config.WithQuickScanAndCKPOpts(opts)
	opts.CheckpointCfg.MinCount = 3
	opts.CheckpointCfg.GlobalMinCount = 5
	options.WithDisableGCCheckpoint()(opts)
	tae := testutil.NewTestEngine(ctx, ModuleName, t, opts)
	db := tae.DB

	schema1 := catalog.MockSchemaAll(13, 2)
	schema1.Extra.BlockMaxRows = 10
	schema1.Extra.ObjectMaxBlocks = 2

	schema2 := catalog.MockSchemaAll(13, 2)
	schema2.Extra.BlockMaxRows = 10
	schema2.Extra.ObjectMaxBlocks = 2
	{
		txn, _ := db.StartTxn(nil)
		database, err := txn.CreateDatabase("db", "", "")
		assert.Nil(t, err)
		_, err = database.CreateRelation(schema1)
		assert.Nil(t, err)
		_, err = database.CreateRelation(schema2)
		assert.Nil(t, err)
		assert.Nil(t, txn.Commit(context.Background()))
	}
	bat := catalog.MockBatch(schema1, int(schema1.Extra.BlockMaxRows*10-1))
	defer bat.Close()
	bats := bat.Split(bat.Length())

	pool, err := ants.NewPool(20)
	assert.Nil(t, err)
	defer pool.Release()
	var wg sync.WaitGroup

	for _, data := range bats {
		wg.Add(2)
		err = pool.Submit(testutil.AppendClosure(t, data, schema1.Name, db, &wg))
		assert.Nil(t, err)
		err = pool.Submit(testutil.AppendClosure(t, data, schema2.Name, db, &wg))
		assert.Nil(t, err)
	}
	wg.Wait()
	testutils.WaitExpect(5000, func() bool {
		return db.Runtime.Scheduler.GetPenddingLSNCnt() == 0
	})
	t.Log(tae.Catalog.SimplePPString(common.PPL1))
	metaFile := db.BGCheckpointRunner.GetCheckpointMetaFiles()
	tae.Restart(ctx)
	db = tae.DB
	files := make(map[string]struct{}, 0)
	loadFiles := func(group uint32, lsn uint64, payload []byte, typ uint16, info any) {
		if group != store.GroupFiles {
			return
		}
		vec := vector.NewVec(types.Type{})
		if err = vec.UnmarshalBinary(payload); err != nil {
			return
		}
		for i := 0; i < vec.Length(); i++ {
			file := vec.GetStringAt(i)
			if strings.Contains(file, checkpoint.PrefixMetadata) {
				fileInfo := strings.Split(file, checkpoint.CheckpointDir+"/")
				name := fileInfo[1]
				files[name] = struct{}{}
				continue
			}
			files[file] = struct{}{}
		}
	}
	dir := tae.Dir
	tae.Close()
	wal := wal.NewDriverWithBatchStore(opts.Ctx, dir, "wal", nil)
	wal.Replay(loadFiles)
	assert.NotEqual(t, 0, len(files))
	for file := range metaFile {
		if _, ok := files[file]; !ok {
			panic(fmt.Sprintf("file %s not in meta files", file))
		}
		logutil.Infof("file %s in meta files", file)
	}

	// check gc meta files
	var gcFile bool
	for file := range files {
		if strings.Contains(file, "/gc_") && strings.Contains(file, ".ckp") {
			gcFile = true
			break
		}
	}
	if !gcFile {
		panic("gc meta files not found")
	}
}

func TestSnapshotGC(t *testing.T) {
	defer testutils.AfterTest(t)()
	testutils.EnsureNoLeak(t)
	ctx := context.Background()

	opts := new(options.Options)
	opts = config.WithQuickScanAndCKPOpts(opts)
	options.WithDisableGCCheckpoint()(opts)
	tae := testutil.NewTestEngine(ctx, ModuleName, t, opts)
	defer tae.Close()
	db := tae.DB

	snapshotSchema := catalog.MockSnapShotSchema()
	snapshotSchema.Extra.BlockMaxRows = 2
	snapshotSchema.Extra.ObjectMaxBlocks = 1
	schema1 := catalog.MockSchemaAll(13, 2)
	schema1.Extra.BlockMaxRows = 10
	schema1.Extra.ObjectMaxBlocks = 2

	schema2 := catalog.MockSchemaAll(13, 2)
	schema2.Name = "schema2"
	schema2.Extra.BlockMaxRows = 10
	schema2.Extra.ObjectMaxBlocks = 2
	schema3 := catalog.MockSchemaAll(13, 2)
	schema3.Extra.BlockMaxRows = 10
	schema3.Extra.ObjectMaxBlocks = 2
	schema4 := catalog.MockSchemaAll(13, 2)
	schema4.Extra.BlockMaxRows = 10
	schema4.Extra.ObjectMaxBlocks = 2
	var rele2, rel3, checkrel handle.Relation
	{
		txn, _ := db.StartTxn(nil)
		database, err := testutil.CreateDatabase2(ctx, txn, "db")
		assert.Nil(t, err)
		rele2, err = testutil.CreateRelation2(ctx, txn, database, schema1)
		assert.Nil(t, err)
		_, err = testutil.CreateRelation2(ctx, txn, database, schema3)
		assert.Nil(t, err)
		checkrel, err = testutil.CreateRelation2(ctx, txn, database, schema2)
		assert.Nil(t, err)
		rel3, err = testutil.CreateRelation2(ctx, txn, database, snapshotSchema)
		assert.Nil(t, err)
		assert.Nil(t, txn.Commit(context.Background()))
	}
	txn, _ := db.StartTxn(nil)
	catalogdb, err := txn.GetDatabaseByID(pkgcatalog.MO_CATALOG_ID)
	assert.Nil(t, err)
	tblHandle, err := catalogdb.GetRelationByID(pkgcatalog.MO_TABLES_ID)
	assert.Nil(t, err)
	packer := types.NewPacker()
	packer.EncodeUint32(schema2.AcInfo.TenantID)
	packer.EncodeStringType([]byte("db"))
	packer.EncodeStringType([]byte(schema2.Name))
	assert.Nil(t, err)
	filter := handle.NewEQFilter(packer.Bytes())
	err = tblHandle.UpdateByFilter(context.Background(), filter, 6, []byte("tsfsdfs"), false)
	assert.NoError(t, err)
	err = txn.Commit(context.Background())
	assert.Nil(t, err)
	packer2 := types.NewPacker()
	packer2.EncodeUint32(schema2.AcInfo.TenantID)
	packer2.EncodeStringType([]byte("db"))
	packer2.EncodeStringType([]byte("test2"))
	tuple, _, _, err := types.DecodeTuple(packer2.Bytes())
	assert.Nil(t, err)
	checkPK := tuple.ErrString(nil)
	assert.Nil(t, err)
	txn, _ = db.StartTxn(nil)
	catalogdb, err = txn.GetDatabaseByID(pkgcatalog.MO_CATALOG_ID)
	assert.Nil(t, err)
	tblHandle, err = catalogdb.GetRelationByID(pkgcatalog.MO_TABLES_ID)
	assert.Nil(t, err)
	err = tblHandle.UpdateByFilter(context.Background(), filter, 19, packer2.Bytes(), false)
	assert.Nil(t, err)
	packer.Close()
	packer2.Close()
	assert.Nil(t, txn.Commit(context.Background()))

	testutils.WaitExpect(10000, func() bool {
		return db.Runtime.Scheduler.GetPenddingLSNCnt() == 0
	})
	db.DiskCleaner.GetCleaner().SetTid(rel3.ID())
	db.DiskCleaner.GetCleaner().DisableGC()
	bat := catalog.MockBatch(schema1, int(schema1.Extra.BlockMaxRows*10-1))
	defer bat.Close()
	bats := bat.Split(bat.Length())

	pool, err := ants.NewPool(20)
	assert.Nil(t, err)
	defer pool.Release()
	snapshots := make([]int64, 0)
	var wg sync.WaitGroup
	var snapWG sync.WaitGroup
	snapWG.Add(1)
	var viewSnapshot types.TS
	var snapshot int64
	go func() {
		i := 0
		for {
			if i > 3 {
				snapWG.Done()
				break
			}
			if i == 2 {
				viewSnapshot = types.BuildTS(snapshot, 0)
			}
			i++
			time.Sleep(200 * time.Millisecond)
			snapshot = time.Now().UTC().UnixNano()
			snapshots = append(snapshots, snapshot)
			attrs := []string{"col0", "col1", "ts", "col3", "col4", "col5", "col6", "id"}
			vecTypes := []types.Type{types.T_uint64.ToType(),
				types.T_uint64.ToType(), types.T_int64.ToType(),
				types.T_enum.ToType(), types.T_uint64.ToType(), types.T_uint64.ToType(),
				types.T_uint64.ToType(), types.T_uint64.ToType()}
			opt := containers.Options{}
			opt.Capacity = 0
			data1 := containers.BuildBatch(attrs, vecTypes, opt)
			data1.Vecs[0].Append(uint64(0), false)
			data1.Vecs[1].Append(uint64(0), false)
			data1.Vecs[2].Append(snapshot, false)
			data1.Vecs[3].Append(types.Enum(1), false)
			data1.Vecs[4].Append(uint64(0), false)
			data1.Vecs[5].Append(uint64(0), false)
			data1.Vecs[6].Append(uint64(0), false)
			data1.Vecs[7].Append(uint64(0), false)
			txn1, _ := db.StartTxn(nil)
			database, _ := txn1.GetDatabase("db")
			rel, _ := database.GetRelationByName(snapshotSchema.Name)
			err = rel.Append(context.Background(), data1)
			data1.Close()
			assert.Nil(t, err)
			assert.Nil(t, txn1.Commit(context.Background()))
		}
	}()
	for _, data := range bats {
		wg.Add(2)
		err := pool.Submit(testutil.AppendClosure(t, data, schema1.Name, db, &wg))
		assert.Nil(t, err)

		err = pool.Submit(testutil.AppendClosure(t, data, schema3.Name, db, &wg))
		assert.Nil(t, err)
	}
	snapWG.Wait()
	wg.Wait()
	t.Log(tae.Catalog.SimplePPString(common.PPL1))
	testutils.WaitExpect(10000, func() bool {
		return db.Runtime.Scheduler.GetPenddingLSNCnt() == 0
	})
	assert.Equal(t, uint64(0), db.Runtime.Scheduler.GetPenddingLSNCnt())
	testutils.WaitExpect(5000, func() bool {
		return db.DiskCleaner.GetCleaner().GetMinMerged() != nil
	})
	db.DiskCleaner.GetCleaner().EnableGC()
	minMerged := db.DiskCleaner.GetCleaner().GetMinMerged()
	testutils.WaitExpect(5000, func() bool {
		return db.DiskCleaner.GetCleaner().GetMinMerged() != nil
	})
	if db.DiskCleaner.GetCleaner().GetMinMerged() == nil {
		return
	}
	assert.NotNil(t, minMerged)
	err = db.DiskCleaner.GetCleaner().DoCheck()
	assert.Nil(t, err)
	tae.RestartDisableGC(ctx)
	db = tae.DB
	testutils.WaitExpect(5000, func() bool {
		if db.DiskCleaner.GetCleaner().GetScanWaterMark() == nil {
			return false
		}
		end := db.DiskCleaner.GetCleaner().GetScanWaterMark().GetEnd()
		minEnd := minMerged.GetEnd()
		return end.GE(&minEnd)
	})
	end := db.DiskCleaner.GetCleaner().GetScanWaterMark().GetEnd()
	minEnd := minMerged.GetEnd()
	assert.True(t, end.GE(&minEnd))
	err = db.DiskCleaner.GetCleaner().DoCheck()
	assert.Nil(t, err)
	dataObject, tombstoneObject := testutil.GetUserTablesInsBatch(t, rele2.ID(), types.TS{}, viewSnapshot, db.Catalog)
	db.BGCheckpointRunner.GetCheckpointMetaFiles()
	ckps, err := checkpoint.ListSnapshotCheckpoint(ctx, "", db.Opts.Fs, viewSnapshot, db.BGCheckpointRunner.GetCheckpointMetaFiles())
	assert.Nil(t, err)
	objects := make(map[string]struct{})
	tombstones := make(map[string]struct{})
	for _, ckp := range ckps {
		_, _, dataObject, tombstoneObject, cbs := testutil.ReadSnapshotCheckpoint(t, rele2.ID(), ckp.GetLocation(), db.Opts.Fs)
		for _, cb := range cbs {
			if cb != nil {
				cb()
			}
		}
		if dataObject != nil {
			moIns, err := batch.ProtoBatchToBatch(dataObject)
			assert.NoError(t, err)
			for i := 0; i < moIns.Vecs[2].Length(); i++ {
				stats := objectio.ObjectStats(moIns.Vecs[2].GetBytesAt(i))
				objects[stats.ObjectName().String()] = struct{}{}
			}
		}
		if tombstoneObject != nil {
			moIns, err := batch.ProtoBatchToBatch(tombstoneObject)
			assert.NoError(t, err)
			for i := 0; i < moIns.Vecs[2].Length(); i++ {
				stats := objectio.ObjectStats(moIns.Vecs[2].GetBytesAt(i))
				tombstones[stats.ObjectName().String()] = struct{}{}
			}
		}
	}
	vec1 := dataObject.GetVectorByName(catalog.ObjectAttr_ObjectStats).GetDownstreamVector()
	vec2 := tombstoneObject.GetVectorByName(catalog.ObjectAttr_ObjectStats).GetDownstreamVector()
	for i := 0; i < dataObject.Length(); i++ {
		stats := objectio.ObjectStats(vec1.GetBytesAt(i))
		_, ok := objects[stats.ObjectName().String()]
		assert.True(t, ok)
	}
	for i := 0; i < tombstoneObject.Length(); i++ {
		stats := objectio.ObjectStats(vec2.GetBytesAt(i))
		_, ok := tombstones[stats.ObjectName().String()]
		assert.True(t, ok)
	}
	assert.True(t, checkPK == db.DiskCleaner.GetCleaner().GetTablePK(checkrel.ID()))
}

func TestSnapshotMeta(t *testing.T) {
	defer testutils.AfterTest(t)()
	testutils.EnsureNoLeak(t)
	ctx := context.Background()

	opts := new(options.Options)
	opts = config.WithQuickScanAndCKPOpts(opts)
	options.WithDisableGCCheckpoint()(opts)
	merge.StopMerge.Store(true)
	defer merge.StopMerge.Store(false)
	tae := testutil.NewTestEngine(ctx, ModuleName, t, opts)
	defer tae.Close()
	db := tae.DB

	snapshotSchema := catalog.MockSnapShotSchema()
	snapshotSchema.Extra.BlockMaxRows = 2
	snapshotSchema.Extra.ObjectMaxBlocks = 1
	snapshotSchema1 := catalog.MockSnapShotSchema()
	snapshotSchema1.Extra.BlockMaxRows = 2
	snapshotSchema1.Extra.ObjectMaxBlocks = 1
	snapshotSchema2 := catalog.MockSnapShotSchema()
	snapshotSchema2.Extra.BlockMaxRows = 2
	snapshotSchema2.Extra.ObjectMaxBlocks = 1
	var rel3, rel4, rel5 handle.Relation
	{
		txn, _ := db.StartTxn(nil)
		database, err := testutil.CreateDatabase2(ctx, txn, "db")
		assert.Nil(t, err)
		database2, err := testutil.CreateDatabase2(ctx, txn, "db2")
		assert.Nil(t, err)
		database3, err := testutil.CreateDatabase2(ctx, txn, "db3")
		assert.Nil(t, err)
		rel3, err = testutil.CreateRelation2(ctx, txn, database, snapshotSchema)
		assert.Nil(t, err)
		rel4, err = testutil.CreateRelation2(ctx, txn, database2, snapshotSchema1)
		assert.Nil(t, err)
		rel5, err = testutil.CreateRelation2(ctx, txn, database3, snapshotSchema2)
		assert.Nil(t, err)
		assert.Nil(t, txn.Commit(context.Background()))
		db.DiskCleaner.GetCleaner().SetTid(rel3.ID())
		db.DiskCleaner.GetCleaner().SetTid(rel4.ID())
		db.DiskCleaner.GetCleaner().SetTid(rel5.ID())
	}
	//db.DiskCleaner.GetCleaner().DisableGC()

	snapshots := make([]int64, 0)
	for i := 0; i < 10; i++ {
		time.Sleep(20 * time.Millisecond)
		snapshot := time.Now().UTC().Unix()
		snapshots = append(snapshots, snapshot)
	}
	testutils.WaitExpect(10000, func() bool {
		return db.Runtime.Scheduler.GetPenddingLSNCnt() == 0
	})
	if db.Runtime.Scheduler.GetPenddingLSNCnt() != 0 {
		return
	}
	tae.Restart(ctx)
	db = tae.DB
	db.DiskCleaner.GetCleaner().DisableGC()
	for i, snapshot := range snapshots {
		attrs := []string{"col0", "col1", "ts", "col3", "col4", "col5", "col6", "id"}
		vecTypes := []types.Type{types.T_uint64.ToType(),
			types.T_uint64.ToType(), types.T_int64.ToType(),
			types.T_enum.ToType(), types.T_uint64.ToType(), types.T_uint64.ToType(),
			types.T_uint64.ToType(), types.T_uint64.ToType()}
		opt := containers.Options{}
		opt.Capacity = 0
		data1 := containers.BuildBatch(attrs, vecTypes, opt)
		data1.Vecs[0].Append(uint64(0), false)
		data1.Vecs[1].Append(uint64(0), false)
		data1.Vecs[2].Append(snapshot, false)
		data1.Vecs[3].Append(types.Enum(1), false)
		data1.Vecs[4].Append(uint64(0), false)
		data1.Vecs[5].Append(uint64(0), false)
		data1.Vecs[6].Append(uint64(0), false)
		data1.Vecs[7].Append(uint64(0), false)
		txn1, _ := db.StartTxn(nil)
		var database handle.Database
		var id uint64
		if i%3 == 0 {
			id = rel3.ID()
			database, _ = txn1.GetDatabase("db")
		} else if i%3 == 1 {
			id = rel4.ID()
			database, _ = txn1.GetDatabase("db2")
		} else {
			id = rel5.ID()
			database, _ = txn1.GetDatabase("db3")
		}
		rel, _ := database.GetRelationByID(id)
		err := rel.Append(context.Background(), data1)
		data1.Close()
		assert.Nil(t, err)
		assert.Nil(t, txn1.Commit(context.Background()))
	}
	testutils.WaitExpect(10000, func() bool {
		return db.Runtime.Scheduler.GetPenddingLSNCnt() == 0
	})
	if db.Runtime.Scheduler.GetPenddingLSNCnt() != 0 {
		return
	}
	initMinMerged := db.DiskCleaner.GetCleaner().GetMinMerged()
	db.DiskCleaner.GetCleaner().EnableGC()
	t.Log(tae.Catalog.SimplePPString(common.PPL1))
	assert.Equal(t, uint64(0), db.Runtime.Scheduler.GetPenddingLSNCnt())
	testutils.WaitExpect(3000, func() bool {
		if db.DiskCleaner.GetCleaner().GetMinMerged() == nil {
			return false
		}
		minEnd := db.DiskCleaner.GetCleaner().GetMinMerged().GetEnd()
		if minEnd.IsEmpty() {
			return false
		}
		if initMinMerged == nil {
			return true
		}
		initMinEnd := initMinMerged.GetEnd()
		return minEnd.GT(&initMinEnd)
	})
	minMerged := db.DiskCleaner.GetCleaner().GetMinMerged()
	if minMerged == nil {
		return
	}
	minEnd := minMerged.GetEnd()
	if minEnd.IsEmpty() {
		return
	}
	if initMinMerged != nil {
		initMinEnd := initMinMerged.GetEnd()
		if !minEnd.GT(&initMinEnd) {
			return
		}
	}

	assert.NotNil(t, minMerged)
	snaps, err := db.DiskCleaner.GetCleaner().GetSnapshots()
	assert.Nil(t, err)
	defer logtail.CloseSnapshotList(snaps)
	assert.Equal(t, 1, len(snaps))
	for _, snap := range snaps {
		assert.Equal(t, len(snapshots), snap.Length())
	}
	err = db.DiskCleaner.GetCleaner().DoCheck()
	assert.Nil(t, err)
	tae.RestartDisableGC(ctx)
	db = tae.DB
	testutils.WaitExpect(10000, func() bool {
		if db.DiskCleaner.GetCleaner().GetScanWaterMark() == nil {
			return false
		}
		end := db.DiskCleaner.GetCleaner().GetScanWaterMark().GetEnd()
		if db.DiskCleaner.GetCleaner().GetMinMerged() == nil {
			return false
		}
		minEnd := db.DiskCleaner.GetCleaner().GetMinMerged().GetEnd()
		return end.GE(&minEnd)
	})
	end := db.DiskCleaner.GetCleaner().GetScanWaterMark().GetEnd()
	minEnd = db.DiskCleaner.GetCleaner().GetMinMerged().GetEnd()
	assert.True(t, end.GE(&minEnd))
	snaps, err = db.DiskCleaner.GetCleaner().GetSnapshots()
	assert.Nil(t, err)
	defer logtail.CloseSnapshotList(snaps)
	assert.Equal(t, 1, len(snaps))
	for _, snap := range snaps {
		assert.Equal(t, len(snapshots), snap.Length())
	}
	err = db.DiskCleaner.GetCleaner().DoCheck()
	assert.Nil(t, err)
}

func TestPitrMeta(t *testing.T) {
	defer testutils.AfterTest(t)()
	testutils.EnsureNoLeak(t)
	ctx := context.Background()

	opts := new(options.Options)
	opts = config.WithQuickScanAndCKPOpts(opts)
	options.WithDisableGCCheckpoint()(opts)
	tae := testutil.NewTestEngine(ctx, ModuleName, t, opts)
	defer tae.Close()
	db := tae.DB
	pitrSchema := catalog.NewEmptySchema("mo_pitr")

	constraintDef := &engine.ConstraintDef{
		Cts: make([]engine.Constraint, 0),
	}

	pitrSchema.AppendCol("col0", types.T_varchar.ToType())
	pitrSchema.AppendCol("col1", types.T_varchar.ToType())
	pitrSchema.AppendCol("col2", types.T_uint64.ToType())
	pitrSchema.AppendCol("col3", types.T_uint64.ToType())
	pitrSchema.AppendCol("col4", types.T_uint64.ToType())
	pitrSchema.AppendPKCol("col5", types.T_varchar.ToType(), 0)
	pkConstraint := &engine.PrimaryKeyDef{
		Pkey: &plan.PrimaryKeyDef{
			PkeyColName: "col5",
			Names:       []string{"col5"},
		},
	}
	constraintDef.Cts = append(constraintDef.Cts, pkConstraint)
	pitrSchema.AppendCol("col6", types.T_uint64.ToType())
	pitrSchema.AppendCol("col7", types.T_varchar.ToType())
	pitrSchema.AppendCol("col8", types.T_varchar.ToType())
	pitrSchema.AppendCol("col9", types.T_varchar.ToType())
	pitrSchema.AppendCol("col10", types.T_uint64.ToType())
	pitrSchema.AppendCol("col11", types.T_uint8.ToType())
	pitrSchema.AppendCol("col12", types.T_varchar.ToType())
	pitrSchema.Constraint, _ = constraintDef.MarshalBinary()
	pitrSchema.ColDefs[len(pitrSchema.ColDefs)-1].NullAbility = true

	_ = pitrSchema.Finalize(false)
	pitrSchema.Extra.BlockMaxRows = 2
	pitrSchema.Extra.ObjectMaxBlocks = 2
	schema1 := catalog.MockSchemaAll(13, 2)
	schema1.Extra.BlockMaxRows = 10
	schema1.Extra.ObjectMaxBlocks = 2
	var rel3, rel4 handle.Relation
	var database, database2 handle.Database
	var err error
	{
		txn, _ := db.StartTxn(nil)
		database, err = testutil.CreateDatabase2(ctx, txn, "db1")
		assert.Nil(t, err)
		rel3, err = testutil.CreateRelation2(ctx, txn, database, pitrSchema)
		assert.Nil(t, err)
		database2, err = testutil.CreateDatabase2(ctx, txn, "db")
		assert.Nil(t, err)
		rel4, err = testutil.CreateRelation2(ctx, txn, database2, schema1)
		assert.Nil(t, err)
		assert.Nil(t, txn.Commit(context.Background()))
	}
	attrs := []string{"col0", "col1", "col2", "col3", "col4", "col5", "col6", "col7", "col8", "col9", "col10", "col11", "col12"}
	vecTypes := []types.Type{types.T_varchar.ToType(), types.T_varchar.ToType(),
		types.T_uint64.ToType(), types.T_uint64.ToType(), types.T_uint64.ToType(),
		types.T_varchar.ToType(), types.T_uint64.ToType(), types.T_varchar.ToType(),
		types.T_varchar.ToType(), types.T_varchar.ToType(), types.T_uint64.ToType(),
		types.T_uint8.ToType(), types.T_varchar.ToType()}
	for i := 0; i < 4; i++ {
		opt := containers.Options{}
		opt.Capacity = 0
		data := containers.BuildBatch(attrs, vecTypes, opt)
		data.Vecs[0].Append([]byte("db"), false)
		data.Vecs[1].Append([]byte("rel"), false)
		data.Vecs[2].Append(uint64(0), false)
		data.Vecs[3].Append(uint64(0), false)
		data.Vecs[4].Append(uint64(0), false)
		if i == 0 {
			data.Vecs[5].Append([]byte("cluster"), false)
			data.Vecs[10].Append(uint64(0), false)
			data.Vecs[11].Append(uint8(1), false)
			data.Vecs[12].Append([]byte("h"), false)
		} else if i == 1 {
			data.Vecs[5].Append([]byte("account"), false)
			data.Vecs[10].Append(uint64(0), false)
			data.Vecs[11].Append(uint8(2), false)
			data.Vecs[12].Append([]byte("h"), false)
		} else if i == 2 {
			data.Vecs[5].Append([]byte("database"), false)
			data.Vecs[10].Append(uint64(database2.GetID()), false)
			data.Vecs[11].Append(uint8(3), false)
			data.Vecs[12].Append([]byte("h"), false)
		} else {
			data.Vecs[5].Append([]byte("table"), false)
			data.Vecs[10].Append(uint64(rel4.ID()), false)
			data.Vecs[11].Append(uint8(4), false)
			data.Vecs[12].Append([]byte("h"), false)
		}
		data.Vecs[6].Append(uint64(0), false)
		data.Vecs[7].Append([]byte("varchar"), false)
		data.Vecs[8].Append([]byte("varchar"), false)
		data.Vecs[9].Append([]byte("varchar"), false)
		txn1, _ := db.StartTxn(nil)
		database, _ = txn1.GetDatabase("db1")
		rel3, _ = database.GetRelationByID(rel3.ID())
		err = rel3.Append(context.Background(), data)
		data.Close()
		assert.Nil(t, err)
		assert.Nil(t, txn1.Commit(context.Background()))
	}
	bat := catalog.MockBatch(schema1, int(schema1.Extra.BlockMaxRows*10-1))
	defer bat.Close()
	bats := bat.Split(bat.Length())
	pool, err := ants.NewPool(20)
	assert.Nil(t, err)
	defer pool.Release()
	var wg sync.WaitGroup
	for _, data1 := range bats {
		wg.Add(1)
		err = pool.Submit(testutil.AppendClosure(t, data1, schema1.Name, db, &wg))
		assert.Nil(t, err)
	}
	wg.Wait()
	testutils.WaitExpect(10000, func() bool {
		return db.Runtime.Scheduler.GetPenddingLSNCnt() == 0
	})
	if db.Runtime.Scheduler.GetPenddingLSNCnt() != 0 {
		return
	}

	txn, err := db.StartTxn(nil)
	require.NoError(t, err)
	db1, err := txn.GetDatabase("db1")
	assert.NoError(t, err)
	rel, err := db1.GetRelationByName(pitrSchema.Name)
	assert.NoError(t, err)
	filter := handle.NewEQFilter([]byte("cluster"))
	id, offset, err := rel.GetByFilter(context.Background(), filter)
	assert.NoError(t, err)
	_, _, err = rel.GetValue(id, offset, 5, false)
	assert.NoError(t, err)
	err = rel.RangeDelete(id, offset, offset, handle.DT_Normal)
	if err != nil {
		t.Logf("range delete %v, rollbacking", err)
		_ = txn.Rollback(context.Background())
		return
	}
	assert.NoError(t, err)
	assert.NoError(t, txn.Commit(context.Background()))
	testutils.WaitExpect(10000, func() bool {
		return db.Runtime.Scheduler.GetPenddingLSNCnt() == 0
	})
	if db.Runtime.Scheduler.GetPenddingLSNCnt() != 0 {
		return
	}
	db.DiskCleaner.GetCleaner().EnableGC()
	assert.Equal(t, uint64(0), db.Runtime.Scheduler.GetPenddingLSNCnt())
	initMinMerged := db.DiskCleaner.GetCleaner().GetMinMerged()
	t.Log(tae.Catalog.SimplePPString(common.PPL1))
	testutils.WaitExpect(3000, func() bool {
		if db.DiskCleaner.GetCleaner().GetMinMerged() == nil {
			return false
		}
		minEnd := db.DiskCleaner.GetCleaner().GetMinMerged().GetEnd()
		if minEnd.IsEmpty() {
			return false
		}
		if initMinMerged == nil {
			return true
		}
		initMinEnd := initMinMerged.GetEnd()
		return minEnd.GT(&initMinEnd)
	})
	minMerged := db.DiskCleaner.GetCleaner().GetMinMerged()
	if minMerged == nil {
		return
	}
	minEnd := minMerged.GetEnd()
	if minEnd.IsEmpty() {
		return
	}
	if initMinMerged != nil {
		initMinEnd := initMinMerged.GetEnd()
		if !minEnd.GT(&initMinEnd) {
			return
		}
	}

	err = db.DiskCleaner.GetCleaner().DoCheck()
	assert.Nil(t, err)
	assert.NotNil(t, minMerged)
	tae.Restart(ctx)
	db = tae.DB
	testutils.WaitExpect(5000, func() bool {
		if db.DiskCleaner.GetCleaner().GetScanWaterMark() == nil {
			return false
		}
		end := db.DiskCleaner.GetCleaner().GetScanWaterMark().GetEnd()
		minEnd := minMerged.GetEnd()
		return end.GE(&minEnd)
	})
	end := db.DiskCleaner.GetCleaner().GetScanWaterMark().GetEnd()
	minEnd = minMerged.GetEnd()
	assert.True(t, end.GE(&minEnd))
	err = db.DiskCleaner.GetCleaner().DoCheck()
	assert.Nil(t, err)
	pitr, err := db.DiskCleaner.GetCleaner().GetPITRs()
	assert.Nil(t, err)
	assert.True(t, len(pitr.ToTsList()) > 0)
}

func TestMergeGC(t *testing.T) {
	defer testutils.AfterTest(t)()
	testutils.EnsureNoLeak(t)
	ctx := context.Background()

	opts := new(options.Options)
	opts = config.WithQuickScanAndCKPOpts(opts)
	opts.CheckpointCfg.GlobalMinCount = 5
	//options.WithDisableGCCheckpoint()(opts)
	tae := testutil.NewTestEngine(ctx, ModuleName, t, opts)
	defer tae.Close()
	db := tae.DB

	snapshotSchema := catalog.MockSnapShotSchema()
	snapshotSchema.Extra.BlockMaxRows = 2
	snapshotSchema.Extra.ObjectMaxBlocks = 1
	schema1 := catalog.MockSchemaAll(13, 2)
	schema1.Extra.BlockMaxRows = 10
	schema1.Extra.ObjectMaxBlocks = 2

	schema2 := catalog.MockSchemaAll(13, 2)
	schema2.Extra.BlockMaxRows = 10
	schema2.Extra.ObjectMaxBlocks = 2
	var rel3 handle.Relation
	{
		txn, _ := db.StartTxn(nil)
		database, err := testutil.CreateDatabase2(ctx, txn, "db")
		assert.Nil(t, err)
		_, err = testutil.CreateRelation2(ctx, txn, database, schema1)
		assert.Nil(t, err)
		_, err = testutil.CreateRelation2(ctx, txn, database, schema2)
		assert.Nil(t, err)
		rel3, err = testutil.CreateRelation2(ctx, txn, database, snapshotSchema)
		assert.Nil(t, err)
		assert.Nil(t, txn.Commit(context.Background()))
	}
	db.DiskCleaner.GetCleaner().SetTid(rel3.ID())
	db.DiskCleaner.GetCleaner().DisableGC()
	bat := catalog.MockBatch(schema1, int(schema1.Extra.BlockMaxRows*10-1))
	defer bat.Close()
	bats := bat.Split(bat.Length())

	pool, err := ants.NewPool(20)
	assert.Nil(t, err)
	defer pool.Release()
	snapshots := make([]int64, 0)
	var wg sync.WaitGroup
	var snapWG sync.WaitGroup
	snapWG.Add(1)
	go func() {
		i := 0
		for {
			if i > 3 {
				snapWG.Done()
				break
			}
			i++
			time.Sleep(200 * time.Millisecond)
			snapshot := time.Now().UTC().UnixNano()
			snapshots = append(snapshots, snapshot)
			attrs := []string{"col0", "col1", "ts", "col3", "col4", "col5", "col6", "id"}
			vecTypes := []types.Type{types.T_uint64.ToType(),
				types.T_uint64.ToType(), types.T_int64.ToType(),
				types.T_enum.ToType(), types.T_uint64.ToType(), types.T_uint64.ToType(),
				types.T_uint64.ToType(), types.T_uint64.ToType()}
			opt := containers.Options{}
			opt.Capacity = 0
			data1 := containers.BuildBatch(attrs, vecTypes, opt)
			data1.Vecs[0].Append(uint64(0), false)
			data1.Vecs[1].Append(uint64(0), false)
			data1.Vecs[2].Append(snapshot, false)
			data1.Vecs[3].Append(types.Enum(1), false)
			data1.Vecs[4].Append(uint64(0), false)
			data1.Vecs[5].Append(uint64(0), false)
			data1.Vecs[6].Append(uint64(0), false)
			data1.Vecs[7].Append(uint64(0), false)
			txn1, _ := db.StartTxn(nil)
			database, _ := txn1.GetDatabase("db")
			rel, _ := database.GetRelationByName(snapshotSchema.Name)
			err = rel.Append(context.Background(), data1)
			data1.Close()
			assert.Nil(t, err)
			assert.Nil(t, txn1.Commit(context.Background()))
		}
	}()
	for _, data := range bats {
		wg.Add(2)
		err := pool.Submit(testutil.AppendClosure(t, data, schema1.Name, db, &wg))
		assert.Nil(t, err)

		err = pool.Submit(testutil.AppendClosure(t, data, schema2.Name, db, &wg))
		assert.Nil(t, err)
	}
	snapWG.Wait()
	wg.Wait()
	txn, err := db.StartTxn(nil)
	require.NoError(t, err)
	db1, err := txn.GetDatabase("db")
	assert.NoError(t, err)
	rel, err := db1.GetRelationByName(schema2.Name)
	assert.NoError(t, err)
	for i := 0; i < 10; i++ {
		filter := handle.NewEQFilter(bats[0].Vecs[2].Get(i))
		id, offset, err := rel.GetByFilter(context.Background(), filter)
		assert.NoError(t, err)
		_, _, err = rel.GetValue(id, offset, 2, false)
		assert.NoError(t, err)
		err = rel.RangeDelete(id, offset, offset, handle.DT_Normal)
		if err != nil {
			t.Logf("range delete %v, rollbacking", err)
			_ = txn.Rollback(context.Background())
			return
		}
	}
	assert.NoError(t, err)
	assert.NoError(t, txn.Commit(context.Background()))
	testutils.WaitExpect(10000, func() bool {
		return db.Runtime.Scheduler.GetPenddingLSNCnt() == 0
	})
	if db.Runtime.Scheduler.GetPenddingLSNCnt() != 0 {
		return
	}
	db.DiskCleaner.GetCleaner().EnableGC()
	t.Log(tae.Catalog.SimplePPString(common.PPL1))
	assert.Equal(t, uint64(0), db.Runtime.Scheduler.GetPenddingLSNCnt())
	testutils.WaitExpect(10000, func() bool {
		return db.Runtime.Scheduler.GetPenddingLSNCnt() == 0
	})
	testutils.WaitExpect(5000, func() bool {
		stage := db.BGCheckpointRunner.GetLowWaterMark()
		return !stage.IsEmpty()
	})
	testutils.WaitExpect(5000, func() bool {
		return db.DiskCleaner.GetCleaner().GetMinMerged() != nil
	})
	minMerged := db.DiskCleaner.GetCleaner().GetMinMerged()
	testutils.WaitExpect(5000, func() bool {
		return db.DiskCleaner.GetCleaner().GetMinMerged() != nil
	})
	if db.DiskCleaner.GetCleaner().GetMinMerged() == nil {
		return
	}
	assert.NotNil(t, minMerged)

}

func TestGlobalCheckpoint2(t *testing.T) {
	defer testutils.AfterTest(t)()
	testutils.EnsureNoLeak(t)
	ctx := context.Background()

	opts := config.WithQuickScanAndCKPOpts(nil)
	options.WithCheckpointGlobalMinCount(1)(opts)
	options.WithDisableGCCatalog()(opts)
	tae := testutil.NewTestEngine(ctx, ModuleName, t, opts)
	tae.BGCheckpointRunner.DisableCheckpoint()
	tae.BGCheckpointRunner.CleanPenddingCheckpoint()
	defer tae.Close()
	schema := catalog.MockSchemaAll(10, 2)
	schema.Extra.BlockMaxRows = 10
	schema.Extra.ObjectMaxBlocks = 2
	tae.BindSchema(schema)
	bat := catalog.MockBatch(schema, 40)

	tae.CreateRelAndAppend2(bat, true)
	_, firstRel := tae.GetRelation()

	txn, db := tae.GetDB("db")
	testutil.DropRelation2(ctx, txn, db, schema.Name)
	require.NoError(t, txn.Commit(context.Background()))
	testutils.WaitExpect(5000, func() bool {
		return tae.Runtime.Scheduler.GetPenddingLSNCnt() == 0
	})

	txn, err := tae.StartTxn(nil)
	assert.NoError(t, err)
	tae.IncrementalCheckpoint(txn.GetStartTS(), false, true, true)
	tae.DB.ForceGlobalCheckpoint(ctx, txn.GetStartTS(), defaultGlobalCheckpointTimeout, 0)
	assert.NoError(t, txn.Commit(context.Background()))

	tae.CreateRelAndAppend2(bat, false)

	currTs := types.BuildTS(time.Now().UTC().UnixNano(), 0)
	assert.NoError(t, err)
	testutils.WaitExpect(5000, func() bool {
		return tae.Runtime.Scheduler.GetPenddingLSNCnt() == 0
	})
	tae.IncrementalCheckpoint(currTs, false, true, true)
	tae.DB.ForceGlobalCheckpoint(ctx, currTs, defaultGlobalCheckpointTimeout, time.Duration(1))

	p := &catalog.LoopProcessor{}
	tableExisted := false
	p.TableFn = func(te *catalog.TableEntry) error {
		if te.ID == firstRel.ID() {
			tableExisted = true
		}
		return nil
	}

	assert.NoError(t, tae.Catalog.RecurLoop(p))
	assert.True(t, tableExisted)

	t.Log(tae.Catalog.SimplePPString(1))
	tae.Restart(ctx)
	t.Log(tae.Catalog.SimplePPString(1))

	tableExisted = false
	assert.NoError(t, tae.Catalog.RecurLoop(p))
	assert.False(t, tableExisted)
}

func TestGlobalCheckpoint3(t *testing.T) {
	t.Skip("This case crashes occasionally, is being fixed, skip it for now")
	defer testutils.AfterTest(t)()
	testutils.EnsureNoLeak(t)
	ctx := context.Background()

	opts := config.WithQuickScanAndCKPOpts(nil)
	options.WithCheckpointGlobalMinCount(1)(opts)
	options.WithGlobalVersionInterval(time.Nanosecond * 1)(opts)
	options.WithDisableGCCatalog()(opts)
	tae := testutil.NewTestEngine(ctx, ModuleName, t, opts)
	defer tae.Close()
	schema := catalog.MockSchemaAll(10, 2)
	schema.Extra.BlockMaxRows = 10
	schema.Extra.ObjectMaxBlocks = 2
	tae.BindSchema(schema)
	bat := catalog.MockBatch(schema, 40)

	tae.CreateRelAndAppend(bat, true)
	_, rel := tae.GetRelation()
	testutils.WaitExpect(1000, func() bool {
		return tae.Wal.GetPenddingCnt() == 0
	})

	tae.DropRelation(t)
	testutils.WaitExpect(1000, func() bool {
		return tae.Wal.GetPenddingCnt() == 0
	})

	tae.CreateRelAndAppend(bat, false)
	testutils.WaitExpect(1000, func() bool {
		return tae.Wal.GetPenddingCnt() == 0
	})

	p := &catalog.LoopProcessor{}
	tableExisted := false
	p.TableFn = func(te *catalog.TableEntry) error {
		if te.ID == rel.ID() {
			tableExisted = true
		}
		return nil
	}

	assert.NoError(t, tae.Catalog.RecurLoop(p))
	assert.True(t, tableExisted)

	tae.Restart(ctx)

	tableExisted = false
	assert.NoError(t, tae.Catalog.RecurLoop(p))
	assert.False(t, tableExisted)
}

func TestGlobalCheckpoint4(t *testing.T) {
	t.Skip("This case crashes occasionally, is being fixed, skip it for now")
	defer testutils.AfterTest(t)()
	testutils.EnsureNoLeak(t)
	ctx := context.Background()

	opts := config.WithQuickScanAndCKPOpts(nil)
	tae := testutil.NewTestEngine(ctx, ModuleName, t, opts)
	defer tae.Close()
	tae.BGCheckpointRunner.DisableCheckpoint()
	tae.BGCheckpointRunner.CleanPenddingCheckpoint()
	globalCkpInterval := time.Second

	schema := catalog.MockSchemaAll(18, 2)
	schema.Extra.BlockMaxRows = 10
	schema.Extra.ObjectMaxBlocks = 2
	tae.BindSchema(schema)
	bat := catalog.MockBatch(schema, 40)

	txn, err := tae.StartTxn(nil)
	assert.NoError(t, err)
	_, err = txn.CreateDatabase("db", "", "")
	assert.NoError(t, err)
	assert.NoError(t, txn.Commit(context.Background()))

	err = tae.IncrementalCheckpoint(txn.GetCommitTS(), false, true, true)
	assert.NoError(t, err)

	txn, err = tae.StartTxn(nil)
	assert.NoError(t, err)
	_, err = txn.DropDatabase("db")
	assert.NoError(t, err)
	assert.NoError(t, txn.Commit(context.Background()))

	err = tae.DB.ForceGlobalCheckpoint(ctx, txn.GetCommitTS(), defaultGlobalCheckpointTimeout, globalCkpInterval)
	assert.Nil(t, err)

	tae.CreateRelAndAppend(bat, true)

	t.Log(tae.Catalog.SimplePPString(3))
	tae.Restart(ctx)
	tae.BGCheckpointRunner.DisableCheckpoint()
	tae.BGCheckpointRunner.CleanPenddingCheckpoint()
	t.Log(tae.Catalog.SimplePPString(3))

	// tae.CreateRelAndAppend(bat, false)

	txn, err = tae.StartTxn(nil)
	assert.NoError(t, err)
	db, err := txn.GetDatabase("db")
	assert.NoError(t, err)
	_, err = db.DropRelationByName(schema.Name)
	assert.NoError(t, err)
	assert.NoError(t, txn.Commit(context.Background()))

	err = tae.DB.ForceGlobalCheckpoint(ctx, txn.GetCommitTS(), defaultGlobalCheckpointTimeout, globalCkpInterval)
	assert.NoError(t, err)

	tae.CreateRelAndAppend(bat, false)

	t.Log(tae.Catalog.SimplePPString(3))
	tae.Restart(ctx)
	tae.BGCheckpointRunner.DisableCheckpoint()
	tae.BGCheckpointRunner.CleanPenddingCheckpoint()
	t.Log(tae.Catalog.SimplePPString(3))
}

func TestGlobalCheckpoint5(t *testing.T) {
	defer testutils.AfterTest(t)()
	testutils.EnsureNoLeak(t)
	ctx := context.Background()

	opts := config.WithLongScanAndCKPOpts(nil)
	tae := testutil.NewTestEngine(ctx, ModuleName, t, opts)
	defer tae.Close()
	tae.BGCheckpointRunner.CleanPenddingCheckpoint()
	globalCkpIntervalTimeout := 10 * time.Second

	schema := catalog.MockSchemaAll(18, 2)
	schema.Extra.BlockMaxRows = 10
	schema.Extra.ObjectMaxBlocks = 2
	tae.BindSchema(schema)
	bat := catalog.MockBatch(schema, 60)
	bats := bat.Split(3)

	txn, err := tae.StartTxn(nil)
	assert.NoError(t, err)
	err = tae.IncrementalCheckpoint(txn.GetStartTS(), false, true, true)
	assert.NoError(t, err)
	assert.NoError(t, txn.Commit(context.Background()))

	tae.CreateRelAndAppend2(bats[0], true)

	txn, err = tae.StartTxn(nil)
	assert.NoError(t, err)
	err = tae.DB.ForceGlobalCheckpoint(ctx, txn.GetStartTS(), defaultGlobalCheckpointTimeout, globalCkpIntervalTimeout)
	assert.NoError(t, err)
	assert.NoError(t, txn.Commit(context.Background()))

	tae.DoAppend(bats[1])

	txn, err = tae.StartTxn(nil)
	assert.NoError(t, err)
	err = tae.DB.ForceGlobalCheckpoint(ctx, txn.GetStartTS(), defaultGlobalCheckpointTimeout, globalCkpIntervalTimeout)
	assert.NoError(t, err)
	assert.NoError(t, txn.Commit(context.Background()))

	tae.CheckRowsByScan(40, true)

	t.Log(tae.Catalog.SimplePPString(3))
	tae.Restart(ctx)
	tae.BGCheckpointRunner.CleanPenddingCheckpoint()
	t.Log(tae.Catalog.SimplePPString(3))

	tae.CheckRowsByScan(40, true)

	tae.DoAppend(bats[2])

	tae.CheckRowsByScan(60, true)
	txn, err = tae.StartTxn(nil)
	assert.NoError(t, err)
	err = tae.DB.ForceGlobalCheckpoint(ctx, txn.GetStartTS(), defaultGlobalCheckpointTimeout, globalCkpIntervalTimeout)
	assert.NoError(t, err)
	assert.NoError(t, txn.Commit(context.Background()))
}

func TestGlobalCheckpoint6(t *testing.T) {
	t.Skip("This case crashes occasionally, is being fixed, skip it for now")
	defer testutils.AfterTest(t)()
	testutils.EnsureNoLeak(t)
	ctx := context.Background()

	opts := config.WithQuickScanAndCKPOpts(nil)
	tae := testutil.NewTestEngine(ctx, ModuleName, t, opts)
	defer tae.Close()
	tae.BGCheckpointRunner.DisableCheckpoint()
	tae.BGCheckpointRunner.CleanPenddingCheckpoint()
	globalCkpInterval := time.Duration(0)
	restartCnt := 10
	batchsize := 10

	schema := catalog.MockSchemaAll(18, 2)
	schema.Extra.BlockMaxRows = 5
	schema.Extra.ObjectMaxBlocks = 2
	tae.BindSchema(schema)
	bat := catalog.MockBatch(schema, batchsize*(restartCnt+1))
	bats := bat.Split(restartCnt + 1)

	tae.CreateRelAndAppend2(bats[0], true)
	txn, err := tae.StartTxn(nil)
	assert.NoError(t, err)
	err = tae.IncrementalCheckpoint(txn.GetStartTS(), false, true, true)
	assert.NoError(t, err)
	assert.NoError(t, txn.Commit(context.Background()))

	for i := 0; i < restartCnt; i++ {
		tae.DoAppend(bats[i+1])
		txn, err = tae.StartTxn(nil)
		assert.NoError(t, err)
		err = tae.DB.ForceGlobalCheckpoint(ctx, txn.GetStartTS(), defaultGlobalCheckpointTimeout, globalCkpInterval)
		assert.NoError(t, err)
		assert.NoError(t, txn.Commit(context.Background()))

		rows := (i + 2) * batchsize
		tae.CheckRowsByScan(rows, true)
		t.Log(tae.Catalog.SimplePPString(3))
		tae.Restart(ctx)
		tae.BGCheckpointRunner.DisableCheckpoint()
		tae.BGCheckpointRunner.CleanPenddingCheckpoint()
		t.Log(tae.Catalog.SimplePPString(3))
		tae.CheckRowsByScan(rows, true)
	}
}

func TestGCCheckpoint1(t *testing.T) {
	defer testutils.AfterTest(t)()
	testutils.EnsureNoLeak(t)
	ctx := context.Background()

	opts := config.WithQuickScanAndCKPOpts(nil)
	tae := testutil.NewTestEngine(ctx, ModuleName, t, opts)
	defer tae.Close()

	schema := catalog.MockSchemaAll(18, 2)
	schema.Extra.BlockMaxRows = 5
	schema.Extra.ObjectMaxBlocks = 2
	tae.BindSchema(schema)
	bat := catalog.MockBatch(schema, 50)

	tae.CreateRelAndAppend(bat, true)

	testutils.WaitExpect(4000, func() bool {
		return tae.Wal.GetPenddingCnt() == 0
	})
	assert.Equal(t, uint64(0), tae.Wal.GetPenddingCnt())

	testutils.WaitExpect(4000, func() bool {
		return tae.BGCheckpointRunner.GetPenddingIncrementalCount() == 0
	})
	assert.Equal(t, 0, tae.BGCheckpointRunner.GetPenddingIncrementalCount())

	testutils.WaitExpect(4000, func() bool {
		return tae.BGCheckpointRunner.MaxGlobalCheckpoint().IsFinished()
	})
	assert.True(t, tae.BGCheckpointRunner.MaxGlobalCheckpoint().IsFinished())

	tae.BGCheckpointRunner.DisableCheckpoint()

	gcTS := types.BuildTS(time.Now().UTC().UnixNano(), 0)
	t.Log(gcTS.ToString())
	tae.BGCheckpointRunner.GCByTS(context.Background(), gcTS)

	maxGlobal := tae.BGCheckpointRunner.MaxGlobalCheckpoint()

	testutils.WaitExpect(4000, func() bool {
		tae.BGCheckpointRunner.ExistPendingEntryToGC()
		return !tae.BGCheckpointRunner.ExistPendingEntryToGC()
	})
	assert.False(t, tae.BGCheckpointRunner.ExistPendingEntryToGC())

	globals := tae.BGCheckpointRunner.GetAllGlobalCheckpoints()
	assert.Equal(t, 1, len(globals))
	end := maxGlobal.GetEnd()
	maxEnd := globals[0].GetEnd()
	assert.True(t, end.Equal(&maxEnd))
	for _, global := range globals {
		t.Log(global.String())
	}

	incrementals := tae.BGCheckpointRunner.GetAllIncrementalCheckpoints()
	prevEnd := maxGlobal.GetEnd().Prev()
	for _, incremental := range incrementals {
		startTS := incremental.GetStart()
		prevEndNextTS := prevEnd.Next()
		assert.True(t, startTS.Equal(&prevEndNextTS))
		t.Log(incremental.String())
	}
}

func TestGCCatalog1(t *testing.T) {
	defer testutils.AfterTest(t)()
	ctx := context.Background()

	opts := config.WithLongScanAndCKPOpts(nil)
	tae := testutil.NewTestEngine(ctx, ModuleName, t, opts)
	defer tae.Close()

	txn1, _ := tae.StartTxn(nil)
	db, err := txn1.CreateDatabase("db1", "", "")
	assert.Nil(t, err)
	db2, err := txn1.CreateDatabase("db2", "", "")
	assert.Nil(t, err)

	schema := catalog.MockSchema(1, 0)
	schema.Name = "tb1"
	tb, err := db.CreateRelation(schema)
	assert.Nil(t, err)
	schema2 := catalog.MockSchema(1, 0)
	schema2.Name = "tb2"
	tb2, err := db.CreateRelation(schema2)
	assert.Nil(t, err)
	schema3 := catalog.MockSchema(1, 0)
	schema3.Name = "tb3"
	tb3, err := db2.CreateRelation(schema3)
	assert.Nil(t, err)

	_, err = tb.CreateObject(false)
	assert.Nil(t, err)
	_, err = tb2.CreateObject(false)
	assert.Nil(t, err)
	obj3, err := tb2.CreateObject(false)
	assert.Nil(t, err)
	obj4, err := tb3.CreateObject(false)
	assert.Nil(t, err)

	err = txn1.Commit(context.Background())
	assert.Nil(t, err)

	p := &catalog.LoopProcessor{}
	var dbCnt, tableCnt, objCnt int
	p.DatabaseFn = func(d *catalog.DBEntry) error {
		if d.IsSystemDB() {
			return nil
		}
		dbCnt++
		return nil
	}
	p.TableFn = func(te *catalog.TableEntry) error {
		if te.GetDB().IsSystemDB() {
			return nil
		}
		tableCnt++
		return nil
	}
	p.ObjectFn = func(se *catalog.ObjectEntry) error {
		if se.GetTable().GetDB().IsSystemDB() {
			return nil
		}
		objCnt++
		return nil
	}
	resetCount := func() {
		dbCnt = 0
		tableCnt = 0
		objCnt = 0
	}

	err = tae.Catalog.RecurLoop(p)
	assert.NoError(t, err)
	assert.Equal(t, 2, dbCnt)
	assert.Equal(t, 3, tableCnt)
	assert.Equal(t, 4, objCnt)

	txn2, err := tae.StartTxn(nil)
	assert.NoError(t, err)
	db2, err = txn2.GetDatabase("db2")
	assert.NoError(t, err)
	tb3, err = db2.GetRelationByName("tb3")
	assert.NoError(t, err)
	obj4, err = tb3.GetObject(obj4.GetID(), false)
	assert.NoError(t, err)
	err = txn2.Commit(context.Background())
	assert.NoError(t, err)

	t.Log(tae.Catalog.SimplePPString(3))
	commitTS := txn2.GetCommitTS()
	tae.Catalog.GCByTS(context.Background(), commitTS.Next())
	t.Log(tae.Catalog.SimplePPString(3))

	resetCount()
	err = tae.Catalog.RecurLoop(p)
	assert.NoError(t, err)
	assert.Equal(t, 2, dbCnt)
	assert.Equal(t, 3, tableCnt)
	assert.Equal(t, 4, objCnt)

	txn3, err := tae.StartTxn(nil)
	assert.NoError(t, err)
	db2, err = txn3.GetDatabase("db2")
	assert.NoError(t, err)
	tb3, err = db2.GetRelationByName("tb3")
	assert.NoError(t, err)
	obj4, err = tb3.GetObject(obj4.GetID(), false)
	assert.NoError(t, err)
	err = tb3.SoftDeleteObject(obj4.GetID(), false)
	testutil.MockObjectStats(t, obj4)
	assert.NoError(t, err)

	db2, err = txn3.GetDatabase("db1")
	assert.NoError(t, err)
	tb3, err = db2.GetRelationByName("tb2")
	assert.NoError(t, err)
	obj3, err = tb3.GetObject(obj3.GetID(), false)
	assert.NoError(t, err)
	err = tb3.SoftDeleteObject(obj3.GetID(), false)
	testutil.MockObjectStats(t, obj3)
	assert.NoError(t, err)

	err = txn3.Commit(context.Background())
	assert.NoError(t, err)

	t.Log(tae.Catalog.SimplePPString(3))
	commitTS = txn3.GetCommitTS()
	tae.Catalog.GCByTS(context.Background(), commitTS.Next())
	t.Log(tae.Catalog.SimplePPString(3))

	resetCount()
	err = tae.Catalog.RecurLoop(p)
	assert.NoError(t, err)
	assert.Equal(t, 2, dbCnt)
	assert.Equal(t, 3, tableCnt)
	assert.Equal(t, 2, objCnt)

	txn4, err := tae.StartTxn(nil)
	assert.NoError(t, err)
	db2, err = txn4.GetDatabase("db2")
	assert.NoError(t, err)
	_, err = db2.DropRelationByName("tb3")
	assert.NoError(t, err)

	db2, err = txn4.GetDatabase("db1")
	assert.NoError(t, err)
	_, err = db2.DropRelationByName("tb2")
	assert.NoError(t, err)

	err = txn4.Commit(context.Background())
	assert.NoError(t, err)

	t.Log(tae.Catalog.SimplePPString(3))
	commitTS = txn4.GetCommitTS()
	tae.Catalog.GCByTS(context.Background(), commitTS.Next())
	t.Log(tae.Catalog.SimplePPString(3))

	resetCount()
	err = tae.Catalog.RecurLoop(p)
	assert.NoError(t, err)
	assert.Equal(t, 2, dbCnt)
	assert.Equal(t, 1, tableCnt)
	assert.Equal(t, 1, objCnt)

	txn5, err := tae.StartTxn(nil)
	assert.NoError(t, err)
	_, err = txn5.DropDatabase("db2")
	assert.NoError(t, err)

	_, err = txn5.DropDatabase("db1")
	assert.NoError(t, err)

	err = txn5.Commit(context.Background())
	assert.NoError(t, err)

	t.Log(tae.Catalog.SimplePPString(3))
	commitTS = txn5.GetCommitTS()
	tae.Catalog.GCByTS(context.Background(), commitTS.Next())
	t.Log(tae.Catalog.SimplePPString(3))

	resetCount()
	err = tae.Catalog.RecurLoop(p)
	assert.NoError(t, err)
	assert.Equal(t, 0, dbCnt)
	assert.Equal(t, 0, tableCnt)
	assert.Equal(t, 0, objCnt)
}

func TestGCCatalog2(t *testing.T) {
	defer testutils.AfterTest(t)()
	ctx := context.Background()

	opts := config.WithQuickScanAndCKPOpts(nil)
	options.WithCatalogGCInterval(10 * time.Millisecond)(opts)
	tae := testutil.NewTestEngine(ctx, ModuleName, t, opts)
	defer tae.Close()
	schema := catalog.MockSchema(3, 2)
	schema.Extra.BlockMaxRows = 10
	schema.Extra.ObjectMaxBlocks = 2
	tae.BindSchema(schema)
	bat := catalog.MockBatch(schema, 33)

	checkCompactAndGCFn := func() bool {
		p := &catalog.LoopProcessor{}
		appendableCount := 0
		p.ObjectFn = func(be *catalog.ObjectEntry) error {
			if be.GetTable().GetDB().IsSystemDB() {
				return nil
			}
			if be.IsAppendable() {
				appendableCount++
			}
			return nil
		}
		err := tae.Catalog.RecurLoop(p)
		assert.NoError(t, err)
		return appendableCount == 0
	}

	tae.CreateRelAndAppend(bat, true)
	t.Log(tae.Catalog.SimplePPString(3))
	testutils.WaitExpect(10000, checkCompactAndGCFn)
	assert.True(t, checkCompactAndGCFn())
	t.Log(tae.Catalog.SimplePPString(3))
}
func TestGCCatalog3(t *testing.T) {
	defer testutils.AfterTest(t)()
	ctx := context.Background()

	opts := config.WithQuickScanAndCKPOpts(nil)
	options.WithCatalogGCInterval(10 * time.Millisecond)(opts)
	tae := testutil.NewTestEngine(ctx, ModuleName, t, opts)
	defer tae.Close()
	schema := catalog.MockSchema(3, 2)
	schema.Extra.BlockMaxRows = 10
	schema.Extra.ObjectMaxBlocks = 2
	tae.BindSchema(schema)
	bat := catalog.MockBatch(schema, 33)

	checkCompactAndGCFn := func() bool {
		p := &catalog.LoopProcessor{}
		dbCount := 0
		p.DatabaseFn = func(be *catalog.DBEntry) error {
			if be.IsSystemDB() {
				return nil
			}
			dbCount++
			return nil
		}
		err := tae.Catalog.RecurLoop(p)
		assert.NoError(t, err)
		return dbCount == 0
	}

	tae.CreateRelAndAppend(bat, true)
	txn, err := tae.StartTxn(nil)
	assert.NoError(t, err)
	_, err = txn.DropDatabase("db")
	assert.NoError(t, err)
	assert.NoError(t, txn.Commit(context.Background()))

	t.Log(tae.Catalog.SimplePPString(3))
	testutils.WaitExpect(10000, checkCompactAndGCFn)
	assert.True(t, checkCompactAndGCFn())
	t.Log(tae.Catalog.SimplePPString(3))
}

func TestForceCheckpoint(t *testing.T) {
	ctx := context.Background()
	fault.Enable()
	defer fault.Disable()
	err := fault.AddFaultPoint(ctx, objectio.FJ_FlushTimeout, ":::", "echo", 0, "mock flush timeout")
	assert.NoError(t, err)
	defer func() {
		err := fault.RemoveFaultPoint(ctx, objectio.FJ_FlushTimeout)
		assert.NoError(t, err)
	}()

	opts := config.WithLongScanAndCKPOpts(nil)
	tae := testutil.NewTestEngine(ctx, ModuleName, t, opts)
	defer tae.Close()

	schema := catalog.MockSchemaAll(18, 2)
	schema.Extra.BlockMaxRows = 5
	schema.Extra.ObjectMaxBlocks = 2
	tae.BindSchema(schema)
	bat := catalog.MockBatch(schema, 50)

	tae.CreateRelAndAppend(bat, true)

	err = tae.BGCheckpointRunner.ForceFlushWithInterval(tae.TxnMgr.Now(), context.Background(), time.Second*2, time.Millisecond*10)
	assert.Error(t, err)
	err = tae.BGCheckpointRunner.ForceIncrementalCheckpoint(tae.TxnMgr.Now(), false)
	assert.NoError(t, err)
}

func TestLogailAppend(t *testing.T) {
	ctx := context.Background()
	tae := testutil.NewTestEngine(ctx, ModuleName, t, nil)
	defer tae.Close()
	tae.DB.LogtailMgr.RegisterCallback(logtail.MockCallback)
	schema := catalog.MockSchemaAll(13, 2)
	schema.Extra.BlockMaxRows = 10
	schema.Extra.ObjectMaxBlocks = 2
	tae.BindSchema(schema)
	batch := catalog.MockBatch(schema, int(schema.Extra.BlockMaxRows*uint32(schema.Extra.ObjectMaxBlocks)-1))
	//create database, create table, append
	tae.CreateRelAndAppend(batch, true)
	//delete
	err := tae.DeleteAll(true)
	assert.NoError(t, err)
	//compact(metadata)
	tae.DoAppend(batch)
	tae.CompactBlocks(false)
	//drop table
	tae.DropRelation(t)
	//drop database
	txn, err := tae.StartTxn(nil)
	assert.NoError(t, err)
	txn.DropDatabase("db")
	assert.NoError(t, txn.Commit(context.Background()))
}

func TestSnapshotLag1(t *testing.T) {
	ctx := context.Background()
	opts := config.WithLongScanAndCKPOpts(nil)
	tae := testutil.NewTestEngine(ctx, ModuleName, t, opts)
	defer tae.Close()

	schema := catalog.MockSchemaAll(14, 3)
	schema.Extra.BlockMaxRows = 10000
	schema.Extra.ObjectMaxBlocks = 10
	tae.BindSchema(schema)

	data := catalog.MockBatch(schema, 20)
	defer data.Close()

	bats := data.Split(4)
	tae.CreateRelAndAppend(bats[0], true)

	txn2, rel2 := tae.GetRelation()
	assert.NoError(t, rel2.Append(context.Background(), bats[1]))

	{
		txn, rel := tae.GetRelation()
		assert.NoError(t, rel.Append(context.Background(), bats[1]))
		assert.NoError(t, txn.Commit(context.Background()))
	}

	txn1, rel1 := tae.GetRelation()
	err := rel1.Append(context.Background(), bats[1])
	assert.True(t, moerr.IsMoErrCode(err, moerr.ErrDuplicateEntry))
	err = txn1.Commit(context.Background())
	assert.NoError(t, err)
	err = txn2.Commit(context.Background())
	assert.True(t, moerr.IsMoErrCode(err, moerr.ErrTxnWWConflict))
}

func TestMarshalPartioned(t *testing.T) {
	ctx := context.Background()
	opts := config.WithLongScanAndCKPOpts(nil)
	tae := testutil.NewTestEngine(ctx, ModuleName, t, opts)
	defer tae.Close()

	schema := catalog.MockSchemaAll(14, 3)
	schema.Extra.BlockMaxRows = 10000
	schema.Extra.ObjectMaxBlocks = 10
	schema.Partitioned = 1
	tae.BindSchema(schema)

	data := catalog.MockBatch(schema, 20)
	defer data.Close()

	bats := data.Split(4)
	tae.CreateRelAndAppend2(bats[0], true)

	_, rel := tae.GetRelation()
	partioned := rel.Schema(false).(*catalog.Schema).Partitioned
	assert.Equal(t, int8(1), partioned)

	tae.Restart(ctx)

	_, rel = tae.GetRelation()
	partioned = rel.Schema(false).(*catalog.Schema).Partitioned
	assert.Equal(t, int8(1), partioned)
	testutil.CompactBlocks(t, 0, tae.DB, pkgcatalog.MO_CATALOG, catalog.SystemDBSchema, false)
	testutil.CompactBlocks(t, 0, tae.DB, pkgcatalog.MO_CATALOG, catalog.SystemTableSchema, false)
	testutil.CompactBlocks(t, 0, tae.DB, pkgcatalog.MO_CATALOG, catalog.SystemColumnSchema, false)
	err := tae.BGCheckpointRunner.ForceIncrementalCheckpoint(tae.TxnMgr.Now(), false)
	assert.NoError(t, err)
	lsn := tae.BGCheckpointRunner.MaxLSNInRange(tae.TxnMgr.Now())
	entry, err := tae.Wal.RangeCheckpoint(1, lsn)
	assert.NoError(t, err)
	assert.NoError(t, entry.WaitDone())

	tae.Restart(ctx)

	_, rel = tae.GetRelation()
	partioned = rel.Schema(false).(*catalog.Schema).Partitioned
	assert.Equal(t, int8(1), partioned)
}

func TestDedup2(t *testing.T) {
	ctx := context.Background()
	opts := config.WithQuickScanAndCKPAndGCOpts(nil)
	tae := testutil.NewTestEngine(ctx, ModuleName, t, opts)
	defer tae.Close()

	schema := catalog.MockSchemaAll(14, 3)
	schema.Extra.BlockMaxRows = 2
	schema.Extra.ObjectMaxBlocks = 10
	schema.Partitioned = 1
	tae.BindSchema(schema)

	count := 50
	data := catalog.MockBatch(schema, count)
	datas := data.Split(count)

	tae.CreateRelAndAppend(datas[0], true)

	for i := 1; i < count; i++ {
		tae.DoAppend(datas[i])
		txn, rel := tae.GetRelation()
		for j := 0; j <= i; j++ {
			err := rel.Append(context.Background(), datas[j])
			assert.Error(t, err, "txn start at %v", txn.GetStartTS().ToString())
		}
		assert.NoError(t, txn.Commit(context.Background()))
	}
}

func TestCompactLargeTable(t *testing.T) {
	ctx := context.Background()
	opts := config.WithQuickScanAndCKPAndGCOpts(nil)
	tae := testutil.NewTestEngine(ctx, ModuleName, t, opts)
	defer tae.Close()

	schema := catalog.MockSchemaAll(600, 3)
	schema.Extra.BlockMaxRows = 2
	schema.Extra.ObjectMaxBlocks = 10
	schema.Partitioned = 1
	tae.BindSchema(schema)

	data := catalog.MockBatch(schema, 10)

	tae.CreateRelAndAppend2(data, true)

	tae.Restart(ctx)

	tae.CheckRowsByScan(10, true)

	testutils.WaitExpect(10000, func() bool {
		return tae.Wal.GetPenddingCnt() == 0
	})

	tae.Restart(ctx)

	tae.CheckRowsByScan(10, true)
}

func TestCommitS3Blocks(t *testing.T) {
	ctx := context.Background()
	opts := config.WithQuickScanAndCKPAndGCOpts(nil)
	tae := testutil.NewTestEngine(ctx, ModuleName, t, opts)
	defer tae.Close()

	schema := catalog.MockSchemaAll(60, 3)
	schema.Extra.BlockMaxRows = 20
	schema.Extra.ObjectMaxBlocks = 10
	schema.Partitioned = 1
	tae.BindSchema(schema)

	data := catalog.MockBatch(schema, 200)
	datas := data.Split(10)
	tae.CreateRelAndAppend(datas[0], true)
	datas = datas[1:]

	statsVecs := make([]containers.Vector, 0)
	for _, bat := range datas {
		name := objectio.BuildObjectNameWithObjectID(objectio.NewObjectid())
		writer, err := blockio.NewBlockWriterNew(tae.Runtime.Fs.Service, name, 0, nil, false)
		assert.Nil(t, err)
		writer.SetPrimaryKey(3)
		for i := 0; i < 50; i++ {
			_, err := writer.WriteBatch(containers.ToCNBatch(bat))
			assert.Nil(t, err)
			//offset++
		}
		blocks, _, err := writer.Sync(context.Background())
		assert.Nil(t, err)
		assert.Equal(t, 50, len(blocks))
		statsVec := containers.MakeVector(types.T_varchar.ToType(), common.DefaultAllocator)
		defer statsVec.Close()
		ss := writer.GetObjectStats()
		statsVec.Append(ss[:], false)
		statsVecs = append(statsVecs, statsVec)
	}

	for _, vec := range statsVecs {
		txn, rel := tae.GetRelation()
		rel.AddDataFiles(context.Background(), vec)
		assert.NoError(t, txn.Commit(context.Background()))
	}
	for _, vec := range statsVecs {
		txn, rel := tae.GetRelation()
		err := rel.AddDataFiles(context.Background(), vec)
		assert.Error(t, err)
		assert.NoError(t, txn.Commit(context.Background()))
	}
}

func TestDedupSnapshot1(t *testing.T) {
	defer testutils.AfterTest(t)()
	testutils.EnsureNoLeak(t)
	ctx := context.Background()

	opts := config.WithQuickScanAndCKPOpts(nil)
	tae := testutil.NewTestEngine(ctx, ModuleName, t, opts)
	defer tae.Close()

	schema := catalog.MockSchemaAll(13, 3)
	schema.Extra.BlockMaxRows = 10
	schema.Extra.ObjectMaxBlocks = 3
	tae.BindSchema(schema)
	bat := catalog.MockBatch(schema, 10)
	tae.CreateRelAndAppend(bat, true)

	testutils.WaitExpect(10000, func() bool {
		return tae.Wal.GetPenddingCnt() == 0
	})
	assert.Equal(t, uint64(0), tae.Wal.GetPenddingCnt())

	txn, rel := tae.GetRelation()
	startTS := txn.GetStartTS()
	txn.SetSnapshotTS(startTS.Next())
	txn.SetDedupType(txnif.DedupPolicy_CheckIncremental)
	err := rel.Append(context.Background(), bat)
	assert.NoError(t, err)
	_ = txn.Commit(context.Background())
}

func TestDedupSnapshot2(t *testing.T) {
	defer testutils.AfterTest(t)()
	testutils.EnsureNoLeak(t)
	ctx := context.Background()

	opts := config.WithQuickScanAndCKPOpts(nil)
	tae := testutil.NewTestEngine(ctx, ModuleName, t, opts)
	defer tae.Close()

	schema := catalog.MockSchemaAll(13, 3)
	schema.Extra.BlockMaxRows = 10
	schema.Extra.ObjectMaxBlocks = 3
	tae.BindSchema(schema)
	data := catalog.MockBatch(schema, 200)
	testutil.CreateRelation(t, tae.DB, "db", schema, true)

	name := objectio.BuildObjectNameWithObjectID(objectio.NewObjectid())
	writer, err := blockio.NewBlockWriterNew(tae.Runtime.Fs.Service, name, 0, nil, false)
	assert.Nil(t, err)
	writer.SetPrimaryKey(3)
	_, err = writer.WriteBatch(containers.ToCNBatch(data))
	assert.Nil(t, err)
	blocks, _, err := writer.Sync(context.Background())
	assert.Nil(t, err)
	assert.Equal(t, 1, len(blocks))
	statsVec := containers.MakeVector(types.T_varchar.ToType(), common.DefaultAllocator)
	defer statsVec.Close()
	ss := writer.GetObjectStats()
	statsVec.Append(ss[:], false)

	name2 := objectio.BuildObjectNameWithObjectID(objectio.NewObjectid())
	writer, err = blockio.NewBlockWriterNew(tae.Runtime.Fs.Service, name2, 0, nil, false)
	assert.Nil(t, err)
	writer.SetPrimaryKey(3)
	_, err = writer.WriteBatch(containers.ToCNBatch(data))
	assert.Nil(t, err)
	blocks, _, err = writer.Sync(context.Background())
	assert.Nil(t, err)
	assert.Equal(t, 1, len(blocks))
	statsVec2 := containers.MakeVector(types.T_varchar.ToType(), common.DefaultAllocator)
	defer statsVec2.Close()
	ss = writer.GetObjectStats()
	statsVec2.Append(ss[:], false)

	txn, rel := tae.GetRelation()
	err = rel.AddDataFiles(context.Background(), statsVec)
	assert.NoError(t, err)
	assert.NoError(t, txn.Commit(context.Background()))

	txn, rel = tae.GetRelation()
	startTS := txn.GetStartTS()
	txn.SetSnapshotTS(startTS.Next())
	txn.SetDedupType(txnif.DedupPolicy_CheckIncremental)
	err = rel.AddDataFiles(context.Background(), statsVec2)
	assert.NoError(t, err)
	_ = txn.Commit(context.Background())
}

func TestDedupSnapshot3(t *testing.T) {
	defer testutils.AfterTest(t)()
	testutils.EnsureNoLeak(t)
	ctx := context.Background()

	opts := config.WithQuickScanAndCKPOpts(nil)
	tae := testutil.NewTestEngine(ctx, ModuleName, t, opts)
	defer tae.Close()

	schema := catalog.MockSchemaAll(13, 3)
	schema.Extra.BlockMaxRows = 10
	schema.Extra.ObjectMaxBlocks = 3
	tae.BindSchema(schema)
	testutil.CreateRelation(t, tae.DB, "db", schema, true)

	totalRows := 100

	bat := catalog.MockBatch(schema, int(totalRows))
	bats := bat.Split(totalRows)
	var wg sync.WaitGroup
	pool, _ := ants.NewPool(80)
	defer pool.Release()

	appendFn := func(offset uint32) func() {
		return func() {
			defer wg.Done()
			txn, _ := tae.StartTxn(nil)
			database, _ := txn.GetDatabase("db")
			rel, _ := database.GetRelationByName(schema.Name)
			err := rel.BatchDedup(bats[offset].Vecs[3])
			txn.Commit(context.Background())
			if err != nil {
				logutil.Infof("err is %v", err)
				return
			}

			txn2, _ := tae.StartTxnWithStartTSAndSnapshotTS(nil, txn.GetStartTS())
			txn2.SetDedupType(txnif.DedupPolicy_CheckIncremental)
			database, _ = txn2.GetDatabase("db")
			rel, _ = database.GetRelationByName(schema.Name)
			_ = rel.Append(context.Background(), bats[offset])
			_ = txn2.Commit(context.Background())
		}
	}

	for i := 0; i < totalRows; i++ {
		for j := 0; j < 5; j++ {
			wg.Add(1)
			err := pool.Submit(appendFn(uint32(i)))
			assert.Nil(t, err)
		}
	}
	wg.Wait()

	txn, rel := tae.GetRelation()
	for _, def := range schema.ColDefs {
		rows := testutil.GetColumnRowsByScan(t, rel, def.Idx, false)
		if totalRows != rows {
			t.Log(tae.Catalog.SimplePPString(common.PPL3))
			it := rel.MakeObjectIt(false)
			for it.Next() {
				obj := it.GetObject()
				t.Log(obj.GetMeta().(*catalog.ObjectEntry).GetObjectData().PPString(common.PPL3, 0, "", -1))
			}
		}
		assert.Equal(t, totalRows, rows)
	}
	assert.NoError(t, txn.Commit(context.Background()))
}

func TestSoftDeleteRollback(t *testing.T) {
	defer testutils.AfterTest(t)()
	ctx := context.Background()
	opts := config.WithLongScanAndCKPOpts(nil)
	tae := testutil.NewTestEngine(ctx, ModuleName, t, opts)
	defer tae.Close()
	schema := catalog.MockSchemaAll(2, 1)
	schema.Extra.BlockMaxRows = 20
	schema.Name = "testtable"
	tae.BindSchema(schema)
	bat := catalog.MockBatch(schema, 50)
	defer bat.Close()

	tae.CreateRelAndAppend(bat, true)

	// flush the table
	txn2, rel := tae.GetRelation()
	metas := testutil.GetAllBlockMetas(rel, false)
	task, err := jobs.NewFlushTableTailTask(nil, txn2, metas, nil, tae.Runtime)
	assert.NoError(t, err)
	err = task.OnExec(context.Background())
	assert.NoError(t, err)
	assert.NoError(t, txn2.Commit(context.Background()))

	txn, rel := tae.GetRelation()
	it := rel.MakeObjectIt(false)
	var obj *catalog.ObjectEntry
	for it.Next() {
		obj = it.GetObject().GetMeta().(*catalog.ObjectEntry)
		if obj.IsActive() && !obj.IsAppendable() {
			break
		}
	}
	t.Log(obj.ID().String())
	assert.NoError(t, txn.GetStore().SoftDeleteObject(false, obj.AsCommonID()))
	assert.NoError(t, txn.Rollback(ctx))

	tae.CheckRowsByScan(50, false)
}

func TestDeduplication(t *testing.T) {
	ctx := context.Background()
	opts := config.WithLongScanAndCKPOpts(nil)
	tae := testutil.NewTestEngine(ctx, ModuleName, t, opts)
	defer tae.Close()

	schema := catalog.MockSchemaAll(60, 3)
	schema.Extra.BlockMaxRows = 2
	schema.Extra.ObjectMaxBlocks = 10
	tae.BindSchema(schema)
	testutil.CreateRelation(t, tae.DB, "db", schema, true)

	rows := 10
	bat := catalog.MockBatch(schema, rows)
	bats := bat.Split(rows)

	ObjectIDs := make([]*types.Objectid, 2)
	ObjectIDs[0] = objectio.NewObjectid()
	ObjectIDs[1] = objectio.NewObjectid()
	sort.Slice(ObjectIDs, func(i, j int) bool {
		return ObjectIDs[i].LE(ObjectIDs[j])
	})

	blk1Name := objectio.BuildObjectNameWithObjectID(ObjectIDs[1])
	writer, err := blockio.NewBlockWriterNew(tae.Runtime.Fs.Service, blk1Name, 0, nil, false)
	assert.NoError(t, err)
	writer.SetPrimaryKey(3)
	writer.WriteBatch(containers.ToCNBatch(bats[0]))
	blocks, _, err := writer.Sync(context.TODO())
	assert.NoError(t, err)
	assert.Equal(t, 1, len(blocks))

	statsVec := containers.MakeVector(types.T_varchar.ToType(), common.DefaultAllocator)
	defer statsVec.Close()
	ss := writer.GetObjectStats()
	statsVec.Append(ss[:], false)

	txn, rel := tae.GetRelation()
	err = rel.AddDataFiles(context.Background(), statsVec)
	assert.NoError(t, err)
	assert.NoError(t, txn.Commit(context.Background()))

	txn, err = tae.StartTxn(nil)
	assert.NoError(t, err)
	db, err := tae.Catalog.TxnGetDBEntryByName("db", txn)
	assert.NoError(t, err)
	tbl, err := db.TxnGetTableEntryByName(schema.Name, txn)
	assert.NoError(t, err)
	dataFactory := tables.NewDataFactory(
		tae.Runtime,
		tae.Dir)
	stats := objectio.NewObjectStatsWithObjectID(ObjectIDs[0], true, false, false)
	obj, err := tbl.CreateObject(
		txn,
		new(objectio.CreateObjOpt).WithObjectStats(stats).WithIsTombstone(false), dataFactory.MakeObjectFactory())
	assert.NoError(t, err)
	txn.GetStore().AddTxnEntry(txnif.TxnType_Normal, obj)
	txn.GetStore().IncreateWriteCnt()
	assert.NoError(t, txn.Commit(context.Background()))
	assert.NoError(t, obj.PrepareCommit())
	assert.NoError(t, obj.ApplyCommit(txn.GetID()))

	txns := make([]txnif.AsyncTxn, 0)
	for i := 0; i < 5; i++ {
		for j := 1; j < rows; j++ {
			txn, _ := tae.StartTxn(nil)
			database, _ := txn.GetDatabase("db")
			rel, _ := database.GetRelationByName(schema.Name)
			_ = rel.Append(context.Background(), bats[j])
			txns = append(txns, txn)
		}
	}
	for _, txn := range txns {
		txn.Commit(context.Background())
	}
	tae.CheckRowsByScan(rows, false)
	t.Log(tae.Catalog.SimplePPString(3))
}

func TestRW(t *testing.T) {
	ctx := context.Background()
	opts := config.WithLongScanAndCKPOpts(nil)
	tae := testutil.NewTestEngine(ctx, ModuleName, t, opts)
	defer tae.Close()
	rows := 10
	schema := catalog.MockSchemaAll(5, 2)
	schema.Extra.BlockMaxRows = uint32(rows)
	tae.BindSchema(schema)
	bat := catalog.MockBatch(schema, rows)
	defer bat.Close()
	tae.CreateRelAndAppend(bat, true)

	txn1, rel1 := tae.GetRelation()
	v := bat.Vecs[2].Get(2)
	filter := handle.NewEQFilter(v)
	id, row, err := rel1.GetByFilter(ctx, filter)
	assert.NoError(t, err)
	err = rel1.RangeDelete(id, row, row, handle.DT_Normal)
	assert.NoError(t, err)

	meta := rel1.GetMeta().(*catalog.TableEntry)

	cnt := 3
	for i := 0; i < cnt; i++ {
		txn2, rel2 := tae.GetRelation()
		v = bat.Vecs[2].Get(i + 3)
		filter = handle.NewEQFilter(v)
		id, row, err = rel2.GetByFilter(ctx, filter)
		assert.NoError(t, err)
		err = rel2.RangeDelete(id, row, row, handle.DT_Normal)
		assert.NoError(t, err)
		err = txn2.Commit(ctx)
		assert.NoError(t, err)

		err = tae.FlushTable(
			ctx, 0, meta.GetDB().ID, meta.ID,
			types.BuildTS(time.Now().UTC().UnixNano(), 0),
		)
		assert.NoError(t, err)
	}

	err = txn1.Commit(ctx)
	assert.NoError(t, err)

	{
		txn, rel := tae.GetRelation()
		rcnt := testutil.GetColumnRowsByScan(t, rel, 2, true)
		assert.Equal(t, rows-cnt-1, rcnt)
		assert.NoError(t, txn.Commit(ctx))
	}
}

func TestReplayDeletes(t *testing.T) {
	defer testutils.AfterTest(t)()
	ctx := context.Background()

	opts := config.WithLongScanAndCKPOpts(nil)
	tae := testutil.NewTestEngine(ctx, ModuleName, t, opts)
	defer tae.Close()
	rows := 250
	schema := catalog.MockSchemaAll(2, 1)
	schema.Extra.BlockMaxRows = 50
	tae.BindSchema(schema)
	bat := catalog.MockBatch(schema, rows)
	defer bat.Close()
	bats := bat.Split(5)
	tae.CreateRelAndAppend(bats[0], true)
	//nablk
	tae.CompactBlocks(false)
	//deletes
	txn, rel := tae.GetRelation()
	blk := testutil.GetOneObject(rel)
	rel.RangeDelete(blk.Fingerprint(), 1, 49, handle.DT_Normal)
	assert.NoError(t, txn.Commit(context.Background()))
	//the next blk to compact
	tae.DoAppend(bats[1])
	//keep the Object appendable
	tae.DoAppend(bats[2])
	//compact nablk and its next blk
	txn2, rel := tae.GetRelation()
	blkEntry := testutil.GetOneTombstoneMeta(rel)
	txn, err := tae.StartTxn(nil)
	assert.NoError(t, err)
	task, err := jobs.NewFlushTableTailTask(nil, txn, nil, []*catalog.ObjectEntry{blkEntry}, tae.Runtime)
	assert.NoError(t, err)
	err = task.OnExec(context.Background())
	assert.NoError(t, err)
	assert.NoError(t, txn.Commit(context.Background()))
	assert.NoError(t, txn2.Commit(context.Background()))
}
func TestApplyDeltalocation1(t *testing.T) {
	defer testutils.AfterTest(t)()
	ctx := context.Background()

	opts := config.WithLongScanAndCKPOpts(nil)
	tae := testutil.NewTestEngine(ctx, ModuleName, t, opts)
	defer tae.Close()
	rows := 10
	schema := catalog.MockSchemaAll(2, 1)
	schema.Extra.BlockMaxRows = 10
	tae.BindSchema(schema)
	bat := catalog.MockBatch(schema, rows)
	defer bat.Close()
	tae.CreateRelAndAppend(bat, true)

	// apply deleteloc fails on ablk
	v1 := bat.Vecs[schema.GetSingleSortKeyIdx()].Get(1)
	ok, err := tae.TryDeleteByDeltaloc([]any{v1})
	assert.NoError(t, err)
	assert.True(t, ok)

	tae.CompactBlocks(false)
	filter := handle.NewEQFilter(v1)
	txn, rel := tae.GetRelation()
	_, _, err = rel.GetByFilter(context.Background(), filter)
	assert.Error(t, err)
	assert.NoError(t, txn.Commit(context.Background()))

	// apply deltaloc fails if there're persisted deletes
	v2 := bat.Vecs[schema.GetSingleSortKeyIdx()].Get(2)
	ok, err = tae.TryDeleteByDeltaloc([]any{v2})
	assert.NoError(t, err)
	assert.True(t, ok)

	// apply deltaloc fails if there're deletes in memory
	tae.CompactBlocks(false)
	v3 := bat.Vecs[schema.GetSingleSortKeyIdx()].Get(3)
	filter = handle.NewEQFilter(v3)
	txn, rel = tae.GetRelation()
	id, offset, err := rel.GetByFilter(context.Background(), filter)
	assert.NoError(t, err)
	err = rel.RangeDelete(id, offset, offset, handle.DT_Normal)
	assert.NoError(t, err)
	assert.NoError(t, txn.Commit(context.Background()))

	v4 := bat.Vecs[schema.GetSingleSortKeyIdx()].Get(4)
	ok, err = tae.TryDeleteByDeltaloc([]any{v4})
	assert.NoError(t, err)
	assert.True(t, ok)

}

// test compact
func TestApplyDeltalocation2(t *testing.T) {
	defer testutils.AfterTest(t)()
	ctx := context.Background()

	opts := config.WithLongScanAndCKPOpts(nil)
	tae := testutil.NewTestEngine(ctx, ModuleName, t, opts)
	defer tae.Close()
	rows := 10
	schema := catalog.MockSchemaAll(2, 1)
	schema.Extra.BlockMaxRows = 10
	tae.BindSchema(schema)
	bat := catalog.MockBatch(schema, rows)
	bats := bat.Split(10)
	defer bat.Close()
	tae.CreateRelAndAppend(bat, true)
	tae.CompactBlocks(false)

	v3 := bat.Vecs[schema.GetSingleSortKeyIdx()].Get(3)
	v5 := bat.Vecs[schema.GetSingleSortKeyIdx()].Get(5)
	filter3 := handle.NewEQFilter(v3)
	filter5 := handle.NewEQFilter(v5)

	// test logtail
	tae.LogtailMgr.RegisterCallback(logtail.MockCallback)
	tae.TryDeleteByDeltaloc([]any{v3, v5})
	t.Log(tae.Catalog.SimplePPString(3))

	txn, rel := tae.GetRelation()
	_, _, err := rel.GetByFilter(context.Background(), filter5)
	assert.Error(t, err)
	_, _, err = rel.GetByFilter(context.Background(), filter3)
	assert.Error(t, err)
	assert.NoError(t, txn.Commit(context.Background()))
	tae.CheckRowsByScan(8, true)

	tae.Restart(context.Background())
	txn, rel = tae.GetRelation()
	_, _, err = rel.GetByFilter(context.Background(), filter5)
	assert.Error(t, err)
	_, _, err = rel.GetByFilter(context.Background(), filter3)
	assert.Error(t, err)
	assert.NoError(t, txn.Commit(context.Background()))
	tae.CheckRowsByScan(8, true)

	// test dedup
	tae.DoAppend(bats[3])
	tae.CheckRowsByScan(9, true)

	// test compact
	tae.CompactBlocks(false)
	txn, rel = tae.GetRelation()
	_, _, err = rel.GetByFilter(context.Background(), filter5)
	assert.Error(t, err)
	assert.NoError(t, txn.Commit(context.Background()))
	tae.CheckRowsByScan(9, true)

	tae.Restart(context.Background())
	txn, rel = tae.GetRelation()
	_, _, err = rel.GetByFilter(context.Background(), filter5)
	assert.Error(t, err)
	assert.NoError(t, txn.Commit(context.Background()))
	tae.CheckRowsByScan(9, true)
}

func TestApplyDeltalocation3(t *testing.T) {
	defer testutils.AfterTest(t)()
	ctx := context.Background()

	opts := config.WithLongScanAndCKPOpts(nil)
	tae := testutil.NewTestEngine(ctx, ModuleName, t, opts)
	defer tae.Close()
	rows := 10
	schema := catalog.MockSchemaAll(2, 1)
	schema.Extra.BlockMaxRows = 10
	tae.BindSchema(schema)
	bat := catalog.MockBatch(schema, rows)
	defer bat.Close()
	tae.CreateRelAndAppend(bat, true)
	tae.CompactBlocks(false)

	v3 := bat.Vecs[schema.GetSingleSortKeyIdx()].Get(3)
	filter3 := handle.NewEQFilter(v3)

	// apply deltaloc failed if there're new deletes

	v5 := bat.Vecs[schema.GetSingleSortKeyIdx()].Get(5)
	filter5 := handle.NewEQFilter(v5)
	txn, err := tae.StartTxn(nil)
	assert.NoError(t, err)
	ok, err := tae.TryDeleteByDeltalocWithTxn([]any{v3}, txn)
	assert.NoError(t, err)
	assert.True(t, ok)

	{
		// delete v5
		txn2, rel2 := tae.GetRelation()
		err = rel2.DeleteByFilter(context.Background(), filter5)
		assert.NoError(t, err)
		assert.NoError(t, txn2.Commit(context.Background()))
	}
	tae.CheckRowsByScan(9, true)

	assert.NoError(t, txn.Commit(context.Background()))
	tae.CheckRowsByScan(8, true)

	// delete v5
	v4 := bat.Vecs[schema.GetSingleSortKeyIdx()].Get(4)
	filter4 := handle.NewEQFilter(v4)
	txn2, rel2 := tae.GetRelation()
	err = rel2.DeleteByFilter(context.Background(), filter4)
	assert.NoError(t, err)

	tae.CheckRowsByScan(8, true)

	assert.NoError(t, txn2.Commit(context.Background()))
	tae.CheckRowsByScan(7, true)

	txn, rel := tae.GetRelation()
	_, _, err = rel.GetByFilter(context.Background(), filter3)
	assert.Error(t, err)
	assert.NoError(t, txn.Commit(context.Background()))

}

func TestApplyDeltalocation4(t *testing.T) {
	defer testutils.AfterTest(t)()
	ctx := context.Background()

	opts := config.WithLongScanAndCKPOpts(nil)
	tae := testutil.NewTestEngine(ctx, ModuleName, t, opts)
	defer tae.Close()
	rows := 10
	schema := catalog.MockSchemaAll(2, 1)
	schema.Extra.BlockMaxRows = 10
	tae.BindSchema(schema)
	bat := catalog.MockBatch(schema, rows)
	defer bat.Close()
	bats := bat.Split(rows)
	tae.CreateRelAndAppend(bat, true)

	tae.CompactBlocks(false)

	txn, err := tae.StartTxn(nil)
	assert.NoError(t, err)
	v5 := bat.Vecs[schema.GetSingleSortKeyIdx()].Get(5)
	tae.TryDeleteByDeltalocWithTxn([]any{v5}, txn)
	v1 := bat.Vecs[schema.GetSingleSortKeyIdx()].Get(1)
	filter1 := handle.NewEQFilter(v1)
	db, err := txn.GetDatabase("db")
	assert.NoError(t, err)
	rel, err := db.GetRelationByName(schema.Name)
	assert.NoError(t, err)
	err = rel.DeleteByFilter(context.Background(), filter1)
	assert.NoError(t, err)
	tae.DoAppendWithTxn(bats[1], txn, false)
	tae.DoAppendWithTxn(bats[5], txn, false)
	assert.NoError(t, txn.Commit(context.Background()))

	tae.CheckRowsByScan(rows, true)

	tae.Restart(ctx)

	tae.CheckRowsByScan(rows, true)
}

func TestReplayPersistedDelete(t *testing.T) {
	defer testutils.AfterTest(t)()
	ctx := context.Background()

	opts := config.WithLongScanAndCKPOpts(nil)
	tae := testutil.NewTestEngine(ctx, ModuleName, t, opts)
	defer tae.Close()
	rows := 10
	schema := catalog.MockSchemaAll(2, 1)
	schema.Extra.BlockMaxRows = 10
	tae.BindSchema(schema)
	bat := catalog.MockBatch(schema, rows)
	defer bat.Close()
	tae.CreateRelAndAppend(bat, true)
	tae.CompactBlocks(false)

	v3 := bat.Vecs[schema.GetSingleSortKeyIdx()].Get(3)
	filter3 := handle.NewEQFilter(v3)
	txn, rel := tae.GetRelation()
	id, offset, err := rel.GetByFilter(context.Background(), filter3)
	assert.NoError(t, err)
	assert.NoError(t, txn.Commit(context.Background()))

	ok, err := tae.TryDeleteByDeltaloc([]any{v3})
	assert.NoError(t, err)
	assert.True(t, ok)

	tae.Restart(context.Background())

	txn, rel = tae.GetRelation()
	err = rel.RangeDelete(id, offset, offset, handle.DT_Normal)
	assert.Error(t, err)
	assert.NoError(t, txn.Commit(context.Background()))
}

func TestCheckpointReadWrite(t *testing.T) {
	t.Skip("TODO: find a new way to test three tables ckp")
	defer testutils.AfterTest(t)()
	ctx := context.Background()

	opts := config.WithLongScanAndCKPOpts(nil)
	tae := testutil.NewTestEngine(ctx, ModuleName, t, opts)
	defer tae.Close()

	txn, err := tae.StartTxn(nil)
	assert.NoError(t, err)
	db, err := txn.CreateDatabase("db", "create database db", "1")
	assert.NoError(t, err)
	schema1 := catalog.MockSchemaAll(2, 1)
	_, err = db.CreateRelation(schema1)
	assert.NoError(t, err)
	schema2 := catalog.MockSchemaAll(3, -1)
	_, err = db.CreateRelation(schema2)
	assert.NoError(t, err)
	assert.NoError(t, txn.Commit(context.Background()))

	t1 := tae.TxnMgr.Now()
	testutil.CheckCheckpointReadWrite(t, types.TS{}, t1, tae.Catalog, smallCheckpointBlockRows, smallCheckpointSize, tae.Opts.Fs)

	txn, err = tae.StartTxn(nil)
	assert.NoError(t, err)
	db, err = txn.GetDatabase("db")
	assert.NoError(t, err)
	_, err = db.DropRelationByName(schema1.Name)
	assert.NoError(t, err)
	_, err = db.DropRelationByName(schema2.Name)
	assert.NoError(t, err)
	assert.NoError(t, txn.Commit(context.Background()))

	t2 := tae.TxnMgr.Now()
	testutil.CheckCheckpointReadWrite(t, types.TS{}, t2, tae.Catalog, smallCheckpointBlockRows, smallCheckpointSize, tae.Opts.Fs)
	testutil.CheckCheckpointReadWrite(t, t1, t2, tae.Catalog, smallCheckpointBlockRows, smallCheckpointSize, tae.Opts.Fs)

	txn, err = tae.StartTxn(nil)
	assert.NoError(t, err)
	_, err = txn.DropDatabase("db")
	assert.NoError(t, err)
	assert.NoError(t, txn.Commit(context.Background()))
	t3 := tae.TxnMgr.Now()
	testutil.CheckCheckpointReadWrite(t, types.TS{}, t3, tae.Catalog, smallCheckpointBlockRows, smallCheckpointSize, tae.Opts.Fs)
	testutil.CheckCheckpointReadWrite(t, t2, t3, tae.Catalog, smallCheckpointBlockRows, smallCheckpointSize, tae.Opts.Fs)

	schema := catalog.MockSchemaAll(2, 1)
	schema.Extra.BlockMaxRows = 1
	schema.Extra.ObjectMaxBlocks = 1
	tae.BindSchema(schema)
	bat := catalog.MockBatch(schema, 10)

	tae.CreateRelAndAppend(bat, true)
	t4 := tae.TxnMgr.Now()
	testutil.CheckCheckpointReadWrite(t, types.TS{}, t4, tae.Catalog, smallCheckpointBlockRows, smallCheckpointSize, tae.Opts.Fs)
	testutil.CheckCheckpointReadWrite(t, t3, t4, tae.Catalog, smallCheckpointBlockRows, smallCheckpointSize, tae.Opts.Fs)

	tae.CompactBlocks(false)
	t5 := tae.TxnMgr.Now()
	testutil.CheckCheckpointReadWrite(t, types.TS{}, t5, tae.Catalog, smallCheckpointBlockRows, smallCheckpointSize, tae.Opts.Fs)
	testutil.CheckCheckpointReadWrite(t, t4, t5, tae.Catalog, smallCheckpointBlockRows, smallCheckpointSize, tae.Opts.Fs)
}

func TestCheckpointReadWrite2(t *testing.T) {
	t.Skip("TODO: find a new way to test three tables ckp")
	defer testutils.AfterTest(t)()
	ctx := context.Background()

	opts := config.WithLongScanAndCKPOpts(nil)
	tae := testutil.NewTestEngine(ctx, ModuleName, t, opts)
	defer tae.Close()

	for i := 0; i < 10; i++ {
		schema := catalog.MockSchemaAll(i+1, i)
		schema.Extra.BlockMaxRows = 2
		bat := catalog.MockBatch(schema, rand.Intn(30))
		tae.BindSchema(schema)
		createDB := false
		if i == 0 {
			createDB = true
		}
		tae.CreateRelAndAppend(bat, createDB)
		tae.CompactBlocks(false)
	}

	t1 := tae.TxnMgr.Now()
	testutil.CheckCheckpointReadWrite(t, types.TS{}, t1, tae.Catalog, smallCheckpointBlockRows, smallCheckpointSize, tae.Opts.Fs)
}

func TestSnapshotCheckpoint(t *testing.T) {
	blockio.RunPipelineTest(
		func() {
			defer testutils.AfterTest(t)()
			testutils.EnsureNoLeak(t)
			ctx := context.Background()

			opts := new(options.Options)
			opts = config.WithLongScanAndCKPOpts(opts)
			options.WithDisableGCCheckpoint()(opts)
			tae := testutil.NewTestEngine(ctx, ModuleName, t, opts)
			defer tae.Close()
			db := tae.DB

			schema1 := catalog.MockSchemaAll(13, 2)
			schema1.Extra.BlockMaxRows = 10
			schema1.Extra.ObjectMaxBlocks = 2

			schema2 := catalog.MockSchemaAll(13, 2)
			schema2.Extra.BlockMaxRows = 10
			schema2.Extra.ObjectMaxBlocks = 2
			var rel1 handle.Relation
			{
				txn, _ := db.StartTxn(nil)
				database, err := txn.CreateDatabase("db", "", "")
				assert.Nil(t, err)
				rel1, err = database.CreateRelation(schema1)
				assert.Nil(t, err)
				_, err = database.CreateRelation(schema2)
				assert.Nil(t, err)
				assert.Nil(t, txn.Commit(context.Background()))
			}
			bat := catalog.MockBatch(schema1, int(schema1.Extra.BlockMaxRows*10-1))
			defer bat.Close()
			bats := bat.Split(bat.Length())

			pool, err := ants.NewPool(20)
			assert.Nil(t, err)
			defer pool.Release()
			var wg sync.WaitGroup

			for i := 0; i < len(bats)/2; i++ {
				wg.Add(2)
				err = pool.Submit(testutil.AppendClosure(t, bats[i], schema1.Name, db, &wg))
				assert.Nil(t, err)
				err = pool.Submit(testutil.AppendClosure(t, bats[i], schema2.Name, db, &wg))
				assert.Nil(t, err)
			}
			wg.Wait()
			ts := types.BuildTS(time.Now().UTC().UnixNano(), 0)
			db.ForceCheckpoint(ctx, ts, time.Minute)
			snapshot := types.BuildTS(time.Now().UTC().UnixNano(), 0)
			db.ForceCheckpoint(ctx, snapshot, time.Minute)
			tae.ForceCheckpoint()
			assert.Equal(t, uint64(0), db.Runtime.Scheduler.GetPenddingLSNCnt())
			var wg2 sync.WaitGroup
			for i := len(bats) / 2; i < len(bats); i++ {
				wg2.Add(2)
				err = pool.Submit(testutil.AppendClosure(t, bats[i], schema1.Name, db, &wg2))
				assert.Nil(t, err)
				err = pool.Submit(testutil.AppendClosure(t, bats[i], schema2.Name, db, &wg2))
				assert.Nil(t, err)
			}
			wg2.Wait()
			t.Log(tae.Catalog.SimplePPString(3))
			tae.ForceCheckpoint()
			tae.ForceCheckpoint()
			dataObject, tombstoneObject := testutil.GetUserTablesInsBatch(t, rel1.ID(), types.TS{}, snapshot, db.Catalog)
			ckps, err := checkpoint.ListSnapshotCheckpoint(ctx, "", db.Opts.Fs, snapshot, db.BGCheckpointRunner.GetCheckpointMetaFiles())
			assert.Nil(t, err)
			objects := make(map[string]struct{})
			tombstones := make(map[string]struct{})
			for _, ckp := range ckps {
				_, _, dataObject, tombstoneObject, cbs := testutil.ReadSnapshotCheckpoint(t, rel1.ID(), ckp.GetLocation(), db.Opts.Fs)
				for _, cb := range cbs {
					if cb != nil {
						cb()
					}
				}
				if dataObject != nil {
					moIns, err := batch.ProtoBatchToBatch(dataObject)
					assert.NoError(t, err)
					for i := 0; i < moIns.Vecs[2].Length(); i++ {
						stats := objectio.ObjectStats(moIns.Vecs[2].GetBytesAt(i))
						objects[stats.ObjectName().String()] = struct{}{}
					}
				}
				if tombstoneObject != nil {
					moIns, err := batch.ProtoBatchToBatch(tombstoneObject)
					assert.NoError(t, err)
					for i := 0; i < moIns.Vecs[2].Length(); i++ {
						stats := objectio.ObjectStats(moIns.Vecs[2].GetBytesAt(i))
						tombstones[stats.ObjectName().String()] = struct{}{}
					}
				}
			}
			vec1 := dataObject.GetVectorByName(catalog.ObjectAttr_ObjectStats).GetDownstreamVector()
			vec2 := tombstoneObject.GetVectorByName(catalog.ObjectAttr_ObjectStats).GetDownstreamVector()
			for i := 0; i < dataObject.Length(); i++ {
				stats := objectio.ObjectStats(vec1.GetBytesAt(i))
				_, ok := objects[stats.ObjectName().String()]
				assert.True(t, ok)
			}
			for i := 0; i < tombstoneObject.Length(); i++ {
				stats := objectio.ObjectStats(vec2.GetBytesAt(i))
				_, ok := tombstones[stats.ObjectName().String()]
				assert.True(t, ok)
			}
		},
	)
}

func TestEstimateMemSize(t *testing.T) {
	defer testutils.AfterTest(t)()
	ctx := context.Background()

	opts := config.WithLongScanAndCKPOpts(nil)
	tae := testutil.NewTestEngine(ctx, ModuleName, t, opts)
	defer tae.Close()
	schema := catalog.MockSchemaAll(2, 1)
	schema.Extra.BlockMaxRows = 50
	schemaBig := catalog.MockSchemaAll(14, 1)

	schema50rowSize := 0
	{
		tae.BindSchema(schema)
		bat := catalog.MockBatch(schema, 50)
		testutil.CreateRelationAndAppend(t, 0, tae.DB, "db", schema, bat, true)
		txn, rel := tae.GetRelation()
		blk := testutil.GetOneBlockMeta(rel)
		size1, ds1 := blk.GetObjectData().EstimateMemSize()
		schema50rowSize = size1

		blkID := objectio.NewBlockidWithObjectID(blk.ID(), 0)
		err := rel.DeleteByPhyAddrKey(*objectio.NewRowid(blkID, 1))
		assert.NoError(t, err)
		size2, ds2 := blk.GetObjectData().EstimateMemSize()

		err = rel.DeleteByPhyAddrKey(*objectio.NewRowid(blkID, 5))
		assert.NoError(t, err)
		size3, ds3 := blk.GetObjectData().EstimateMemSize()
		// assert.Less(t, size1, size2)
		// assert.Less(t, size2, size3)
		assert.NoError(t, txn.Rollback(ctx))
		size4, ds4 := blk.GetObjectData().EstimateMemSize()
		t.Log(size1, size2, size3, size4)
		t.Log(ds1, ds2, ds3, ds4)
	}

	{
		tae.BindSchema(schemaBig)
		bat := catalog.MockBatch(schemaBig, 50)
		testutil.CreateRelationAndAppend(t, 0, tae.DB, "db", schemaBig, bat, false)
		txn, rel := tae.GetRelation()
		blk := testutil.GetOneBlockMeta(rel)
		size1, d1 := blk.GetObjectData().EstimateMemSize()

		blkID := objectio.NewBlockidWithObjectID(blk.ID(), 0)
		err := rel.DeleteByPhyAddrKey(*objectio.NewRowid(blkID, 1))
		assert.NoError(t, err)

		size2, d2 := blk.GetObjectData().EstimateMemSize()

		err = rel.DeleteByPhyAddrKey(*objectio.NewRowid(blkID, 5))
		assert.NoError(t, err)
		size3, d3 := blk.GetObjectData().EstimateMemSize()

		assert.NoError(t, txn.Commit(ctx))

		txn, rel = tae.GetRelation()
		tombstone := testutil.GetOneTombstoneMeta(rel)
		size4, d4 := tombstone.GetObjectData().EstimateMemSize()

		t.Log(size1, size2, size3, size4)
		t.Log(d1, d2, d3, d4)
		assert.Equal(t, size1, size2)
		assert.Equal(t, size2, size3)
		assert.NotZero(t, size4)
		assert.Less(t, schema50rowSize, size1)
		assert.NoError(t, txn.Commit(ctx))
	}
}

func TestColumnCount(t *testing.T) {
	defer testutils.AfterTest(t)()
	ctx := context.Background()

	opts := config.WithLongScanAndCKPOpts(nil)
	tae := testutil.NewTestEngine(ctx, ModuleName, t, opts)
	defer tae.Close()
	schema := catalog.MockSchemaAll(2, 1)
	schema.Extra.BlockMaxRows = 50
	tae.BindSchema(schema)
	bat := catalog.MockBatch(schema, 1)
	defer bat.Close()

	tae.CreateRelAndAppend(bat, true)

	{
		txn, rel := tae.GetRelation()
		for i := 0; i < 500; i++ {
			colName := fmt.Sprintf("col %d", i)
			err := rel.AlterTable(context.TODO(), api.NewAddColumnReq(0, 0, colName, types.NewProtoType(types.T_char), 5))
			assert.NoError(t, err)
		}
		assert.Nil(t, txn.Commit(context.Background()))
	}

	txn, err := tae.StartTxn(nil)
	assert.NoError(t, err)
	db, err := txn.GetDatabase("db")
	assert.NoError(t, err)
	_, err = db.DropRelationByName(schema.Name)
	assert.NoError(t, err)
	assert.NoError(t, txn.Commit(context.Background()))

	commitTS := txn.GetCommitTS()
	tae.Catalog.GCByTS(context.Background(), commitTS.Next())
}

func TestCollectDeletesInRange1(t *testing.T) {
	defer testutils.AfterTest(t)()
	ctx := context.Background()

	opts := config.WithLongScanAndCKPOpts(nil)
	tae := testutil.NewTestEngine(ctx, ModuleName, t, opts)
	defer tae.Close()
	schema := catalog.MockSchemaAll(2, 1)
	schema.Extra.BlockMaxRows = 50
	tae.BindSchema(schema)
	bat := catalog.MockBatch(schema, 2)
	defer bat.Close()

	tae.CreateRelAndAppend(bat, true)

	txn, rel := tae.GetRelation()
	v := bat.Vecs[schema.GetSingleSortKeyIdx()].Get(0)
	filter := handle.NewEQFilter(v)
	err := rel.DeleteByFilter(context.Background(), filter)
	assert.NoError(t, err)
	err = txn.Commit(context.Background())
	assert.NoError(t, err)

	txn, rel = tae.GetRelation()
	v = bat.Vecs[schema.GetSingleSortKeyIdx()].Get(1)
	filter = handle.NewEQFilter(v)
	err = rel.DeleteByFilter(context.Background(), filter)
	assert.NoError(t, err)
	err = txn.Commit(context.Background())
	assert.NoError(t, err)

	tae.CheckCollectTombstoneInRange()
}

func TestCollectDeletesInRange2(t *testing.T) {
	defer testutils.AfterTest(t)()
	ctx := context.Background()

	opts := config.WithLongScanAndCKPOpts(nil)
	tae := testutil.NewTestEngine(ctx, ModuleName, t, opts)
	defer tae.Close()
	schema := catalog.MockSchemaAll(2, 1)
	schema.Extra.BlockMaxRows = 50
	tae.BindSchema(schema)
	bat := catalog.MockBatch(schema, 50)
	defer bat.Close()

	tae.CreateRelAndAppend(bat, true)
	tae.CompactBlocks(false)

	txn, rel := tae.GetRelation()
	blk := testutil.GetOneObject(rel)
	rowidVec := containers.MakeVector(types.T_Rowid.ToType(), common.DebugAllocator)
	for i := 0; i < 4; i++ {
		rowID := types.NewRowIDWithObjectIDBlkNumAndRowID(*blk.GetID(), 0, uint32(i))
		rowidVec.Append(rowID, false)
	}
	pkVec := containers.MakeVector(schema.GetPrimaryKey().Type, common.DebugAllocator)
	for i := 0; i < 4; i++ {
		pk, _, err := rel.GetValue(blk.Fingerprint(), uint32(i), uint16(schema.GetPrimaryKey().Idx), true)
		require.NoError(t, err)
		pkVec.Append(pk, false)
	}
	stats, err := testutil.MockCNDeleteInS3(
		tae.Runtime.Fs, rowidVec, pkVec, schema, txn)
	assert.NoError(t, err)
	assert.NoError(t, txn.Commit(context.Background()))
	pkVec.Close()
	rowidVec.Close()
	assert.Equal(t, int64(0), common.DebugAllocator.CurrNB())

	txn, rel = tae.GetRelation()
	blk = testutil.GetOneObject(rel)
	//ok, err := rel.TryDeleteByDeltaloc(blk.Fingerprint(), deltaLoc)
	ok, err := rel.AddPersistedTombstoneFile(blk.Fingerprint(), stats)
	assert.True(t, ok)
	assert.NoError(t, err)
	assert.NoError(t, txn.Commit(context.Background()))

	t.Log(tae.Catalog.SimplePPString(3))
	txn, rel = tae.GetRelation()
	blk = testutil.GetOneObject(rel)
	tableEntry := rel.GetMeta().(*catalog.TableEntry)
	deletes, err := tables.TombstoneRangeScanByObject(
		ctx, tableEntry, *blk.GetID(), types.TS{}, txn.GetStartTS(), common.DefaultAllocator, tae.Runtime.VectorPool.Small,
	)
	assert.NoError(t, err)
	assert.Equal(t, 4, deletes.Length())
	assert.NoError(t, txn.Commit(context.Background()))

	txn, rel = tae.GetRelation()
	v1 := bat.Vecs[schema.GetSingleSortKeyIdx()].Get(4)
	filter := handle.NewEQFilter(v1)
	err = rel.DeleteByFilter(context.Background(), filter)
	assert.NoError(t, err)
	assert.NoError(t, txn.Commit(context.Background()))

	txn, rel = tae.GetRelation()
	blk = testutil.GetOneObject(rel)
	tableEntry = rel.GetMeta().(*catalog.TableEntry)
	deletes, err = tables.TombstoneRangeScanByObject(
		ctx, tableEntry, *blk.GetID(), types.TS{}, txn.GetStartTS(), common.DefaultAllocator, tae.Runtime.VectorPool.Small,
	)
	assert.NoError(t, err)
	assert.Equal(t, 5, deletes.Length())
	assert.NoError(t, txn.Commit(context.Background()))
}

func TestGlobalCheckpoint7(t *testing.T) {
	defer testutils.AfterTest(t)()
	ctx := context.Background()

	opts := config.WithQuickScanAndCKPOpts(nil)
	options.WithCheckpointGlobalMinCount(3)(opts)
	tae := testutil.NewTestEngine(ctx, ModuleName, t, opts)
	defer tae.Close()

	txn, err := tae.StartTxn(nil)
	assert.NoError(t, err)
	_, err = txn.CreateDatabase("db1", "sql", "typ")
	assert.NoError(t, err)
	assert.NoError(t, txn.Commit(context.Background()))

	testutils.WaitExpect(10000, func() bool {
		return tae.Wal.GetPenddingCnt() == 0
	})

	entries := tae.BGCheckpointRunner.GetAllCheckpoints()
	for _, e := range entries {
		t.Logf("%s", e.String())
	}
	assert.Equal(t, 1, len(entries))

	tae.Restart(context.Background())

	txn, err = tae.StartTxn(nil)
	assert.NoError(t, err)
	_, err = txn.CreateDatabase("db2", "sql", "typ")
	assert.NoError(t, err)
	assert.NoError(t, txn.Commit(context.Background()))

	testutils.WaitExpect(10000, func() bool {
		return tae.Wal.GetPenddingCnt() == 0
	})

	entries = tae.BGCheckpointRunner.GetAllCheckpoints()
	for _, e := range entries {
		t.Logf("%s", e.String())
	}
	assert.Equal(t, 2, len(entries))

	tae.Restart(context.Background())

	txn, err = tae.StartTxn(nil)
	assert.NoError(t, err)
	_, err = txn.CreateDatabase("db3", "sql", "typ")
	assert.NoError(t, err)
	assert.NoError(t, txn.Commit(context.Background()))

	testutils.WaitExpect(10000, func() bool {
		return tae.Wal.GetPenddingCnt() == 0
	})

	testutils.WaitExpect(10000, func() bool {
		return len(tae.BGCheckpointRunner.GetAllGlobalCheckpoints()) == 1
	})

	entries = tae.BGCheckpointRunner.GetAllCheckpoints()
	for _, e := range entries {
		t.Logf("%s", e.String())
	}
	assert.Equal(t, 1, len(entries))

}

func TestSplitCommand(t *testing.T) {
	defer testutils.AfterTest(t)()
	ctx := context.Background()

	opts := config.WithLongScanAndCKPOpts(nil)
	opts.MaxMessageSize = txnbase.CmdBufReserved + 2*1024
	tae := testutil.NewTestEngine(ctx, ModuleName, t, opts)
	defer tae.Close()
	schema := catalog.MockSchemaAll(2, 1)
	schema.Extra.BlockMaxRows = 50
	tae.BindSchema(schema)
	bat := catalog.MockBatch(schema, 50)
	defer bat.Close()

	tae.CreateRelAndAppend(bat, true)

	tae.CheckRowsByScan(50, false)
	t.Log(tae.Catalog.SimplePPString(3))
	tae.Restart(context.Background())
	t.Log(tae.Catalog.SimplePPString(3))
	tae.CheckRowsByScan(50, false)
}

func TestFlushAndAppend(t *testing.T) {
	defer testutils.AfterTest(t)()
	ctx := context.Background()

	opts := config.WithLongScanAndCKPOpts(nil)
	tae := testutil.NewTestEngine(ctx, ModuleName, t, opts)
	defer tae.Close()
	schema := catalog.MockSchemaAll(2, 1)
	schema.Extra.BlockMaxRows = 50
	tae.BindSchema(schema)
	bat := catalog.MockBatch(schema, 50)
	defer bat.Close()

	tae.CreateRelAndAppend(bat, true)

	txn, rel := tae.GetRelation()
	var metas []*catalog.ObjectEntry
	it := rel.MakeObjectIt(false)
	for it.Next() {
		blk := it.GetObject()
		meta := blk.GetMeta().(*catalog.ObjectEntry)
		metas = append(metas, meta)
	}
	it.Next()
	_ = txn.Commit(context.Background())

	txn, _ = tae.GetRelation()

	tae.DeleteAll(true)

	task, err := jobs.NewFlushTableTailTask(nil, txn, metas, nil, tae.Runtime)
	assert.NoError(t, err)
	_ = task.OnExec(context.Background())

	txn2, _ := tae.GetRelation()

	_ = txn.Commit(context.Background())

	tae.DoAppendWithTxn(bat, txn2, true)

	t.Log(tae.Catalog.SimplePPString(3))
	err = txn2.Commit(context.Background())
	assert.NoError(t, err)

}

func TestFlushAndAppend2(t *testing.T) {
	defer testutils.AfterTest(t)()
	ctx := context.Background()

	opts := config.WithLongScanAndCKPOpts(nil)
	tae := testutil.NewTestEngine(ctx, ModuleName, t, opts)
	defer tae.Close()
	schema := catalog.MockSchemaAll(2, 1)
	schema.Extra.BlockMaxRows = 50
	tae.BindSchema(schema)
	bat := catalog.MockBatch(schema, 50)
	defer bat.Close()

	tae.CreateRelAndAppend(bat, true)

	txn, rel := tae.GetRelation()
	var metas []*catalog.ObjectEntry
	it := rel.MakeObjectIt(false)
	for it.Next() {
		blk := it.GetObject()
		meta := blk.GetMeta().(*catalog.ObjectEntry)
		metas = append(metas, meta)
	}
	it.Close()
	_ = txn.Commit(context.Background())

	txn, _ = tae.GetRelation()

	task, err := jobs.NewFlushTableTailTask(nil, txn, metas, nil, tae.Runtime)
	assert.NoError(t, err)
	_ = task.OnExec(context.Background())

	tae.DeleteAll(true)

	txn2, _ := tae.GetRelation()

	_ = txn.Commit(context.Background())

	tae.DoAppendWithTxn(bat, txn2, true)

	t.Log(tae.Catalog.SimplePPString(3))
	err = txn2.Commit(context.Background())
	assert.NoError(t, err)

	p := &catalog.LoopProcessor{}
	p.TombstoneFn = func(oe *catalog.ObjectEntry) error {
		prepareTS := oe.GetLastMVCCNode().GetPrepare()
		assert.False(t, prepareTS.Equal(&txnif.UncommitTS), oe.ID().String())
		return nil
	}
	tae.Catalog.RecurLoop(p)
}

func TestDeletesInMerge(t *testing.T) {
	defer testutils.AfterTest(t)()
	ctx := context.Background()

	opts := config.WithLongScanAndCKPOpts(nil)
	tae := testutil.NewTestEngine(ctx, ModuleName, t, opts)
	defer tae.Close()
	schema := catalog.MockSchemaAll(2, 1)
	schema.Extra.BlockMaxRows = 50
	tae.BindSchema(schema)
	bat := catalog.MockBatch(schema, 50)
	defer bat.Close()

	tae.CreateRelAndAppend(bat, true)
	tae.CompactBlocks(true)

	txn, rel := tae.GetRelation()
	objID := testutil.GetOneObject(rel).Fingerprint()
	rel.RangeDelete(objID, 0, 0, handle.DT_Normal)
	txn.Commit(ctx)

	t.Log(tae.Catalog.SimplePPString(3))

	txn, _ = tae.StartTxn(nil)
	obj := testutil.GetOneBlockMeta(rel)
	task, _ := jobs.NewMergeObjectsTask(
		nil, txn, []*catalog.ObjectEntry{obj}, tae.Runtime,
		common.DefaultMaxOsizeObjMB*common.Const1MBytes, false)
	task.Execute(ctx)
	{
		txn, rel := tae.GetRelation()
		obj := testutil.GetOneTombstoneMeta(rel)
		task, _ := jobs.NewFlushTableTailTask(nil, txn, nil, []*catalog.ObjectEntry{obj}, tae.Runtime)
		task.Execute(ctx)
		txn.Commit(ctx)
	}

	txn.Commit(ctx)
}

func TestDedupAndFlush(t *testing.T) {
	defer testutils.AfterTest(t)()
	ctx := context.Background()
	opts := config.WithLongScanAndCKPOpts(nil)
	options.WithGlobalVersionInterval(time.Microsecond)(opts)
	tae := testutil.NewTestEngine(ctx, ModuleName, t, opts)
	defer tae.Close()
	schema := catalog.MockSchemaAll(2, 1)
	schema.Extra.BlockMaxRows = 50
	tae.BindSchema(schema)
	bat := catalog.MockBatch(schema, 1)
	defer bat.Close()

	tae.CreateRelAndAppend(bat, true)

	flushTxn, rel := tae.GetRelation()

	obj := testutil.GetOneBlockMeta(rel)
	task, err := jobs.NewFlushTableTailTask(nil, flushTxn, []*catalog.ObjectEntry{obj}, nil, tae.Runtime)
	assert.NoError(t, err)
	err = task.OnExec(ctx)
	assert.NoError(t, err)

	{
		// mock update
		txn, rel := tae.GetRelation()
		v := bat.Vecs[schema.GetSingleSortKeyIdx()].Get(0)
		filter := handle.NewEQFilter(v)
		err := rel.DeleteByFilter(context.Background(), filter)
		assert.NoError(t, err)
		err = rel.Append(ctx, bat)
		assert.NoError(t, err)
		err = txn.Commit(context.Background())
		assert.NoError(t, err)
	}

	assert.NoError(t, flushTxn.Commit(ctx))
}

func TestTransferDeletes(t *testing.T) {
	defer testutils.AfterTest(t)()
	testutils.EnsureNoLeak(t)
	ctx := context.Background()

	opts := config.WithLongScanAndCKPOpts(nil)
	tae := testutil.NewTestEngine(ctx, ModuleName, t, opts)
	defer tae.Close()

	schema := catalog.MockSchema(2, 0)
	schema.Extra.BlockMaxRows = 10
	schema.Extra.ObjectMaxBlocks = 10
	tae.BindSchema(schema)
	bat := catalog.MockBatch(schema, 1)

	tae.CreateRelAndAppend(bat, true)

	txn, rel := testutil.GetDefaultRelation(t, tae.DB, schema.Name)
	blkMetas := testutil.GetAllBlockMetas(rel, false)
	task, err := jobs.NewFlushTableTailTask(tasks.WaitableCtx, txn, blkMetas, nil, tae.DB.Runtime)
	assert.NoError(t, err)
	err = task.OnExec(ctx)
	assert.NoError(t, err)

	txn2, rel := tae.GetRelation()
	filter := handle.NewEQFilter(bat.Vecs[0].Get(0))
	assert.NoError(t, rel.UpdateByFilter(ctx, filter, 1, int32(3), false))
	var wg sync.WaitGroup
	txn.SetApplyCommitFn(func(at txnif.AsyncTxn) error {
		wg.Add(1)
		go func() {
			defer wg.Done()
			assert.NoError(t, txn2.PrePrepare(ctx))
		}()
		time.Sleep(time.Millisecond * 100)
		return txn.GetStore().ApplyCommit()
	})
	assert.NoError(t, txn.Commit(ctx))
	wg.Wait()
}

func TestGCKP(t *testing.T) {
	defer testutils.AfterTest(t)()
	testutils.EnsureNoLeak(t)
	ctx := context.Background()

	opts := config.WithLongScanAndCKPOpts(nil)
	tae := testutil.NewTestEngine(ctx, ModuleName, t, opts)
	defer tae.Close()

	schema := catalog.MockSchema(2, 0)
	schema.Extra.BlockMaxRows = 10
	schema.Extra.ObjectMaxBlocks = 10
	tae.BindSchema(schema)
	bat := catalog.MockBatch(schema, 1)

	tae.CreateRelAndAppend(bat, true)

	tae.DeleteAll(true)

	tae.CompactBlocks(true)
	time.Sleep(time.Millisecond * 200)

	tae.ForceGlobalCheckpoint(ctx, tae.TxnMgr.Now(), time.Minute, time.Millisecond*100)
	tae.Restart(ctx)
	t.Log(tae.Catalog.SimplePPString(3))
}

func TestCKPCollectObject(t *testing.T) {
	blockio.RunPipelineTest(
		func() {
			defer testutils.AfterTest(t)()
			testutils.EnsureNoLeak(t)
			ctx := context.Background()

			opts := config.WithLongScanAndCKPOpts(nil)
			tae := testutil.NewTestEngine(ctx, ModuleName, t, opts)
			defer tae.Close()

			schema := catalog.MockSchema(2, 0)
			schema.Extra.BlockMaxRows = 10
			schema.Extra.ObjectMaxBlocks = 10
			tae.BindSchema(schema)
			bat := catalog.MockBatch(schema, 1)

			tae.CreateRelAndAppend(bat, true)

			txn, rel := tae.GetRelation()
			blkMeta1 := testutil.GetOneBlockMeta(rel)
			task1, err := jobs.NewFlushTableTailTask(tasks.WaitableCtx, txn, []*catalog.ObjectEntry{blkMeta1}, nil, tae.Runtime)
			assert.NoError(t, err)
			assert.NoError(t, task1.Execute(ctx))

			collector := logtail.NewIncrementalCollector("", types.TS{}, tae.TxnMgr.Now())
			assert.NoError(t, tae.Catalog.RecurLoop(collector))
			ckpData := collector.OrphanData()
			objBatch := ckpData.GetObjectBatchs()
			assert.Equal(t, 1, objBatch.Length())
			assert.NoError(t, txn.Commit(ctx))
		},
	)
}

func TestGCCatalog4(t *testing.T) {
	defer testutils.AfterTest(t)()
	testutils.EnsureNoLeak(t)
	ctx := context.Background()

	opts := config.WithLongScanAndCKPOpts(nil)
	tae := testutil.NewTestEngine(ctx, ModuleName, t, opts)
	defer tae.Close()

	schema := catalog.MockSchema(2, 0)
	schema.Extra.BlockMaxRows = 10
	schema.Extra.ObjectMaxBlocks = 10
	tae.BindSchema(schema)
	bat := catalog.MockBatch(schema, 1)

	tae.CreateRelAndAppend(bat, true)

	tae.DeleteAll(true)

	tae.CompactBlocks(true)

	tae.Catalog.GCByTS(ctx, tae.TxnMgr.Now())

}

func TestPersistTransferTable(t *testing.T) {
	ctx := context.Background()
	opts := config.WithQuickScanAndCKPOpts(nil)
	tae := testutil.NewTestEngine(ctx, ModuleName, t, opts)
	defer tae.Close()
	schema := catalog.MockSchemaAll(13, 3)
	schema.Extra.BlockMaxRows = 10
	schema.Extra.ObjectMaxBlocks = 3
	tae.BindSchema(schema)
	testutil.CreateRelation(t, tae.DB, "db", schema, true)

	sid := objectio.NewSegmentid()
	id1 := common.ID{BlockID: *objectio.NewBlockid(sid, 1, 0)}
	id2 := common.ID{BlockID: *objectio.NewBlockid(sid, 2, 0)}
	createdObjs := []*objectio.ObjectId{objectio.NewObjectidWithSegmentIDAndNum(sid, 2)}

	now := time.Now()
	page := model.NewTransferHashPage(&id1, now, false, tae.Runtime.LocalFs.Service, time.Second, time.Minute, createdObjs)
	ids := make([]types.Rowid, 10)
	transferMap := make(api.TransferMap)
	for i := 0; i < 10; i++ {
		transferMap[uint32(i)] = api.TransferDestPos{
			RowIdx: uint32(i),
		}
		rowID := *objectio.NewRowid(&id2.BlockID, uint32(i))
		ids[i] = rowID
	}
	page.Train(transferMap)
	tae.Runtime.TransferTable.AddPage(page)

	name := objectio.BuildObjectName(objectio.NewSegmentid(), 0)
	ioVector := fileservice.IOVector{
		FilePath: name.String(),
	}
	offset := int64(0)
	data := page.Marshal()
	ioEntry := fileservice.IOEntry{
		Offset: offset,
		Size:   int64(len(data)),
		Data:   data,
	}
	ioVector.Entries = append(ioVector.Entries, ioEntry)

	err := tae.Runtime.Fs.Service.Write(context.Background(), ioVector)
	if err != nil {
		return
	}

	path := model.Path{
		Name:   ioVector.FilePath,
		Offset: 0,
		Size:   int64(len(data)),
	}
	page.SetPath(path)

	time.Sleep(2 * time.Second)
	tae.Runtime.TransferTable.RunTTL()
	assert.True(t, page.IsPersist())
	for i := 0; i < 10; i++ {
		id, ok := page.Transfer(uint32(i))
		assert.True(t, ok)
		assert.Equal(t, ids[i], id)
	}
}

func TestClearPersistTransferTable(t *testing.T) {
	blockio.RunPipelineTest(
		func() {
			ctx := context.Background()
			opts := config.WithQuickScanAndCKPOpts(nil)
			tae := testutil.NewTestEngine(ctx, ModuleName, t, opts)
			defer tae.Close()
			schema := catalog.MockSchemaAll(13, 3)
			schema.Extra.BlockMaxRows = 10
			schema.Extra.ObjectMaxBlocks = 3
			tae.BindSchema(schema)
			testutil.CreateRelation(t, tae.DB, "db", schema, true)

			sid := objectio.NewSegmentid()

			id1 := common.ID{BlockID: *objectio.NewBlockid(sid, 1, 0)}
			id2 := common.ID{BlockID: *objectio.NewBlockid(sid, 2, 0)}
			createdObjs := []*objectio.ObjectId{objectio.NewObjectidWithSegmentIDAndNum(sid, 2)}

			now := time.Now()
			page := model.NewTransferHashPage(&id1, now, false, tae.Runtime.LocalFs.Service, time.Second, 2*time.Second, createdObjs)
			ids := make([]types.Rowid, 10)
			transferMap := make(api.TransferMap)
			for i := 0; i < 10; i++ {
				transferMap[uint32(i)] = api.TransferDestPos{
					BlkIdx: 0,
					RowIdx: uint32(i),
				}
				rowID := *objectio.NewRowid(&id2.BlockID, uint32(i))
				ids[i] = rowID
			}
			page.Train(transferMap)
			tae.Runtime.TransferTable.AddPage(page)

			name := objectio.BuildObjectName(objectio.NewSegmentid(), 0)
			ioVector := fileservice.IOVector{
				FilePath: name.String(),
			}
			offset := int64(0)
			data := page.Marshal()
			ioEntry := fileservice.IOEntry{
				Offset: offset,
				Size:   int64(len(data)),
				Data:   data,
			}
			ioVector.Entries = append(ioVector.Entries, ioEntry)

			err := tae.Runtime.Fs.Service.Write(context.Background(), ioVector)
			if err != nil {
				return
			}

			path := model.Path{
				Name:   ioVector.FilePath,
				Offset: 0,
				Size:   int64(len(data)),
			}
			page.SetPath(path)

			time.Sleep(2 * time.Second)
			tae.Runtime.TransferTable.RunTTL()
			_, err = tae.Runtime.TransferTable.Pin(*page.ID())
			assert.True(t, errors.Is(err, moerr.GetOkExpectedEOB()))
		},
	)
}

func TestTryDeleteByDeltaloc1(t *testing.T) {
	defer testutils.AfterTest(t)()
	ctx := context.Background()

	opts := config.WithLongScanAndCKPOpts(nil)
	tae := testutil.NewTestEngine(ctx, ModuleName, t, opts)
	defer tae.Close()
	rows := 100
	schema := catalog.MockSchemaAll(2, 1)
	schema.Extra.BlockMaxRows = 10
	tae.BindSchema(schema)
	bat := catalog.MockBatch(schema, rows)
	defer bat.Close()
	tae.CreateRelAndAppend(bat, true)
	tae.CompactBlocks(true)

	// apply deleteloc fails on ablk
	txn, _ := tae.StartTxn(nil)
	v1 := bat.Vecs[schema.GetSingleSortKeyIdx()].Get(1)
	ok, err := tae.TryDeleteByDeltalocWithTxn([]any{v1}, txn)
	assert.NoError(t, err)
	assert.True(t, ok)
	tae.MergeBlocks(true)
	t.Log(tae.Catalog.SimplePPString(3))

	err = txn.Commit(ctx)
	assert.NoError(t, err)

	tae.CheckRowsByScan(rows-1, true)
	t.Log(tae.Catalog.SimplePPString(3))
}

func TestTryDeleteByDeltaloc2(t *testing.T) {
	defer testutils.AfterTest(t)()
	ctx := context.Background()

	opts := config.WithLongScanAndCKPOpts(nil)
	tae := testutil.NewTestEngine(ctx, ModuleName, t, opts)
	defer tae.Close()
	rows := 100
	schema := catalog.MockSchemaAll(2, 1)
	schema.Extra.BlockMaxRows = 10
	tae.BindSchema(schema)
	bat := catalog.MockBatch(schema, rows)
	defer bat.Close()
	tae.CreateRelAndAppend(bat, true)
	tae.CompactBlocks(true)

	// apply deleteloc fails on ablk
	txn, rel := tae.GetRelation()
	v1 := bat.Vecs[schema.GetSingleSortKeyIdx()].Get(1)
	filter := handle.NewEQFilter(v1)
	id, offset, err := rel.GetByFilter(ctx, filter)
	assert.NoError(t, err)
	rowID := types.NewRowIDWithObjectIDBlkNumAndRowID(*id.ObjectID(), id.BlockID.Sequence(), offset)
	pkVec := containers.MakeVector(schema.GetPrimaryKey().Type, common.DebugAllocator)
	pkVec.Append(v1, false)
	rowIDVec := containers.MakeVector(types.T_Rowid.ToType(), common.DebugAllocator)
	rowIDVec.Append(rowID, false)
	stats, err := testutil.MockCNDeleteInS3(
		tae.Runtime.Fs, rowIDVec, pkVec, schema, txn)
	assert.NoError(t, err)
	require.False(t, stats.IsZero())
	pkVec.Close()
	rowIDVec.Close()
	assert.Equal(t, int64(0), common.DebugAllocator.CurrNB())

	tae.MergeBlocks(true)
	t.Log(tae.Catalog.SimplePPString(3))

	ok, err := rel.AddPersistedTombstoneFile(id, stats)
	assert.NoError(t, err)
	assert.NoError(t, err)
	assert.True(t, ok)

	err = txn.Commit(ctx)
	assert.NoError(t, err)

	tae.CheckRowsByScan(rows-1, true)
	t.Log(tae.Catalog.SimplePPString(3))
}

func TestMergeBlocks4(t *testing.T) {
	ctx := context.Background()

	opts := config.WithLongScanAndCKPOpts(nil)
	tae := testutil.NewTestEngine(ctx, ModuleName, t, opts)
	defer tae.Close()
	schema := catalog.MockSchemaAll(1, 0)
	schema.Extra.BlockMaxRows = 8
	schema.Extra.ObjectMaxBlocks = 5
	tae.BindSchema(schema)
	bat := catalog.MockBatch(schema, 10)
	defer bat.Close()
	tae.CreateRelAndAppend(bat, true)
	tae.CompactBlocks(true)

	txn, rel := tae.GetRelation()
	obj := testutil.GetOneBlockMeta(rel)
	task, err := jobs.NewMergeObjectsTask(nil, txn, []*catalog.ObjectEntry{obj}, tae.Runtime, 0, false)
	assert.NoError(t, err)
	var wg sync.WaitGroup
	wg.Add(1)
	go func() {
		defer wg.Done()
		fault.Enable()
		defer fault.Disable()
		err := fault.AddFaultPoint(ctx, objectio.FJ_TransferSlow, ":::", "echo", 0, "mock flush timeout")
		assert.NoError(t, err)
		defer func() {
			err := fault.RemoveFaultPoint(ctx, objectio.FJ_TransferSlow)
			assert.NoError(t, err)
		}()
		tae.DeleteAll(true)
		tae.CompactBlocks(true)
		time.Sleep(time.Millisecond * 500)
		txn, rel := tae.GetRelation()
		obj := testutil.GetOneTombstoneMeta(rel)
		task, err := jobs.NewMergeObjectsTask(nil, txn, []*catalog.ObjectEntry{obj}, tae.Runtime, 0, true)
		assert.NoError(t, err)
		err = task.OnExec(context.Background())
		assert.NoError(t, err)
		assert.NoError(t, txn.Commit(context.Background()))
		t.Log(tae.Catalog.SimplePPString(3))
	}()
	err = task.OnExec(context.Background())
	assert.NoError(t, err)
	wg.Wait()

	assert.NoError(t, txn.Commit(context.Background()))
	tae.CheckRowsByScan(0, true)
}

func TestDedup3(t *testing.T) {
	ctx := context.Background()

	opts := config.WithLongScanAndCKPOpts(nil)
	tae := testutil.NewTestEngine(ctx, ModuleName, t, opts)
	defer tae.Close()
	schema := catalog.MockSchemaAll(1, 0)
	schema.Extra.BlockMaxRows = 8
	schema.Extra.ObjectMaxBlocks = 5
	tae.BindSchema(schema)
	bat := catalog.MockBatch(schema, 1)
	defer bat.Close()
	tae.CreateRelAndAppend(bat, true)
	tae.DeleteAll(true)

	txn, rel := tae.GetRelation()
	tombstone := testutil.GetOneTombstoneMeta(rel)
	tombstone.GetObjectData().FreezeAppend()
	assert.NoError(t, txn.Commit(ctx))

	t.Log(tae.Catalog.SimplePPString(3))

	txn, err := tae.StartTxn(nil)
	txn.SetDedupType(txnif.DedupPolicy_CheckIncremental)
	assert.NoError(t, err)
	err = tae.DoAppendWithTxn(bat, txn, false)
	assert.NoError(t, err)
	assert.NoError(t, txn.Commit(ctx))
}
func TestDedup4(t *testing.T) {
	ctx := context.Background()

	opts := config.WithLongScanAndCKPOpts(nil)
	tae := testutil.NewTestEngine(ctx, ModuleName, t, opts)
	defer tae.Close()
	schema := catalog.MockSchemaAll(1, 0)
	schema.Extra.BlockMaxRows = 1
	schema.Extra.ObjectMaxBlocks = 5
	tae.BindSchema(schema)
	bat := catalog.MockBatch(schema, 1)
	defer bat.Close()
	tae.CreateRelAndAppend(bat, true)
	tae.DeleteAll(true)
	tae.DoAppend(bat)

	t.Log(tae.Catalog.SimplePPString(3))
	txn, rel := tae.GetRelation()
	err := rel.Append(context.Background(), bat)
	assert.Error(t, err)
	assert.NoError(t, txn.Commit(context.Background()))
}

func TestDeleteWithObjectStats(t *testing.T) {
	defer testutils.AfterTest(t)()
	ctx := context.Background()

	opts := config.WithLongScanAndCKPOpts(nil)
	tae := testutil.NewTestEngine(ctx, ModuleName, t, opts)
	defer tae.Close()
	schema := catalog.MockSchemaAll(2, 1)
	schema.Extra.BlockMaxRows = 20
	tae.BindSchema(schema)
	bat := catalog.MockBatch(schema, 20)
	defer bat.Close()
	bats := bat.Split(10)
	tae.CreateRelAndAppend(bats[0], true)
	tae.CompactBlocks(true)
	for i := 1; i < 10; i++ {
		tae.DoAppend(bats[i])
		tae.CompactBlocks(true)
	}

	txn, err := tae.StartTxn(nil)
	assert.NoError(t, err)
	vals := make([]any, 0)
	for i := 0; i < 20; i += 2 {
		v := bat.Vecs[schema.GetSingleSortKeyIdx()].Get(i)
		vals = append(vals, v)
	}
	ok, err := tae.TryDeleteByDeltalocWithTxn(vals, txn)
	assert.NoError(t, err)
	assert.True(t, ok)
	{
		txn, rel := tae.GetRelation()
		iter := rel.MakeObjectIt(false)
		iter.Next()
		iter.Next()
		obj := iter.GetObject()
		metas := []*catalog.ObjectEntry{obj.GetMeta().(*catalog.ObjectEntry)}
		task, err := jobs.NewMergeObjectsTask(nil, txn, metas, tae.Runtime, 0, false)
		assert.NoError(t, err)
		err = task.OnExec(context.Background())
		assert.NoError(t, err)
		assert.NoError(t, txn.Commit(ctx))
	}
	assert.NoError(t, txn.Commit(ctx))

	tae.CheckRowsByScan(10, true)
}

func TestFillBlockTombstonesPersistedAobj(t *testing.T) {
	ctx := context.Background()

	opts := config.WithLongScanAndCKPOpts(nil)
	tae := testutil.NewTestEngine(ctx, ModuleName, t, opts)
	defer tae.Close()
	schema := catalog.MockSchemaAll(1, 0)
	schema.Extra.BlockMaxRows = 1
	schema.Extra.ObjectMaxBlocks = 5
	tae.BindSchema(schema)
	bat := catalog.MockBatch(schema, 1)
	defer bat.Close()
	tae.CreateRelAndAppend(bat, true)
	tae.DeleteAll(true)

	txn, rel := tae.GetRelation()
	atombstone := testutil.GetOneTombstoneMeta(rel)
	dataObj := testutil.GetOneBlockMeta(rel)
	assert.NoError(t, txn.Commit(ctx))
	tae.CompactBlocks(true)

	txn, _ = tae.GetRelation()
	deletes := &nulls.Nulls{}
	atombstone.GetObjectData().FillBlockTombstones(
		ctx,
		txn,
		types.NewBlockidWithObjectID(dataObj.ID(), 0),
		&deletes,
		0,
		common.DebugAllocator)
	assert.NoError(t, txn.Commit(ctx))
	assert.Equal(t, 1, deletes.Count())
	assert.Equal(t, int64(0), common.DebugAllocator.CurrNB())
}

func TestTransferS3Deletes(t *testing.T) {
	defer testutils.AfterTest(t)()
	ctx := context.Background()

	opts := config.WithLongScanAndCKPOpts(nil)
	tae := testutil.NewTestEngine(ctx, ModuleName, t, opts)
	defer tae.Close()
	rows := 10
	schema := catalog.MockSchemaAll(2, 1)
	schema.Extra.BlockMaxRows = 10
	tae.BindSchema(schema)
	bat := catalog.MockBatch(schema, rows)
	defer bat.Close()
	tae.CreateRelAndAppend(bat, true)

	// apply deleteloc fails on ablk
	txn, _ := tae.StartTxn(nil)
	v1 := bat.Vecs[schema.GetSingleSortKeyIdx()].Get(1)
	ok, err := tae.TryDeleteByDeltalocWithTxn([]any{v1}, txn)
	{
		tae.CompactBlocks(true)
	}
	assert.NoError(t, err)
	assert.True(t, ok)
	assert.NoError(t, txn.Commit(ctx))
	tae.CheckRowsByScan(9, true)
	t.Log(tae.Catalog.SimplePPString(3))
}
func TestStartStopTableMerge(t *testing.T) {
	db := testutil.InitTestDB(context.Background(), "MergeTest", t, nil)
	defer db.Close()

	scheduler := merge.NewScheduler(db.Runtime, nil)

	schema := catalog.MockSchema(2, 0)
	schema.Extra.BlockMaxRows = 1000
	schema.Extra.ObjectMaxBlocks = 2

	txn, _ := db.StartTxn(nil)
	database, _ := txn.CreateDatabase("db", "", "")
	rel, _ := database.CreateRelation(schema)
	require.NoError(t, txn.Commit(context.Background()))

	tbl := rel.GetMeta().(*catalog.TableEntry)
	require.NoError(t, scheduler.StopMerge(tbl, false))
	require.ErrorIs(t, scheduler.LoopProcessor.OnTable(tbl), moerr.GetOkStopCurrRecur())
	require.NoError(t, scheduler.StartMerge(tbl.GetID(), false))
	require.NoError(t, scheduler.LoopProcessor.OnTable(tbl))
	require.Error(t, scheduler.StartMerge(tbl.GetID(), false))

	require.NoError(t, scheduler.StopMerge(tbl, true))
	require.ErrorIs(t, scheduler.LoopProcessor.OnTable(tbl), moerr.GetOkStopCurrRecur())

	require.NoError(t, scheduler.StopMerge(tbl, true))
	require.ErrorIs(t, scheduler.LoopProcessor.OnTable(tbl), moerr.GetOkStopCurrRecur())

	require.Error(t, scheduler.StopMerge(tbl, false))
	require.ErrorIs(t, scheduler.LoopProcessor.OnTable(tbl), moerr.GetOkStopCurrRecur())

	require.NoError(t, scheduler.StartMerge(tbl.GetID(), true))
	require.ErrorIs(t, scheduler.LoopProcessor.OnTable(tbl), moerr.GetOkStopCurrRecur())

	require.NoError(t, scheduler.StartMerge(tbl.GetID(), true))
	require.NoError(t, scheduler.LoopProcessor.OnTable(tbl))
}

func TestDeleteByPhyAddrKeys(t *testing.T) {
	ctx := context.Background()

	opts := config.WithLongScanAndCKPOpts(nil)
	tae := testutil.NewTestEngine(ctx, ModuleName, t, opts)
	defer tae.Close()
	schema := catalog.MockSchemaAll(1, 0)
	schema.Extra.BlockMaxRows = 1
	schema.Extra.ObjectMaxBlocks = 5
	tae.BindSchema(schema)
	bat := catalog.MockBatch(schema, 1)
	defer bat.Close()
	tae.CreateRelAndAppend(bat, true)

	txn, db := tae.GetDB("db")
	rel, _ := db.GetRelationByName(schema.Name)
	db.DropRelationByName(schema.Name)
	obj := testutil.GetOneBlockMeta(rel)
	rowID := types.NewRowIDWithObjectIDBlkNumAndRowID(*obj.ID(), 0, 0)
	rowidVec := containers.MakeVector(types.T_Rowid.ToType(), common.DebugAllocator)
	rowidVec.Append(rowID, false)
	defer rowidVec.Close()
	err := rel.DeleteByPhyAddrKeys(rowidVec, bat.Vecs[0].CloneWindow(0, 1), handle.DT_Normal)
	assert.Error(t, err)
	assert.NoError(t, txn.Commit(ctx))
}

func TestRollbackMergeInQueue(t *testing.T) {
	ctx := context.Background()

	opts := config.WithLongScanAndCKPOpts(nil)
	tae := testutil.NewTestEngine(ctx, ModuleName, t, opts)
	defer tae.Close()
	schema := catalog.MockSchemaAll(1, 0)
	schema.Extra.BlockMaxRows = 20
	schema.Extra.ObjectMaxBlocks = 5
	tae.BindSchema(schema)
	bat := catalog.MockBatch(schema, 10)
	defer bat.Close()
	tae.CreateRelAndAppend(bat, true)
	tae.CompactBlocks(true)

	txn, rel := tae.GetRelation()
	obj := testutil.GetOneBlockMeta(rel)
	task, err := jobs.NewMergeObjectsTask(nil, txn, []*catalog.ObjectEntry{obj}, tae.Runtime, 0, false)
	assert.NoError(t, err)

	err = task.OnExec(context.Background())
	require.NoError(t, err)
	err = tae.DB.MergeScheduler.StopMerge(rel.GetMeta().(*catalog.TableEntry), false)
	require.NoError(t, err)
	require.Error(t, txn.Commit(ctx)) // rollback

	_, rel = tae.GetRelation()
	objH, err := rel.GetObject(obj.ID(), false)
	require.NoError(t, err)

	meta := objH.GetMeta().(*catalog.ObjectEntry)
	require.Equal(t, catalog.ObjectState_Create_ApplyCommit, meta.ObjectState)
	require.True(t, meta.DeletedAt.IsEmpty())
	require.Equal(t, 2, rel.GetMeta().(*catalog.TableEntry).ObjectCnt(false) /*Aobj(deleted), Nobj(rollbacked)*/)
}

func TestTransferInMerge(t *testing.T) {
	ctx := context.Background()

	opts := config.WithLongScanAndCKPOpts(nil)
	tae := testutil.NewTestEngine(ctx, ModuleName, t, opts)
	defer tae.Close()
	schema := catalog.MockSchemaAll(3, 2)
	schema.Extra.BlockMaxRows = 8192
	schema.Extra.ObjectMaxBlocks = 256
	tae.BindSchema(schema)
	bat := catalog.MockBatch(schema, 400000)
	defer bat.Close()
	tae.CreateRelAndAppend(bat, true)
	tae.CompactBlocks(true)

	txn, rel := tae.GetRelation()
	obj := testutil.GetOneBlockMeta(rel)
	task, err := jobs.NewMergeObjectsTask(nil, txn, []*catalog.ObjectEntry{obj}, tae.Runtime, 0, false)
	assert.NoError(t, err)
	err = task.OnExec(context.Background())
	{
		tae.DeleteAll(true)
	}
	assert.NoError(t, err)
	assert.NoError(t, txn.Commit(context.Background()))
}

func TestDeleteAndMerge(t *testing.T) {
	ctx := context.Background()

	opts := config.WithLongScanAndCKPOpts(nil)
	tae := testutil.NewTestEngine(ctx, ModuleName, t, opts)
	defer tae.Close()
	schema := catalog.MockSchemaAll(3, 2)
	schema.Extra.BlockMaxRows = 5
	schema.Extra.ObjectMaxBlocks = 256
	tae.BindSchema(schema)
	bat := catalog.MockBatch(schema, 10)
	defer bat.Close()
	tae.CreateRelAndAppend(bat, true)
	tae.CompactBlocks(true)

	txn, rel := tae.GetRelation()
	var objs []*catalog.ObjectEntry
	objIt := rel.MakeObjectIt(false)
	for objIt.Next() {
		obj := objIt.GetObject().GetMeta().(*catalog.ObjectEntry)
		if !obj.IsAppendable() {
			objs = append(objs, obj)
		}
	}
	task, err := jobs.NewMergeObjectsTask(nil, txn, objs, tae.Runtime, 0, false)
	assert.NoError(t, err)
	err = task.OnExec(context.Background())
	assert.NoError(t, err)
	var appendTxn txnif.AsyncTxn
	{
		tae.DeleteAll(true)
		appendTxn, err = tae.StartTxn(nil)
		assert.NoError(t, err)
	}
	assert.NoError(t, txn.Commit(context.Background()))
	tae.CompactBlocks(true)
	tae.DoAppendWithTxn(bat, appendTxn, false)

	assert.NoError(t, appendTxn.Commit(ctx))
	t.Log(tae.Catalog.SimplePPString(3))
}

func TestDeleteAndMerge2(t *testing.T) {
	ctx := context.Background()

	opts := config.WithLongScanAndCKPOpts(nil)
	tae := testutil.NewTestEngine(ctx, ModuleName, t, opts)
	defer tae.Close()
	schema := catalog.MockSchemaAll(3, 2)
	schema.Extra.BlockMaxRows = 5
	schema.Extra.ObjectMaxBlocks = 256
	tae.BindSchema(schema)
	bat := catalog.MockBatch(schema, 10)
	bats := bat.Split(10)
	defer bat.Close()
	tae.CreateRelAndAppend(bat, true)
	tae.CompactBlocks(true)

	txn, rel := tae.GetRelation()
	var objs []*catalog.ObjectEntry
	objIt := rel.MakeObjectIt(false)
	for objIt.Next() {
		obj := objIt.GetObject().GetMeta().(*catalog.ObjectEntry)
		if !obj.IsAppendable() {
			objs = append(objs, obj)
		}
	}
	task, err := jobs.NewMergeObjectsTask(nil, txn, objs, tae.Runtime, 0, false)
	assert.NoError(t, err)
	err = task.OnExec(context.Background())
	assert.NoError(t, err)
	var appendTxn txnif.AsyncTxn
	{
		deleteTxn, deleteRel := tae.GetRelation()
		v := bat.Vecs[schema.GetSingleSortKeyIdx()].Get(3)
		filter := handle.NewEQFilter(v)
		err := deleteRel.DeleteByFilter(context.Background(), filter)
		assert.NoError(t, err)
		err = deleteTxn.Commit(context.Background())
		assert.NoError(t, err)
		appendTxn, err = tae.StartTxn(nil)
		assert.NoError(t, err)
	}
	assert.NoError(t, txn.Commit(context.Background()))
	tae.CompactBlocks(true)
	tae.DoAppendWithTxn(bats[3], appendTxn, false)

	assert.NoError(t, appendTxn.Commit(ctx))
	t.Log(tae.Catalog.SimplePPString(3))
}

func TestTransferInMerge2(t *testing.T) {
	ctx := context.Background()

	opts := config.WithLongScanAndCKPOpts(nil)
	tae := testutil.NewTestEngine(ctx, ModuleName, t, opts)
	defer tae.Close()
	schema := catalog.MockSchemaAll(3, 2)
	schema.Extra.BlockMaxRows = 5
	schema.Extra.ObjectMaxBlocks = 256
	tae.BindSchema(schema)
	bat := catalog.MockBatch(schema, 10)
	defer bat.Close()
	tae.CreateRelAndAppend(bat, true)
	tae.CompactBlocks(true)

	txn, _ := tae.GetRelation()
	v1 := bat.Vecs[schema.GetSingleSortKeyIdx()].Get(1)
	ok, err := tae.TryDeleteByDeltalocWithTxn([]any{v1}, txn)
	assert.True(t, ok)
	assert.NoError(t, err)
	{
		tae.MergeBlocks(true)
		tae.MergeBlocks(true)
	}
	assert.NoError(t, txn.Commit(context.Background()))
	tae.CheckRowsByScan(9, true)
	t.Log(tae.Catalog.SimplePPString(3))
}

func TestMergeAndTransfer(t *testing.T) {
	/*
		append, flush
		merge1, merge2
		delete
	*/
	ctx := context.Background()

	opts := config.WithLongScanAndCKPOpts(nil)
	tae := testutil.NewTestEngine(ctx, ModuleName, t, opts)
	defer tae.Close()
	schema := catalog.MockSchemaAll(3, 2)
	schema.Extra.BlockMaxRows = 5
	schema.Extra.ObjectMaxBlocks = 256
	tae.BindSchema(schema)
	bat := catalog.MockBatch(schema, 10)
	defer bat.Close()
	tae.CreateRelAndAppend(bat, true)
	tae.CompactBlocks(true)
	tae.MergeBlocks(true)

	t.Log(tae.Catalog.SimplePPString(3))

	txn, rel := tae.GetRelation()
	id := testutil.GetOneBlockMeta(rel).AsCommonID()
	txn.Commit(ctx)

	txn, rel = tae.GetRelation()
	err := rel.RangeDelete(id, 0, 0, handle.DT_Normal)
	txn.SetFreezeFn(func(at txnif.AsyncTxn) error {
		err := at.GetStore().Freeze(ctx)
		assert.NoError(t, err)
		tae.MergeBlocks(true)
		tae.MergeBlocks(true)
		return nil
	})

	assert.NoError(t, err)
	assert.NoError(t, txn.Commit(ctx))
	t.Log(tae.Catalog.SimplePPString(3))

}

func TestS3TransferInMerge(t *testing.T) {
	/*
		merge start
		s3 delete enqueue
		merge exe end
		s3 delete commit
		merge commit
	*/
	ctx := context.Background()

	opts := config.WithLongScanAndCKPOpts(nil)
	tae := testutil.NewTestEngine(ctx, ModuleName, t, opts)
	defer tae.Close()
	schema := catalog.MockSchemaAll(3, 2)
	schema.Extra.BlockMaxRows = 5
	schema.Extra.ObjectMaxBlocks = 256
	tae.BindSchema(schema)
	bat := catalog.MockBatch(schema, 10)
	defer bat.Close()
	tae.CreateRelAndAppend(bat, true)
	tae.CompactBlocks(true)

	txn, rel := tae.GetRelation()
	var objs []*catalog.ObjectEntry
	objIt := rel.MakeObjectIt(false)
	for objIt.Next() {
		obj := objIt.GetObject().GetMeta().(*catalog.ObjectEntry)
		if !obj.IsAppendable() {
			objs = append(objs, obj)
		}
	}
	var wg sync.WaitGroup
	{
		deleteTxn, _ := tae.StartTxn(nil)
		v1 := bat.Vecs[schema.GetSingleSortKeyIdx()].Get(1)
		ok, err := tae.TryDeleteByDeltalocWithTxn([]any{v1}, deleteTxn)
		assert.True(t, ok)
		assert.NoError(t, err)
		deleteTxn.SetPrepareCommitFn(func(at txnif.AsyncTxn) error {
			wg.Add(1)
			go func() {
				defer wg.Done()
				task, err := jobs.NewMergeObjectsTask(nil, txn, objs, tae.Runtime, 0, false)
				assert.NoError(t, err)
				err = task.OnExec(context.Background())
				assert.NoError(t, err)
			}()
			time.Sleep(time.Millisecond * 100)
			return at.GetStore().PrepareCommit()
		})
		assert.NoError(t, deleteTxn.Commit(context.Background()))

	}
	wg.Wait()
	assert.NoError(t, txn.Commit(context.Background()))

	tae.CheckRowsByScan(9, true)
}

<<<<<<< HEAD
func TestFreezeTxnManganger(t *testing.T) {
=======
func TestDedup5(t *testing.T) {
	/*
		delete start
		insert start
		delete end
		aobj flush(no transfer)
		insert end
	*/
>>>>>>> 581bd58e
	ctx := context.Background()

	opts := config.WithLongScanAndCKPOpts(nil)
	tae := testutil.NewTestEngine(ctx, ModuleName, t, opts)
	defer tae.Close()
	schema := catalog.MockSchemaAll(3, 2)
	schema.Extra.BlockMaxRows = 5
	schema.Extra.ObjectMaxBlocks = 256
	tae.BindSchema(schema)
<<<<<<< HEAD
	bat := catalog.MockBatch(schema, 10)
	defer bat.Close()
	tae.CreateRelAndAppend(bat, true)

	tae.TxnMgr.Freeze()

	_, err := tae.StartTxn(nil)
	assert.Error(t, err)
}

func TestFreezeTxnManganger2(t *testing.T) {
	ctx := context.Background()

	opts := config.WithLongScanAndCKPOpts(nil)
	tae := testutil.NewTestEngine(ctx, ModuleName, t, opts)
	defer tae.Close()
	schema := catalog.MockSchemaAll(3, 2)
	schema.Extra.BlockMaxRows = 5
	schema.Extra.ObjectMaxBlocks = 256
	tae.BindSchema(schema)
	totalRows := 100
	bat := catalog.MockBatch(schema, totalRows)
	bats := bat.Split(totalRows)
	defer bat.Close()
	testutil.CreateRelation(t, tae.DB, "db", schema, true)

	var wg sync.WaitGroup
	var success atomic.Int32
	pool, _ := ants.NewPool(5)
	defer pool.Release()

	appendFn := func(i int) func() {
		return func() {
			defer wg.Done()
			txn, err := tae.StartTxn(nil)
			if err != nil {
				return
			}
			err = tae.DoAppendWithTxn(bats[i], txn, false)
			assert.NoError(t, err)
			err = txn.Commit(ctx)
			if err == nil {
				success.Add(1)
			}
		}
	}

	for i := 0; i < totalRows; i++ {
		wg.Add(1)
		err := pool.Submit(appendFn(i))
		assert.Nil(t, err)
	}

	tae.TxnMgr.Freeze()
	wg.Wait()

	_, err := tae.StartTxn(nil)
	assert.Error(t, err)

	tae.Restart(ctx)

	tae.CheckRowsByScan(int(success.Load()), false)

	t.Log(success.Load())
=======
	bat := catalog.MockBatch(schema, 5)
	bats := bat.Split(5)
	defer bat.Close()
	tae.CreateRelAndAppend(bat, true)

	txn, rel := tae.GetRelation()
	insertTxn, _ := tae.StartTxn(nil)
	v := bat.Vecs[schema.GetSingleSortKeyIdx()].Get(0)
	filter := handle.NewEQFilter(v)
	err := rel.DeleteByFilter(context.Background(), filter)
	assert.NoError(t, err)
	err = txn.Commit(context.Background())
	assert.NoError(t, err)

	tae.CompactBlocks(true)

	err = tae.DoAppendWithTxn(bats[0], insertTxn, true)
	assert.Error(t, err)
	assert.NoError(t, insertTxn.Commit(ctx))
>>>>>>> 581bd58e
}<|MERGE_RESOLUTION|>--- conflicted
+++ resolved
@@ -10367,18 +10367,7 @@
 	tae.CheckRowsByScan(9, true)
 }
 
-<<<<<<< HEAD
 func TestFreezeTxnManganger(t *testing.T) {
-=======
-func TestDedup5(t *testing.T) {
-	/*
-		delete start
-		insert start
-		delete end
-		aobj flush(no transfer)
-		insert end
-	*/
->>>>>>> 581bd58e
 	ctx := context.Background()
 
 	opts := config.WithLongScanAndCKPOpts(nil)
@@ -10388,7 +10377,6 @@
 	schema.Extra.BlockMaxRows = 5
 	schema.Extra.ObjectMaxBlocks = 256
 	tae.BindSchema(schema)
-<<<<<<< HEAD
 	bat := catalog.MockBatch(schema, 10)
 	defer bat.Close()
 	tae.CreateRelAndAppend(bat, true)
@@ -10453,7 +10441,25 @@
 	tae.CheckRowsByScan(int(success.Load()), false)
 
 	t.Log(success.Load())
-=======
+}
+
+func TestDedup5(t *testing.T) {
+	/*
+		delete start
+		insert start
+		delete end
+		aobj flush(no transfer)
+		insert end
+	*/
+	ctx := context.Background()
+
+	opts := config.WithLongScanAndCKPOpts(nil)
+	tae := testutil.NewTestEngine(ctx, ModuleName, t, opts)
+	defer tae.Close()
+	schema := catalog.MockSchemaAll(3, 2)
+	schema.Extra.BlockMaxRows = 5
+	schema.Extra.ObjectMaxBlocks = 256
+	tae.BindSchema(schema)
 	bat := catalog.MockBatch(schema, 5)
 	bats := bat.Split(5)
 	defer bat.Close()
@@ -10473,5 +10479,4 @@
 	err = tae.DoAppendWithTxn(bats[0], insertTxn, true)
 	assert.Error(t, err)
 	assert.NoError(t, insertTxn.Commit(ctx))
->>>>>>> 581bd58e
 }