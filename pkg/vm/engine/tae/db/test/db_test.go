--- conflicted
+++ resolved
@@ -29,7 +29,6 @@
 	"testing"
 	"time"
 
-<<<<<<< HEAD
     "net/http"
     _ "net/http/pprof"
 
@@ -37,8 +36,6 @@
 
 	"github.com/matrixorigin/matrixone/pkg/vm/engine/tae/logstore/store"
 
-=======
->>>>>>> 0eae893f
 	pkgcatalog "github.com/matrixorigin/matrixone/pkg/catalog"
 	"github.com/matrixorigin/matrixone/pkg/common/moerr"
 	"github.com/matrixorigin/matrixone/pkg/common/mpool"
@@ -10597,7 +10594,24 @@
 	assert.NoError(t, err)
 	assert.True(t, tae.IsWriteMode())
 	assert.True(t, tae.TxnMgr.IsWriteMode())
-<<<<<<< HEAD
+	assert.Error(t, db.CheckCronJobs(tae.DB, db.DBTxnMode_Replay))
+}
+
+func Test_OpenReplayDB1(t *testing.T) {
+	ctx := context.Background()
+	opts := config.WithLongScanAndCKPOpts(nil)
+	opts.CheckpointCfg.MetadataCheckInterval = time.Millisecond * 2
+	tae := testutil.NewReplayTestEngine(ctx, ModuleName, t, opts)
+	defer tae.Close()
+	assert.True(t, tae.IsReplayMode())
+	assert.True(t, tae.TxnMgr.IsReplayMode())
+	for name, spec := range db.CronJobs_Spec {
+		if !spec[2] {
+			assert.Error(t, db.AddCronJob(tae.DB, name, false))
+		}
+	}
+	assert.Error(t, db.AddCronJob(tae.DB, "unknown", false))
+	assert.Error(t, db.CheckCronJobs(tae.DB, db.DBTxnMode_Write))
 }
 
 func TestCheckpointObjectList2(t *testing.T) {
@@ -10663,24 +10677,4 @@
 	// t.Log(tae.Catalog.SimplePPString(3))
 	tae.Restart(ctx)
 	// t.Log(tae.Catalog.SimplePPString(3))
-=======
-	assert.Error(t, db.CheckCronJobs(tae.DB, db.DBTxnMode_Replay))
-}
-
-func Test_OpenReplayDB1(t *testing.T) {
-	ctx := context.Background()
-	opts := config.WithLongScanAndCKPOpts(nil)
-	opts.CheckpointCfg.MetadataCheckInterval = time.Millisecond * 2
-	tae := testutil.NewReplayTestEngine(ctx, ModuleName, t, opts)
-	defer tae.Close()
-	assert.True(t, tae.IsReplayMode())
-	assert.True(t, tae.TxnMgr.IsReplayMode())
-	for name, spec := range db.CronJobs_Spec {
-		if !spec[2] {
-			assert.Error(t, db.AddCronJob(tae.DB, name, false))
-		}
-	}
-	assert.Error(t, db.AddCronJob(tae.DB, "unknown", false))
-	assert.Error(t, db.CheckCronJobs(tae.DB, db.DBTxnMode_Write))
->>>>>>> 0eae893f
 }