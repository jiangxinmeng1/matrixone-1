--- conflicted
+++ resolved
@@ -68,12 +68,8 @@
 			assert.Nil(t, err)
 			objCnt := rand.Intn(5) + 1
 			for i := 0; i < objCnt; i++ {
-<<<<<<< HEAD
 				obj, err := rel.CreateNonAppendableObject(false, nil)
-=======
-				obj, err := rel.CreateNonAppendableObject(nil)
 				testutil.MockObjectStats(t, obj)
->>>>>>> c1751aa2
 				assert.Nil(t, err)
 				objMeta := obj.GetMeta().(*catalog.ObjectEntry)
 				baseNode := objMeta.GetLatestNode().ObjectMVCCNode
@@ -142,12 +138,8 @@
 	assert.Nil(t, err)
 	rel, err := e.CreateRelation(schema)
 	assert.Nil(t, err)
-<<<<<<< HEAD
 	obj, err := rel.CreateNonAppendableObject(false, nil)
-=======
-	obj, err := rel.CreateNonAppendableObject(nil)
 	testutil.MockObjectStats(t, obj)
->>>>>>> c1751aa2
 	assert.Nil(t, err)
 	objMeta := obj.GetMeta().(*catalog.ObjectEntry)
 	baseNode := objMeta.GetLatestNode().ObjectMVCCNode
@@ -224,12 +216,8 @@
 	assert.Nil(t, err)
 	rel, err := e.CreateRelation(schema)
 	assert.Nil(t, err)
-<<<<<<< HEAD
-	_, err = rel.CreateNonAppendableObject(false, nil)
-=======
-	obj, err := rel.CreateNonAppendableObject(nil)
+	obj, err := rel.CreateNonAppendableObject(false, nil)
 	testutil.MockObjectStats(t, obj)
->>>>>>> c1751aa2
 	assert.Nil(t, err)
 	_, err = e.CreateRelation(schema2)
 	assert.Nil(t, err)
@@ -259,11 +247,7 @@
 	assert.Nil(t, err)
 	rel, err = e.GetRelationByName(schema.Name)
 	assert.Nil(t, err)
-<<<<<<< HEAD
-	obj, err := rel.CreateObject(false)
-=======
-	obj, err = rel.CreateObject()
->>>>>>> c1751aa2
+	obj, err = rel.CreateObject(false)
 	assert.Nil(t, err)
 	assert.Nil(t, txn.Commit(context.Background()))
 
@@ -272,15 +256,11 @@
 	assert.Nil(t, err)
 	rel, err = e.GetRelationByName(schema.Name)
 	assert.Nil(t, err)
-<<<<<<< HEAD
 	err = rel.SoftDeleteObject(obj.GetID(), false)
-=======
-	err = rel.SoftDeleteObject(obj.GetID())
 	assert.NoError(t, err)
 	obj, err = rel.GetObject(obj.GetID())
 	assert.Nil(t, err)
 	testutil.MockObjectStats(t, obj)
->>>>>>> c1751aa2
 	assert.Nil(t, err)
 	assert.Nil(t, txn.Commit(context.Background()))
 
@@ -455,15 +435,11 @@
 	blk := testutil.GetOneBlockMeta(rel)
 	obj, err := rel.GetObject(blk.ID(), false)
 	assert.Nil(t, err)
-<<<<<<< HEAD
 	err = rel.SoftDeleteObject(obj.GetID(), false)
-=======
-	err = rel.SoftDeleteObject(obj.GetID())
 	assert.NoError(t, err)
 	obj, err = rel.GetObject(obj.GetID())
 	assert.Nil(t, err)
 	testutil.MockObjectStats(t, obj)
->>>>>>> c1751aa2
 	assert.Nil(t, err)
 	objMeta := obj.GetMeta().(*catalog.ObjectEntry)
 	baseNode := objMeta.GetLatestNode().ObjectMVCCNode
