--- conflicted
+++ resolved
@@ -52,13 +52,8 @@
 type Block interface {
 	CheckpointUnit
 
-<<<<<<< HEAD
 	OnReplayDelete(node txnif.DeleteNode) (err error)
 	OnReplayUpdate(colIdx uint16, node txnif.UpdateNode)(err error)
-=======
-	OnReplayDelete(start, end uint32) (err error)
-	OnReplayUpdate(row uint32, colIdx uint16, v any) (err error)
->>>>>>> ed3eaf1a
 	GetID() *common.ID
 	IsAppendable() bool
 	Rows(txn txnif.AsyncTxn, coarse bool) int
