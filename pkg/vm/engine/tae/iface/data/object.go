--- conflicted
+++ resolved
@@ -109,7 +109,6 @@
 	Init() error
 	GetFs() *objectio.ObjectFS
 	FreezeAppend()
-<<<<<<< HEAD
 
 	Contains(
 		ctx context.Context,
@@ -148,40 +147,4 @@
 		start, end types.TS,
 		mp *mpool.MPool,
 	) (err error)
-=======
-	UpdateDeltaLoc(txn txnif.TxnReader, blkID uint16, deltaLoc objectio.Location) (bool, txnif.TxnEntry, error)
-	UpdateMeta(meta any)
-	GetMutex() *sync.RWMutex
-	Close()
-}
-
-type Tombstone interface {
-	EstimateMemSizeLocked() (dsize int)
-	GetChangeIntentionCntLocked() uint32
-	GetDeleteCnt() uint32
-	GetDeletesListener() func(uint64, types.TS) error
-	GetDeltaLocAndCommitTSByTxn(blkID uint16, txn txnif.TxnReader) (objectio.Location, types.TS)
-	GetDeltaLocAndCommitTS(blkID uint16) (objectio.Location, types.TS, types.TS)
-	GetDeltaPersistedTSLocked() types.TS
-	GetDeltaCommitedTS() types.TS
-	// GetOrCreateDeleteChain(blkID uint16) *updates.MVCCHandle
-	HasDeleteIntentsPreparedIn(from types.TS, to types.TS) (found bool, isPersist bool)
-	HasInMemoryDeleteIntentsPreparedInByBlock(blockID uint16, from, to types.TS) (bool, bool)
-	IsDeletedLocked(row uint32, txn txnif.TxnReader, blkID uint16) (bool, error)
-	SetDeletesListener(l func(uint64, types.TS) error)
-	StringLocked(level common.PPLevel, depth int, prefix string) string
-	String(level common.PPLevel, depth int, prefix string) string
-	// TryGetDeleteChain(blkID uint16) *updates.MVCCHandle
-	UpgradeAllDeleteChain()
-	UpgradeDeleteChain(blkID uint16)
-	UpgradeDeleteChainByTSLocked(ts types.TS)
-	ReplayDeltaLoc(any, uint16)
-	VisitDeletes(ctx context.Context, start, end types.TS, bat, tnBatch *containers.Batch, skipMemory, lastDeltaLoc bool) (*containers.Batch, int, int, error)
-	GetObject() any
-	InMemoryDeletesExisted() bool
-	InMemoryDeletesExistedLocked() bool
-	// for test
-	GetLatestDeltaloc(uint16) objectio.Location
-	CheckTombstone()
->>>>>>> 5f4a341d
 }