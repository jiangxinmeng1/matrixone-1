// Copyright 2021 Matrix Origin
//
// Licensed under the Apache License, Version 2.0 (the "License");
// you may not use this file except in compliance with the License.
// You may obtain a copy of the License at
//
//      http://www.apache.org/licenses/LICENSE-2.0
//
// Unless required by applicable law or agreed to in writing, software
// distributed under the License is distributed on an "AS IS" BASIS,
// WITHOUT WARRANTIES OR CONDITIONS OF ANY KIND, either express or implied.
// See the License for the specific language governing permissions and
// limitations under the License.

package txnif

import (
	"context"
	"io"
	"sync"

	"github.com/matrixorigin/matrixone/pkg/objectio"

	"github.com/matrixorigin/matrixone/pkg/common/moerr"
	"github.com/matrixorigin/matrixone/pkg/common/mpool"
	"github.com/matrixorigin/matrixone/pkg/vm/engine/tae/logstore/entry"

	"github.com/RoaringBitmap/roaring"
	"github.com/matrixorigin/matrixone/pkg/container/nulls"
	"github.com/matrixorigin/matrixone/pkg/container/types"
	"github.com/matrixorigin/matrixone/pkg/vm/engine/tae/common"
	"github.com/matrixorigin/matrixone/pkg/vm/engine/tae/containers"
	"github.com/matrixorigin/matrixone/pkg/vm/engine/tae/iface/handle"
)

var (
	ErrTxnWWConflict = moerr.NewTxnWWConflictNoCtx(0, "")
	ErrTxnNeedRetry  = moerr.NewTAENeedRetryNoCtx()
)

type Txn2PC interface {
	Freeze() error
	PrepareRollback() error
	ApplyRollback() error
	PrePrepare(ctx context.Context) error
	PrepareCommit() error
	PreApplyCommit() error
	PrepareWAL() error
	ApplyCommit() error
}

type TxnReader interface {
	GetBase() BaseTxn
	RLock()
	RUnlock()
	IsReplay() bool
	Is2PC() bool
	GetDedupType() DedupType
	GetID() string
	GetCtx() []byte
	GetStartTS() types.TS
	GetCommitTS() types.TS
	GetContext() context.Context

	GetPrepareTS() types.TS
	GetParticipants() []uint64
	GetSnapshotTS() types.TS
	SetSnapshotTS(types.TS)
	HasSnapshotLag() bool
	IsVisible(o TxnReader) bool
	GetTxnState(waitIfcommitting bool) TxnState
	GetError() error
	GetStore() TxnStore
	String() string
	Repr() string
	GetLSN() uint64
	GetMemo() *TxnMemo

	SameTxn(txn TxnReader) bool
	CommitBefore(startTs types.TS) bool
	CommitAfter(startTs types.TS) bool
}

type TxnHandle interface {
	BindAccessInfo(tenantID, userID, roleID uint32)
	GetTenantID() uint32
	GetUserAndRoleID() (uint32, uint32)
	CreateDatabase(name, createSql, datTyp string) (handle.Database, error)
	CreateDatabaseWithCtx(ctx context.Context,
		name, createSql, datTyp string, id uint64) (handle.Database, error)
	DropDatabase(name string) (handle.Database, error)
	DropDatabaseByID(id uint64) (handle.Database, error)
	GetDatabase(name string) (handle.Database, error)
	GetDatabaseWithCtx(ctx context.Context, name string) (handle.Database, error)
	GetDatabaseByID(id uint64) (handle.Database, error)
	DatabaseNames() []string
}

type TxnChanger interface {
	sync.Locker
	RLock()
	RUnlock()
	ToCommittedLocked() error
	ToPreparingLocked(ts types.TS) error
	ToPrepared() error
	ToPreparedLocked() error
	ToRollbackedLocked() error

	ToRollbacking(ts types.TS) error
	ToRollbackingLocked(ts types.TS) error
	ToUnknownLocked()
	Prepare(ctx context.Context) (types.TS, error)
	Committing() error
	Commit(ctx context.Context) error
	Rollback(ctx context.Context) error
	SetCommitTS(cts types.TS) error
	SetDedupType(skip DedupType)
	SetParticipants(ids []uint64) error
	SetError(error)

	CommittingInRecovery() error
	CommitInRecovery(ctx context.Context) error
}

type TxnWriter interface {
	LogTxnEntry(dbId, tableId uint64, entry TxnEntry, readedObject, readedTombstone []*common.ID) error
	LogTxnState(sync bool) (entry.Entry, error)
}

type TxnAsyncer interface {
	WaitDone(error, bool) error
	WaitPrepared(ctx context.Context) error
}

type TxnTest interface {
	MockIncWriteCnt() int
	MockStartTS(types.TS)
	SetPrepareCommitFn(func(AsyncTxn) error)
	SetPrepareRollbackFn(func(AsyncTxn) error)
	SetApplyCommitFn(func(AsyncTxn) error)
	SetApplyRollbackFn(func(AsyncTxn) error)
}

type TxnUnsafe interface {
	UnsafeGetDatabase(id uint64) (h handle.Database, err error)
	UnsafeGetRelation(dbId, tableId uint64) (h handle.Relation, err error)
}

type BaseTxn interface {
	GetMemo() *TxnMemo
	GetStartTS() types.TS
	GetPrepareTS() types.TS
	GetCommitTS() types.TS
	GetLSN() uint64
	GetTxnState(waitIfcommitting bool) TxnState
}

type AsyncTxn interface {
	TxnUnsafe
	TxnTest
	Txn2PC
	TxnHandle
	TxnAsyncer
	TxnReader
	TxnWriter
	TxnChanger
}

type DeleteChain interface {
	sync.Locker
	RLock()
	RUnlock()
	RemoveNodeLocked(DeleteNode)

	AddNodeLocked(txn AsyncTxn, deleteType handle.DeleteType) DeleteNode
	AddMergeNode() DeleteNode

	PrepareRangeDelete(start, end uint32, ts types.TS) error
	DepthLocked() int
	CollectDeletesLocked(txn TxnReader, rwlocker *sync.RWMutex) (*nulls.Bitmap, error)
}
type BaseNode[T any] interface {
	Update(o T)
	CloneData() T
	CloneAll() T
}

type MVCCNode[T any] interface {
	BaseMVCCNode
	BaseNode[T]
}

type BaseMVCCNode interface {
	String() string
	IsNil() bool

	IsVisibleByTS(ts types.TS) (visible bool)
	IsVisible(txn TxnReader) (visible bool)
	CheckConflict(txn TxnReader) error

	PreparedIn(minTS, maxTS types.TS) (in, before bool)
	CommittedIn(minTS, maxTS types.TS) (in, before bool)
	NeedWaitCommitting(ts types.TS) (bool, TxnReader)
	IsSameTxn(txn TxnReader) bool
	IsActive() bool
	IsCommitting() bool
	IsCommitted() bool
	IsAborted() bool

	GetEnd() types.TS
	GetStart() types.TS
	GetPrepare() types.TS
	GetTxn() TxnReader

	ApplyCommit(string) (err error)
	ApplyRollback() (err error)
	PrepareCommit() (err error)
	PrepareRollback() (err error)

	WriteTo(w io.Writer) (n int64, err error)
}
type AppendNode interface {
	BaseMVCCNode
	TxnEntry
	GetStartRow() uint32
	GetMaxRow() uint32
	IsTombstone() bool
	SetIsMergeCompact()
	IsMergeCompact() bool
}

type DeleteNode interface {
	BaseMVCCNode
	TxnEntry
	IsPersistedDeletedNode() bool
	StringLocked() string
	GetChain() DeleteChain
	DeletedRows() []uint32
	DeletedPK() map[uint32]containers.Vector
	RangeDeleteLocked(start, end uint32, pk containers.Vector, mp *mpool.MPool)
	GetCardinalityLocked() uint32
	GetRowMaskRefLocked() *roaring.Bitmap
	OnApply() error
}

type Tracer interface {
	StartTrace()
	TriggerTrace(state uint8)
	EndTrace()
}

type TxnStore interface {
	io.Closer
	Tracer
	Txn2PC
	TxnUnsafe
	WaitPrepared(ctx context.Context) error
	BindTxn(AsyncTxn)
	GetLSN() uint64
	GetContext() context.Context
	SetContext(context.Context)

	BatchDedup(dbId, id uint64, pk containers.Vector) error

	Append(ctx context.Context, dbId, id uint64, data *containers.Batch) error
	AddObjsWithMetaLoc(ctx context.Context, dbId, id uint64, stats containers.Vector) error

	RangeDelete(
		id *common.ID, start, end uint32, pkVec containers.Vector, dt handle.DeleteType,
	) error
	TryDeleteByDeltaloc(id *common.ID, deltaloc objectio.Location) (ok bool, err error)
	GetByFilter(
		ctx context.Context, dbId uint64, id uint64, filter *handle.Filter,
	) (*common.ID, uint32, error)
	GetValue(id *common.ID, row uint32, col uint16, skipCheckDelete bool) (any, bool, error)

	CreateRelation(dbId uint64, def any) (handle.Relation, error)
	CreateRelationWithTableId(dbId uint64, tableId uint64, def any) (handle.Relation, error)
	DropRelationByName(dbId uint64, name string) (handle.Relation, error)
	DropRelationByID(dbId uint64, tid uint64) (handle.Relation, error)
	GetRelationByName(dbId uint64, name string) (handle.Relation, error)
	GetRelationByID(dbId uint64, tid uint64) (handle.Relation, error)

	CreateDatabase(name, createSql, datTyp string) (handle.Database, error)
	CreateDatabaseWithID(ctx context.Context, name, createSql, datTyp string, id uint64) (handle.Database, error)
	GetDatabase(name string) (handle.Database, error)
	GetDatabaseByID(id uint64) (handle.Database, error)
	DropDatabase(name string) (handle.Database, error)
	DropDatabaseByID(id uint64) (handle.Database, error)
	DatabaseNames() []string

	GetObject(id *common.ID, isTombstone bool) (handle.Object, error)
	CreateObject(dbId, tid uint64, isTombstone bool) (handle.Object, error)
	CreateNonAppendableObject(dbId, tid uint64, isTombstone bool, opt *objectio.CreateObjOpt) (handle.Object, error)
	SoftDeleteObject(isTombstone bool, id *common.ID) error

	AddTxnEntry(TxnEntryType, TxnEntry)

	LogTxnEntry(dbId, tableId uint64, entry TxnEntry, readedObject, readedTombstone []*common.ID) error
	LogTxnState(sync bool) (entry.Entry, error)
	DoneWaitEvent(cnt int)
	AddWaitEvent(cnt int)

	IsReadonly() bool
	IncreateWriteCnt() int
	ObserveTxn(
		visitDatabase func(db any),
		visitTable func(tbl any),
<<<<<<< HEAD
		rotateTable func(dbName, tblName string, dbid, tid uint64),
=======
		rotateTable func(aid uint32, dbName, tblName string, dbid, tid uint64, pkSeqnum uint16),
		visitMetadata func(block any),
>>>>>>> d5a8adf3
		visitObject func(obj any),
		visitAppend func(bat any, isTombstone bool))
	GetTransactionType() TxnType
	UpdateObjectStats(*common.ID, *objectio.ObjectStats, bool) error
	FillInWorkspaceDeletes(id *common.ID, deletes **nulls.Nulls) error
	IsDeletedInWorkSpace(id *common.ID, row uint32) (bool, error)
}

type TxnType int8

const (
	TxnType_Normal = iota
	TxnType_Heartbeat
)

type TxnEntryType int16

type TxnEntry interface {
	PrepareCommit() error
	PrepareRollback() error
	ApplyCommit(string) error
	ApplyRollback() error
	MakeCommand(uint32) (TxnCmd, error)
}<|MERGE_RESOLUTION|>--- conflicted
+++ resolved
@@ -306,12 +306,7 @@
 	ObserveTxn(
 		visitDatabase func(db any),
 		visitTable func(tbl any),
-<<<<<<< HEAD
-		rotateTable func(dbName, tblName string, dbid, tid uint64),
-=======
 		rotateTable func(aid uint32, dbName, tblName string, dbid, tid uint64, pkSeqnum uint16),
-		visitMetadata func(block any),
->>>>>>> d5a8adf3
 		visitObject func(obj any),
 		visitAppend func(bat any, isTombstone bool))
 	GetTransactionType() TxnType
