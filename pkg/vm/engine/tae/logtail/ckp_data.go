--- conflicted
+++ resolved
@@ -36,10 +36,7 @@
 	"github.com/matrixorigin/matrixone/pkg/vm/engine/tae/catalog"
 	"github.com/matrixorigin/matrixone/pkg/vm/engine/tae/common"
 	"github.com/matrixorigin/matrixone/pkg/vm/engine/tae/containers"
-<<<<<<< HEAD
 	"github.com/matrixorigin/matrixone/pkg/vm/engine/tae/txn/txnbase"
-=======
->>>>>>> b8581fea
 	"go.uber.org/zap"
 )
 
@@ -86,13 +83,8 @@
 func (data *CheckpointData_V2) WriteTo(
 	ctx context.Context,
 	fs fileservice.FileService,
-<<<<<<< HEAD
 ) (CNLocation, TNLocation objectio.Location, ckpfiles []string, err error) {
-	if data.batch.RowCount() != 0 {
-=======
-) (CNLocation, TNLocation objectio.Location, ckpfiles, err error) {
 	if data.batch != nil && data.batch.RowCount() != 0 {
->>>>>>> b8581fea
 		err = data.sinker.Write(ctx, data.batch)
 		if err != nil {
 			return
@@ -748,11 +740,7 @@
 	ctx context.Context,
 	c *catalog.Catalog,
 	forSys bool,
-<<<<<<< HEAD
 	dataFactory catalog.DataFactory) {
-=======
-) {
->>>>>>> b8581fea
 	replayFn := func(src *containers.Batch, objectType int8) {
 		if src == nil || src.Length() == 0 {
 			return
