// Copyright 2021 Matrix Origin
//
// Licensed under the Apache License, Version 2.0 (the "License");
// you may not use this file except in compliance with the License.
// You may obtain a copy of the License at
//
//	http://www.apache.org/licenses/LICENSE-2.0
//
// Unless required by applicable law or agreed to in writing, software
// distributed under the License is distributed on an "AS IS" BASIS,
// WITHOUT WARRANTIES OR CONDITIONS OF ANY KIND, either express or implied.
// See the License for the specific language governing permissions and
// limitations under the License.

package logtail

import (
	"context"
	"fmt"
	"sync"
	"sync/atomic"
	"time"

	"github.com/matrixorigin/matrixone/pkg/container/types"
	"github.com/matrixorigin/matrixone/pkg/logutil"
	"github.com/matrixorigin/matrixone/pkg/pb/api"
	"github.com/matrixorigin/matrixone/pkg/pb/logtail"
	"github.com/matrixorigin/matrixone/pkg/pb/timestamp"
	"github.com/matrixorigin/matrixone/pkg/vm/engine/tae/catalog"
	"github.com/matrixorigin/matrixone/pkg/vm/engine/tae/iface/txnif"
	"github.com/matrixorigin/matrixone/pkg/vm/engine/tae/logstore/sm"
	"github.com/matrixorigin/matrixone/pkg/vm/engine/tae/txn/txnbase"
	"go.uber.org/zap"
)

<<<<<<< HEAD
const (
	LogtailHeartbeatDuration = time.Millisecond * 2
)

type Callback func(from, to timestamp.Timestamp, tails ...logtail.TableLogtail)

func MockCallback(from, to timestamp.Timestamp, tails ...logtail.TableLogtail) {
	if len(tails) == 0 {
		return
	}
	s := fmt.Sprintf("get logtail\nfrom %v, to %v, tails cnt %d", from, to, len(tails))
	for _, tail := range tails {
		s = fmt.Sprintf("%s\nts %v, dbid %d, tid %d,entries cnt %d", s, tail.Ts, tail.Table.DbId, tail.Table.TbId, len(tail.Commands))
		for _, entry := range tail.Commands {
			s = fmt.Sprintf("%s\n    db name %s, table name %s, insert %v, batch length %d\n    %v",
				s, entry.DatabaseName, entry.TableName, entry.EntryType == api.Entry_Insert, entry.Bat.Vecs[0].Len, entry.Bat.Attrs)
			for i, vec := range entry.Bat.Vecs {
				s = fmt.Sprintf("%s\n        %v, type %v, len %d", s, entry.Bat.Attrs[i], vec.Type, vec.Len)
			}
		}
	}
	logutil.Infof(s)
}

=======
// Logtail manager holds sorted txn handles. Its main jobs:
//
// - Insert new txn handle
// - Efficiently iterate over arbitrary range of txn handles on a snapshot
// - Truncate unneceessary txn handles according to GC timestamp
>>>>>>> 2a1b8c80
type Manager struct {
	txnbase.NoopCommitListener
	table     *TxnTable
	truncated types.TS
<<<<<<< HEAD
	now       func() types.TS

	committingTS        atomic.Value
	previousSaveTS      types.TS
	committedTS         atomic.Value
	logtailCallback     atomic.Value
	collectLogtailQueue sm.Queue
	waitCommitQueue     sm.Queue
	committedTxn        chan *txnWithLogtails
	wg                  sync.WaitGroup
	ctx                 context.Context
	cancel              context.CancelFunc
=======
	now       func() types.TS // now is from TxnManager
>>>>>>> 2a1b8c80
}

func NewManager(blockSize int, now func() types.TS) *Manager {
	mgr := &Manager{
		table: NewTxnTable(
			blockSize,
			now,
		),
		wg:  sync.WaitGroup{},
		now: now,
	}
	mgr.previousSaveTS = now()
	mgr.collectLogtailQueue = sm.NewSafeQueue(10000, 100, mgr.onCollectTxnLogtails)
	mgr.waitCommitQueue = sm.NewSafeQueue(10000, 100, mgr.onWaitTxnCommit)
	mgr.committedTxn = make(chan *txnWithLogtails)
	mgr.ctx, mgr.cancel = context.WithCancel(context.Background())

	return mgr
}
func (mgr *Manager) OnAllocPrepareTS(ts types.TS) {
	mgr.committingTS.Store(ts)
}

func (mgr *Manager) OnCommittedTS(ts types.TS) {
	mgr.committedTS.Store(ts)
}
func (mgr *Manager) generateHeartbeat() {
	icallback := mgr.logtailCallback.Load()
	if icallback != nil {
		callback := icallback.(Callback)
		from := mgr.previousSaveTS
		to := mgr.getSaveTS()
		callback(from.ToTimestamp(), to.ToTimestamp())
	}
}

type txnWithLogtails struct {
	txn   txnif.AsyncTxn
	tails *[]logtail.TableLogtail
}

func (mgr *Manager) onCollectTxnLogtails(items ...any) {
	builder := NewTxnLogtailRespBuilder()
	for _, item := range items {
		txn := item.(txnif.AsyncTxn)
		entries := builder.CollectLogtail(txn)
		txn.GetStore().DoneWaitEvent(1)
		if len(*entries) == 0 {
			continue
		}
		txnWithLogtails := &txnWithLogtails{
			txn:   txn,
			tails: entries,
		}
		mgr.waitCommitQueue.Enqueue(txnWithLogtails)
	}
}
func (mgr *Manager) onWaitTxnCommit(items ...any) {
	for _, item := range items {
		txn := item.(*txnWithLogtails)
		state := txn.txn.GetTxnState(true)
		if state != txnif.TxnStateCommitted {
			if state != txnif.TxnStateRollbacked {
				panic(fmt.Sprintf("wrong state %v", state))
			}
			continue
		}
		mgr.committedTxn <- txn
		mgr.OnCommittedTS(txn.txn.GetPrepareTS())
	}
}
func (mgr *Manager) Stop() {
	mgr.cancel()
	mgr.wg.Wait()
	mgr.collectLogtailQueue.Stop()
	mgr.waitCommitQueue.Stop()
}
func (mgr *Manager) Start() {
	mgr.wg.Add(1)
	mgr.collectLogtailQueue.Start()
	mgr.waitCommitQueue.Start()
	go mgr.generateLogtails()
}
func (mgr *Manager) generateLogtails() {
	defer mgr.wg.Done()
	ticker := time.NewTicker(LogtailHeartbeatDuration)
	for {
		select {
		case <-mgr.ctx.Done():
			return
		case txn := <-mgr.committedTxn:
			mgr.generateLogtailWithTxn(txn)
		case <-ticker.C:
			mgr.generateHeartbeat()
		}
	}
}
func (mgr *Manager) generateLogtailWithTxn(txn *txnWithLogtails) {
	icallback := mgr.logtailCallback.Load()
	if icallback != nil {
		callback := icallback.(Callback)
		to := (*txn.tails)[0].Ts
		from := mgr.previousSaveTS
		mgr.previousSaveTS = types.TimestampToTS(*to)
		callback(from.ToTimestamp(), *to, *txn.tails...)
	}
}
func (mgr *Manager) getSaveTS() types.TS {
	now := mgr.now()
	icommittingTS := mgr.committingTS.Load()
	if icommittingTS == nil {
		mgr.previousSaveTS = now
		return now
	}
	icommittedTS := mgr.committedTS.Load()
	if icommittedTS == nil {
		return mgr.previousSaveTS
	}
	committedTS := icommittedTS.(types.TS)
	if committedTS.Equal(icommittingTS.(types.TS)) {
		mgr.previousSaveTS = now
		return now
	}
	mgr.previousSaveTS = committedTS
	return committedTS
}

// OnEndPrePrepare is a listener for TxnManager. When a txn completes PrePrepare,
// add it to the logtail manager
func (mgr *Manager) OnEndPrePrepare(txn txnif.AsyncTxn) {
	mgr.table.AddTxn(txn)
}
func (mgr *Manager) OnEndPreApplyCommit(txn txnif.AsyncTxn) {
	txn.GetStore().AddWaitEvent(1)
	mgr.collectLogtailQueue.Enqueue(txn)
}

// GetReader get a snapshot of all txn prepared between from and to.
func (mgr *Manager) GetReader(from, to types.TS) *Reader {
	return &Reader{
		from:  from,
		to:    to,
		table: mgr.table,
	}
}

func (mgr *Manager) GCByTS(ctx context.Context, ts types.TS) {
	if ts.Equal(mgr.truncated) {
		return
	}
	mgr.truncated = ts
	cnt := mgr.table.TruncateByTimeStamp(ts)
	logutil.Info("[logtail] GC", zap.String("ts", ts.ToString()), zap.Int("deleted", cnt))
}

func (mgr *Manager) GetTableOperator(
	from, to types.TS,
	catalog *catalog.Catalog,
	dbID, tableID uint64,
	scope Scope,
	visitor catalog.Processor,
) *BoundTableOperator {
	reader := mgr.GetReader(from, to)
	return NewBoundTableOperator(
		catalog,
		reader,
		scope,
		dbID,
		tableID,
		visitor,
	)
}

func (mgr *Manager) RegisterCallback(cb Callback) error {
	mgr.logtailCallback.Store(cb)
	return nil
}<|MERGE_RESOLUTION|>--- conflicted
+++ resolved
@@ -33,7 +33,6 @@
 	"go.uber.org/zap"
 )
 
-<<<<<<< HEAD
 const (
 	LogtailHeartbeatDuration = time.Millisecond * 2
 )
@@ -58,19 +57,16 @@
 	logutil.Infof(s)
 }
 
-=======
 // Logtail manager holds sorted txn handles. Its main jobs:
 //
 // - Insert new txn handle
 // - Efficiently iterate over arbitrary range of txn handles on a snapshot
 // - Truncate unneceessary txn handles according to GC timestamp
->>>>>>> 2a1b8c80
 type Manager struct {
 	txnbase.NoopCommitListener
 	table     *TxnTable
 	truncated types.TS
-<<<<<<< HEAD
-	now       func() types.TS
+	now       func() types.TS // now is from TxnManager
 
 	committingTS        atomic.Value
 	previousSaveTS      types.TS
@@ -82,9 +78,6 @@
 	wg                  sync.WaitGroup
 	ctx                 context.Context
 	cancel              context.CancelFunc
-=======
-	now       func() types.TS // now is from TxnManager
->>>>>>> 2a1b8c80
 }
 
 func NewManager(blockSize int, now func() types.TS) *Manager {
