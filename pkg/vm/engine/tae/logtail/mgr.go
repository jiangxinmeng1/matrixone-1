--- conflicted
+++ resolved
@@ -23,13 +23,9 @@
 
 	"github.com/matrixorigin/matrixone/pkg/container/types"
 	"github.com/matrixorigin/matrixone/pkg/logutil"
-<<<<<<< HEAD
 	"github.com/matrixorigin/matrixone/pkg/pb/api"
 	"github.com/matrixorigin/matrixone/pkg/pb/logtail"
 	"github.com/matrixorigin/matrixone/pkg/pb/timestamp"
-	"github.com/matrixorigin/matrixone/pkg/txn/clock"
-=======
->>>>>>> 76c24303
 	"github.com/matrixorigin/matrixone/pkg/vm/engine/tae/catalog"
 	"github.com/matrixorigin/matrixone/pkg/vm/engine/tae/iface/txnif"
 	"github.com/matrixorigin/matrixone/pkg/vm/engine/tae/logstore/sm"
@@ -70,7 +66,7 @@
 	txnbase.NoopCommitListener
 	table     *TxnTable
 	truncated types.TS
-<<<<<<< HEAD
+	now func() types.TS
 
 	committingTS        types.TS
 	previousSaveTS      types.TS
@@ -86,26 +82,16 @@
 	cancel              context.CancelFunc
 }
 
-func NewManager(blockSize int, clock clock.Clock, txnMgr TxnMgr) *Manager {
-	tsAlloc := types.NewTsAlloctor(clock)
+func NewManager(blockSize int, now func() types.TS) *Manager {
 	mgr := &Manager{
-=======
-	now       func() types.TS
-}
-
-func NewManager(blockSize int, now func() types.TS) *Manager {
-	return &Manager{
->>>>>>> 76c24303
 		table: NewTxnTable(
 			blockSize,
 			now,
 		),
-<<<<<<< HEAD
-		tmpAlloctor: tsAlloc,
 		wg:          sync.WaitGroup{},
-		txnMgr:      txnMgr,
-	}
-	mgr.previousSaveTS = tsAlloc.Alloc()
+		now:now,
+	}
+	mgr.previousSaveTS = now()
 	mgr.collectLogtailQueue = sm.NewSafeQueue(10000, 100, mgr.onCollectTxnLogtails)
 	mgr.waitCommitQueue = sm.NewSafeQueue(10000, 100, mgr.onWaitTxnCommit)
 	mgr.committedTxn = make(chan *txnWithLogtails)
@@ -199,9 +185,6 @@
 		from := mgr.previousSaveTS
 		mgr.previousSaveTS = types.TimestampToTS(*to)
 		callback(from.ToTimestamp(), *to, *txn.tails...)
-=======
-		now: now,
->>>>>>> 76c24303
 	}
 }
 func (mgr *Manager) getSaveTS() types.TS {
