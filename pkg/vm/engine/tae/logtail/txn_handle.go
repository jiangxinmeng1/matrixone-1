--- conflicted
+++ resolved
@@ -169,7 +169,6 @@
 	}
 }
 
-<<<<<<< HEAD
 // closeInsertBatch closes rowid and committs
 // Other vectors are closed in localsegment
 func (b *TxnLogtailRespBuilder) closeInsertBatch(bat *containers.Batch) {
@@ -177,10 +176,7 @@
 	bat.Vecs[1].Close()
 }
 
-func (b *TxnLogtailRespBuilder) visitDelete(deletes []uint32, prefix []byte) {
-=======
 func (b *TxnLogtailRespBuilder) visitDelete(vnode txnif.DeleteNode) {
->>>>>>> 53bb4609
 	if b.batches[dataDelBatch] == nil {
 		b.batches[dataDelBatch] = makeRespBatchFromSchema(DelSchema)
 	}
