// Copyright 2024 Matrix Origin
//
// Licensed under the Apache License, Version 2.0 (the "License");
// you may not use this file except in compliance with the License.
// You may obtain a copy of the License at
//
//      http://www.apache.org/licenses/LICENSE-2.0
//
// Unless required by applicable law or agreed to in writing, software
// distributed under the License is distributed on an "AS IS" BASIS,
// WITHOUT WARRANTIES OR CONDITIONS OF ANY KIND, either express or implied.
// See the License for the specific language governing permissions and
// limitations under the License.

package mergesort

import (
	"context"
	"errors"

	"github.com/matrixorigin/matrixone/pkg/common/moerr"
	"github.com/matrixorigin/matrixone/pkg/container/batch"
	"github.com/matrixorigin/matrixone/pkg/container/nulls"
	"github.com/matrixorigin/matrixone/pkg/container/types"
	"github.com/matrixorigin/matrixone/pkg/container/vector"
	"github.com/matrixorigin/matrixone/pkg/objectio"
	"github.com/matrixorigin/matrixone/pkg/pb/api"
	"github.com/matrixorigin/matrixone/pkg/sort"
	"github.com/matrixorigin/matrixone/pkg/vm/engine/tae/blockio"
	"github.com/matrixorigin/matrixone/pkg/vm/engine/tae/options"
)

type Merger interface {
	merge(context.Context) error
}

type releasableBatch struct {
	bat      *batch.Batch
	releaseF func()
}

type merger[T any] struct {
	heap *heapSlice[T]

	cols    [][]T
	deletes []*nulls.Nulls
	nulls   []*nulls.Nulls

	buffer *batch.Batch

	bats   []releasableBatch
	rowIdx []int64

	objCnt           int
	objBlkCnts       []int
	accObjBlkCnts    []int
	loadedObjBlkCnts []int

	host MergeTaskHost

	writer *blockio.BlockWriter

	sortKeyIdx int

	mustColFunc func(*vector.Vector) []T

	isTombstone bool

	totalRowCnt   uint32
	totalSize     uint32
	rowPerBlk     uint32
	blkPerObj     uint16
	rowSize       uint32
	targetObjSize uint32
}

<<<<<<< HEAD
func newMerger[T any](host MergeTaskHost, lessFunc lessFunc[T], sortKeyPos int, isTombstone bool, mustColFunc func(*vector.Vector) []T) Merger {
=======
func newMerger[T any](host MergeTaskHost, lessFunc sort.LessFunc[T], sortKeyPos int, mustColFunc func(*vector.Vector) []T) Merger {
>>>>>>> a1fcd682
	size := host.GetObjectCnt()
	m := &merger[T]{
		host:       host,
		objCnt:     size,
		bats:       make([]releasableBatch, size),
		rowIdx:     make([]int64, size),
		cols:       make([][]T, size),
		deletes:    make([]*nulls.Nulls, size),
		nulls:      make([]*nulls.Nulls, size),
		heap:       newHeapSlice[T](size, lessFunc),
		sortKeyIdx: sortKeyPos,

		accObjBlkCnts:    host.GetAccBlkCnts(),
		objBlkCnts:       host.GetBlkCnts(),
		rowPerBlk:        host.GetBlockMaxRows(),
		blkPerObj:        host.GetObjectMaxBlocks(),
		targetObjSize:    host.GetTargetObjSize(),
		totalSize:        host.GetTotalSize(),
		totalRowCnt:      host.GetTotalRowCnt(),
		loadedObjBlkCnts: make([]int, size),
		mustColFunc:      mustColFunc,
		isTombstone:      isTombstone,
	}
	m.rowSize = m.totalSize / m.totalRowCnt
	totalBlkCnt := 0
	for _, cnt := range m.objBlkCnts {
		totalBlkCnt += cnt
	}
	if host.DoTransfer() {
		initTransferMapping(host.GetCommitEntry(), totalBlkCnt)
	}

	return m
}

func (m *merger[T]) merge(ctx context.Context) error {
	for i := 0; i < m.objCnt; i++ {
		if ok, err := m.loadBlk(ctx, uint32(i)); !ok {
			return errors.Join(moerr.NewInternalError(ctx, "failed to load first blk"), err)
		}

		heapPush(m.heap, heapElem[T]{
			data:   m.cols[i][m.rowIdx[i]],
			isNull: m.nulls[i].Contains(uint64(m.rowIdx[i])),
			src:    uint32(i),
		})
	}

	var releaseF func()
	m.buffer, releaseF = getSimilarBatch(m.bats[0].bat, int(m.rowPerBlk), m.host)
	defer releaseF()

	objCnt := 0
	objBlkCnt := 0
	bufferRowCnt := 0
	objRowCnt := uint32(0)
	mergedRowCnt := uint32(0)
	commitEntry := m.host.GetCommitEntry()
	for m.heap.Len() != 0 {
		select {
		case <-ctx.Done():
			return ctx.Err()
		default:
		}
		objIdx := m.nextPos()
		if m.deletes[objIdx].Contains(uint64(m.rowIdx[objIdx])) {
			// row is deleted
			if err := m.pushNewElem(ctx, objIdx); err != nil {
				return err
			}
			continue
		}
		rowIdx := m.rowIdx[objIdx]
		for i := range m.buffer.Vecs {
			err := m.buffer.Vecs[i].UnionOne(m.bats[objIdx].bat.Vecs[i], rowIdx, m.host.GetMPool())
			if err != nil {
				return err
			}
		}

		if m.host.DoTransfer() {
			commitEntry.Booking.Mappings[m.accObjBlkCnts[objIdx]+m.loadedObjBlkCnts[objIdx]-1].M[int32(rowIdx)] = api.TransDestPos{
				ObjIdx: int32(objCnt),
				BlkIdx: int32(uint32(objBlkCnt)),
				RowIdx: int32(bufferRowCnt),
			}
		}

		bufferRowCnt++
		objRowCnt++
		mergedRowCnt++
		// write new block
		if bufferRowCnt == int(m.rowPerBlk) {
			bufferRowCnt = 0
			objBlkCnt++

			if m.writer == nil {
				m.writer = m.host.PrepareNewWriter()
			}
			if m.isTombstone {
				if _, err := m.writer.WriteTombstoneBatch(m.buffer); err != nil {
					return err
				}
			} else {

				if _, err := m.writer.WriteBatch(m.buffer); err != nil {
					return err
				}
			}
			// force clean
			m.buffer.CleanOnlyData()

			// write new object
			if m.needNewObject(objBlkCnt, objRowCnt, mergedRowCnt) {
				// write object and reset writer
				if err := m.syncObject(ctx); err != nil {
					return err
				}
				// reset writer after sync
				objBlkCnt = 0
				objRowCnt = 0
				objCnt++
			}
		}

		if err := m.pushNewElem(ctx, objIdx); err != nil {
			return err
		}
	}

	// write remain data
	if bufferRowCnt > 0 {
		objBlkCnt++

		if m.writer == nil {
			m.writer = m.host.PrepareNewWriter()
		}
		if m.isTombstone {
			if _, err := m.writer.WriteTombstoneBatch(m.buffer); err != nil {
				return err
			}
		} else {

			if _, err := m.writer.WriteBatch(m.buffer); err != nil {
				return err
			}
		}
		m.buffer.CleanOnlyData()
	}
	if objBlkCnt > 0 {
		if err := m.syncObject(ctx); err != nil {
			return err
		}
	}
	return nil
}

func (m *merger[T]) needNewObject(objBlkCnt int, objRowCnt, mergedRowCnt uint32) bool {
	if m.targetObjSize == 0 {
		if m.blkPerObj == 0 {
			return objBlkCnt == int(options.DefaultBlocksPerObject)
		}
		return objBlkCnt == int(m.blkPerObj)
	}

	if objRowCnt*m.rowSize > m.targetObjSize {
		return (m.totalRowCnt-mergedRowCnt)*m.rowSize > m.targetObjSize
	}
	return false
}

func (m *merger[T]) nextPos() uint32 {
	return heapPop[T](m.heap).src
}

func (m *merger[T]) loadBlk(ctx context.Context, objIdx uint32) (bool, error) {
	nextBatch, del, releaseF, err := m.host.LoadNextBatch(ctx, objIdx)
	if m.bats[objIdx].bat != nil {
		m.bats[objIdx].releaseF()
	}
	if err != nil {
		if errors.Is(err, ErrNoMoreBlocks) {
			return false, nil
		}
		return false, err
	}

	m.bats[objIdx] = releasableBatch{bat: nextBatch, releaseF: releaseF}
	m.loadedObjBlkCnts[objIdx]++

	vec := nextBatch.GetVector(int32(m.sortKeyIdx))
	m.cols[objIdx] = m.mustColFunc(vec)
	m.nulls[objIdx] = vec.GetNulls()
	m.deletes[objIdx] = del
	m.rowIdx[objIdx] = 0
	return true, nil
}

func (m *merger[T]) pushNewElem(ctx context.Context, objIdx uint32) error {
	m.rowIdx[objIdx]++
	if m.rowIdx[objIdx] >= int64(len(m.cols[objIdx])) {
		if ok, err := m.loadBlk(ctx, objIdx); !ok {
			return err
		}
	}
	nextRow := m.rowIdx[objIdx]
	heapPush(m.heap, heapElem[T]{
		data:   m.cols[objIdx][nextRow],
		isNull: m.nulls[objIdx].Contains(uint64(nextRow)),
		src:    objIdx,
	})
	return nil
}

func (m *merger[T]) syncObject(ctx context.Context) error {
	if _, _, err := m.writer.Sync(ctx); err != nil {
		return err
	}
	cobjstats := m.writer.GetObjectStats()[:objectio.SchemaTombstone]
	commitEntry := m.host.GetCommitEntry()
	for _, cobj := range cobjstats {
		commitEntry.CreatedObjs = append(commitEntry.CreatedObjs, cobj.Clone().Marshal())
	}
	m.writer = nil
	return nil
}

func mergeObjs(ctx context.Context, mergeHost MergeTaskHost, sortKeyPos int, isTombstone bool) error {
	var merger Merger
	typ := mergeHost.GetSortKeyType()
	if typ.IsVarlen() {
<<<<<<< HEAD
		merger = newMerger(mergeHost, NumericLess[string], sortKeyPos, isTombstone, vector.MustStrCol)
	} else {
		switch typ.Oid {
		case types.T_bool:
			merger = newMerger(mergeHost, BoolLess, sortKeyPos, isTombstone, vector.MustFixedCol[bool])
		case types.T_bit:
			merger = newMerger(mergeHost, NumericLess[uint64], sortKeyPos, isTombstone, vector.MustFixedCol[uint64])
		case types.T_int8:
			merger = newMerger(mergeHost, NumericLess[int8], sortKeyPos, isTombstone, vector.MustFixedCol[int8])
		case types.T_int16:
			merger = newMerger(mergeHost, NumericLess[int16], sortKeyPos, isTombstone, vector.MustFixedCol[int16])
		case types.T_int32:
			merger = newMerger(mergeHost, NumericLess[int32], sortKeyPos, isTombstone, vector.MustFixedCol[int32])
		case types.T_int64:
			merger = newMerger(mergeHost, NumericLess[int64], sortKeyPos, isTombstone, vector.MustFixedCol[int64])
		case types.T_float32:
			merger = newMerger(mergeHost, NumericLess[float32], sortKeyPos, isTombstone, vector.MustFixedCol[float32])
		case types.T_float64:
			merger = newMerger(mergeHost, NumericLess[float64], sortKeyPos, isTombstone, vector.MustFixedCol[float64])
		case types.T_uint8:
			merger = newMerger(mergeHost, NumericLess[uint8], sortKeyPos, isTombstone, vector.MustFixedCol[uint8])
		case types.T_uint16:
			merger = newMerger(mergeHost, NumericLess[uint16], sortKeyPos, isTombstone, vector.MustFixedCol[uint16])
		case types.T_uint32:
			merger = newMerger(mergeHost, NumericLess[uint32], sortKeyPos, isTombstone, vector.MustFixedCol[uint32])
		case types.T_uint64:
			merger = newMerger(mergeHost, NumericLess[uint64], sortKeyPos, isTombstone, vector.MustFixedCol[uint64])
		case types.T_date:
			merger = newMerger(mergeHost, NumericLess[types.Date], sortKeyPos, isTombstone, vector.MustFixedCol[types.Date])
		case types.T_timestamp:
			merger = newMerger(mergeHost, NumericLess[types.Timestamp], sortKeyPos, isTombstone, vector.MustFixedCol[types.Timestamp])
		case types.T_datetime:
			merger = newMerger(mergeHost, NumericLess[types.Datetime], sortKeyPos, isTombstone, vector.MustFixedCol[types.Datetime])
		case types.T_time:
			merger = newMerger(mergeHost, NumericLess[types.Time], sortKeyPos, isTombstone, vector.MustFixedCol[types.Time])
		case types.T_enum:
			merger = newMerger(mergeHost, NumericLess[types.Enum], sortKeyPos, isTombstone, vector.MustFixedCol[types.Enum])
		case types.T_decimal64:
			merger = newMerger(mergeHost, LtTypeLess[types.Decimal64], sortKeyPos, isTombstone, vector.MustFixedCol[types.Decimal64])
		case types.T_decimal128:
			merger = newMerger(mergeHost, LtTypeLess[types.Decimal128], sortKeyPos, isTombstone, vector.MustFixedCol[types.Decimal128])
		case types.T_uuid:
			merger = newMerger(mergeHost, LtTypeLess[types.Uuid], sortKeyPos, isTombstone, vector.MustFixedCol[types.Uuid])
		case types.T_TS:
			merger = newMerger(mergeHost, TsLess, sortKeyPos, isTombstone, vector.MustFixedCol[types.TS])
		case types.T_Rowid:
			merger = newMerger(mergeHost, RowidLess, sortKeyPos, isTombstone, vector.MustFixedCol[types.Rowid])
		case types.T_Blockid:
			merger = newMerger(mergeHost, BlockidLess, sortKeyPos, isTombstone, vector.MustFixedCol[types.Blockid])
=======
		merger = newMerger(mergeHost, sort.GenericLess[string], sortKeyPos, vector.MustStrCol)
	} else {
		switch typ.Oid {
		case types.T_bool:
			merger = newMerger(mergeHost, sort.BoolLess, sortKeyPos, vector.MustFixedCol[bool])
		case types.T_bit:
			merger = newMerger(mergeHost, sort.GenericLess[uint64], sortKeyPos, vector.MustFixedCol[uint64])
		case types.T_int8:
			merger = newMerger(mergeHost, sort.GenericLess[int8], sortKeyPos, vector.MustFixedCol[int8])
		case types.T_int16:
			merger = newMerger(mergeHost, sort.GenericLess[int16], sortKeyPos, vector.MustFixedCol[int16])
		case types.T_int32:
			merger = newMerger(mergeHost, sort.GenericLess[int32], sortKeyPos, vector.MustFixedCol[int32])
		case types.T_int64:
			merger = newMerger(mergeHost, sort.GenericLess[int64], sortKeyPos, vector.MustFixedCol[int64])
		case types.T_float32:
			merger = newMerger(mergeHost, sort.GenericLess[float32], sortKeyPos, vector.MustFixedCol[float32])
		case types.T_float64:
			merger = newMerger(mergeHost, sort.GenericLess[float64], sortKeyPos, vector.MustFixedCol[float64])
		case types.T_uint8:
			merger = newMerger(mergeHost, sort.GenericLess[uint8], sortKeyPos, vector.MustFixedCol[uint8])
		case types.T_uint16:
			merger = newMerger(mergeHost, sort.GenericLess[uint16], sortKeyPos, vector.MustFixedCol[uint16])
		case types.T_uint32:
			merger = newMerger(mergeHost, sort.GenericLess[uint32], sortKeyPos, vector.MustFixedCol[uint32])
		case types.T_uint64:
			merger = newMerger(mergeHost, sort.GenericLess[uint64], sortKeyPos, vector.MustFixedCol[uint64])
		case types.T_date:
			merger = newMerger(mergeHost, sort.GenericLess[types.Date], sortKeyPos, vector.MustFixedCol[types.Date])
		case types.T_timestamp:
			merger = newMerger(mergeHost, sort.GenericLess[types.Timestamp], sortKeyPos, vector.MustFixedCol[types.Timestamp])
		case types.T_datetime:
			merger = newMerger(mergeHost, sort.GenericLess[types.Datetime], sortKeyPos, vector.MustFixedCol[types.Datetime])
		case types.T_time:
			merger = newMerger(mergeHost, sort.GenericLess[types.Time], sortKeyPos, vector.MustFixedCol[types.Time])
		case types.T_enum:
			merger = newMerger(mergeHost, sort.GenericLess[types.Enum], sortKeyPos, vector.MustFixedCol[types.Enum])
		case types.T_decimal64:
			merger = newMerger(mergeHost, sort.Decimal64Less, sortKeyPos, vector.MustFixedCol[types.Decimal64])
		case types.T_decimal128:
			merger = newMerger(mergeHost, sort.Decimal128Less, sortKeyPos, vector.MustFixedCol[types.Decimal128])
		case types.T_uuid:
			merger = newMerger(mergeHost, sort.UuidLess, sortKeyPos, vector.MustFixedCol[types.Uuid])
		case types.T_TS:
			merger = newMerger(mergeHost, sort.TsLess, sortKeyPos, vector.MustFixedCol[types.TS])
		case types.T_Rowid:
			merger = newMerger(mergeHost, sort.RowidLess, sortKeyPos, vector.MustFixedCol[types.Rowid])
		case types.T_Blockid:
			merger = newMerger(mergeHost, sort.BlockidLess, sortKeyPos, vector.MustFixedCol[types.Blockid])
>>>>>>> a1fcd682
		default:
			return moerr.NewErrUnsupportedDataType(ctx, typ)
		}
	}
	return merger.merge(ctx)
}<|MERGE_RESOLUTION|>--- conflicted
+++ resolved
@@ -74,11 +74,7 @@
 	targetObjSize uint32
 }
 
-<<<<<<< HEAD
-func newMerger[T any](host MergeTaskHost, lessFunc lessFunc[T], sortKeyPos int, isTombstone bool, mustColFunc func(*vector.Vector) []T) Merger {
-=======
-func newMerger[T any](host MergeTaskHost, lessFunc sort.LessFunc[T], sortKeyPos int, mustColFunc func(*vector.Vector) []T) Merger {
->>>>>>> a1fcd682
+func newMerger[T any](host MergeTaskHost, lessFunc sort.LessFunc[T], sortKeyPos int, isTombstone bool, mustColFunc func(*vector.Vector) []T) Merger {
 	size := host.GetObjectCnt()
 	m := &merger[T]{
 		host:       host,
@@ -310,107 +306,55 @@
 	var merger Merger
 	typ := mergeHost.GetSortKeyType()
 	if typ.IsVarlen() {
-<<<<<<< HEAD
-		merger = newMerger(mergeHost, NumericLess[string], sortKeyPos, isTombstone, vector.MustStrCol)
+		merger = newMerger(mergeHost, sort.GenericLess[string], sortKeyPos, isTombstone, vector.MustStrCol)
 	} else {
 		switch typ.Oid {
 		case types.T_bool:
-			merger = newMerger(mergeHost, BoolLess, sortKeyPos, isTombstone, vector.MustFixedCol[bool])
+			merger = newMerger(mergeHost, sort.BoolLess, sortKeyPos, isTombstone, vector.MustFixedCol[bool])
 		case types.T_bit:
-			merger = newMerger(mergeHost, NumericLess[uint64], sortKeyPos, isTombstone, vector.MustFixedCol[uint64])
+			merger = newMerger(mergeHost, sort.GenericLess[uint64], sortKeyPos, isTombstone, vector.MustFixedCol[uint64])
 		case types.T_int8:
-			merger = newMerger(mergeHost, NumericLess[int8], sortKeyPos, isTombstone, vector.MustFixedCol[int8])
+			merger = newMerger(mergeHost, sort.GenericLess[int8], sortKeyPos, isTombstone, vector.MustFixedCol[int8])
 		case types.T_int16:
-			merger = newMerger(mergeHost, NumericLess[int16], sortKeyPos, isTombstone, vector.MustFixedCol[int16])
+			merger = newMerger(mergeHost, sort.GenericLess[int16], sortKeyPos, isTombstone, vector.MustFixedCol[int16])
 		case types.T_int32:
-			merger = newMerger(mergeHost, NumericLess[int32], sortKeyPos, isTombstone, vector.MustFixedCol[int32])
+			merger = newMerger(mergeHost, sort.GenericLess[int32], sortKeyPos, isTombstone, vector.MustFixedCol[int32])
 		case types.T_int64:
-			merger = newMerger(mergeHost, NumericLess[int64], sortKeyPos, isTombstone, vector.MustFixedCol[int64])
+			merger = newMerger(mergeHost, sort.GenericLess[int64], sortKeyPos, isTombstone, vector.MustFixedCol[int64])
 		case types.T_float32:
-			merger = newMerger(mergeHost, NumericLess[float32], sortKeyPos, isTombstone, vector.MustFixedCol[float32])
+			merger = newMerger(mergeHost, sort.GenericLess[float32], sortKeyPos, isTombstone, vector.MustFixedCol[float32])
 		case types.T_float64:
-			merger = newMerger(mergeHost, NumericLess[float64], sortKeyPos, isTombstone, vector.MustFixedCol[float64])
+			merger = newMerger(mergeHost, sort.GenericLess[float64], sortKeyPos, isTombstone, vector.MustFixedCol[float64])
 		case types.T_uint8:
-			merger = newMerger(mergeHost, NumericLess[uint8], sortKeyPos, isTombstone, vector.MustFixedCol[uint8])
+			merger = newMerger(mergeHost, sort.GenericLess[uint8], sortKeyPos, isTombstone, vector.MustFixedCol[uint8])
 		case types.T_uint16:
-			merger = newMerger(mergeHost, NumericLess[uint16], sortKeyPos, isTombstone, vector.MustFixedCol[uint16])
+			merger = newMerger(mergeHost, sort.GenericLess[uint16], sortKeyPos, isTombstone, vector.MustFixedCol[uint16])
 		case types.T_uint32:
-			merger = newMerger(mergeHost, NumericLess[uint32], sortKeyPos, isTombstone, vector.MustFixedCol[uint32])
+			merger = newMerger(mergeHost, sort.GenericLess[uint32], sortKeyPos, isTombstone, vector.MustFixedCol[uint32])
 		case types.T_uint64:
-			merger = newMerger(mergeHost, NumericLess[uint64], sortKeyPos, isTombstone, vector.MustFixedCol[uint64])
+			merger = newMerger(mergeHost, sort.GenericLess[uint64], sortKeyPos, isTombstone, vector.MustFixedCol[uint64])
 		case types.T_date:
-			merger = newMerger(mergeHost, NumericLess[types.Date], sortKeyPos, isTombstone, vector.MustFixedCol[types.Date])
+			merger = newMerger(mergeHost, sort.GenericLess[types.Date], sortKeyPos, isTombstone, vector.MustFixedCol[types.Date])
 		case types.T_timestamp:
-			merger = newMerger(mergeHost, NumericLess[types.Timestamp], sortKeyPos, isTombstone, vector.MustFixedCol[types.Timestamp])
+			merger = newMerger(mergeHost, sort.GenericLess[types.Timestamp], sortKeyPos, isTombstone, vector.MustFixedCol[types.Timestamp])
 		case types.T_datetime:
-			merger = newMerger(mergeHost, NumericLess[types.Datetime], sortKeyPos, isTombstone, vector.MustFixedCol[types.Datetime])
+			merger = newMerger(mergeHost, sort.GenericLess[types.Datetime], sortKeyPos, isTombstone, vector.MustFixedCol[types.Datetime])
 		case types.T_time:
-			merger = newMerger(mergeHost, NumericLess[types.Time], sortKeyPos, isTombstone, vector.MustFixedCol[types.Time])
+			merger = newMerger(mergeHost, sort.GenericLess[types.Time], sortKeyPos, isTombstone, vector.MustFixedCol[types.Time])
 		case types.T_enum:
-			merger = newMerger(mergeHost, NumericLess[types.Enum], sortKeyPos, isTombstone, vector.MustFixedCol[types.Enum])
+			merger = newMerger(mergeHost, sort.GenericLess[types.Enum], sortKeyPos, isTombstone, vector.MustFixedCol[types.Enum])
 		case types.T_decimal64:
-			merger = newMerger(mergeHost, LtTypeLess[types.Decimal64], sortKeyPos, isTombstone, vector.MustFixedCol[types.Decimal64])
+			merger = newMerger(mergeHost, sort.Decimal64Less, sortKeyPos, isTombstone, vector.MustFixedCol[types.Decimal64])
 		case types.T_decimal128:
-			merger = newMerger(mergeHost, LtTypeLess[types.Decimal128], sortKeyPos, isTombstone, vector.MustFixedCol[types.Decimal128])
+			merger = newMerger(mergeHost, sort.Decimal128Less, sortKeyPos, isTombstone, vector.MustFixedCol[types.Decimal128])
 		case types.T_uuid:
-			merger = newMerger(mergeHost, LtTypeLess[types.Uuid], sortKeyPos, isTombstone, vector.MustFixedCol[types.Uuid])
+			merger = newMerger(mergeHost, sort.UuidLess, sortKeyPos, isTombstone, vector.MustFixedCol[types.Uuid])
 		case types.T_TS:
-			merger = newMerger(mergeHost, TsLess, sortKeyPos, isTombstone, vector.MustFixedCol[types.TS])
+			merger = newMerger(mergeHost, sort.TsLess, sortKeyPos, isTombstone, vector.MustFixedCol[types.TS])
 		case types.T_Rowid:
-			merger = newMerger(mergeHost, RowidLess, sortKeyPos, isTombstone, vector.MustFixedCol[types.Rowid])
+			merger = newMerger(mergeHost, sort.RowidLess, sortKeyPos, isTombstone, vector.MustFixedCol[types.Rowid])
 		case types.T_Blockid:
-			merger = newMerger(mergeHost, BlockidLess, sortKeyPos, isTombstone, vector.MustFixedCol[types.Blockid])
-=======
-		merger = newMerger(mergeHost, sort.GenericLess[string], sortKeyPos, vector.MustStrCol)
-	} else {
-		switch typ.Oid {
-		case types.T_bool:
-			merger = newMerger(mergeHost, sort.BoolLess, sortKeyPos, vector.MustFixedCol[bool])
-		case types.T_bit:
-			merger = newMerger(mergeHost, sort.GenericLess[uint64], sortKeyPos, vector.MustFixedCol[uint64])
-		case types.T_int8:
-			merger = newMerger(mergeHost, sort.GenericLess[int8], sortKeyPos, vector.MustFixedCol[int8])
-		case types.T_int16:
-			merger = newMerger(mergeHost, sort.GenericLess[int16], sortKeyPos, vector.MustFixedCol[int16])
-		case types.T_int32:
-			merger = newMerger(mergeHost, sort.GenericLess[int32], sortKeyPos, vector.MustFixedCol[int32])
-		case types.T_int64:
-			merger = newMerger(mergeHost, sort.GenericLess[int64], sortKeyPos, vector.MustFixedCol[int64])
-		case types.T_float32:
-			merger = newMerger(mergeHost, sort.GenericLess[float32], sortKeyPos, vector.MustFixedCol[float32])
-		case types.T_float64:
-			merger = newMerger(mergeHost, sort.GenericLess[float64], sortKeyPos, vector.MustFixedCol[float64])
-		case types.T_uint8:
-			merger = newMerger(mergeHost, sort.GenericLess[uint8], sortKeyPos, vector.MustFixedCol[uint8])
-		case types.T_uint16:
-			merger = newMerger(mergeHost, sort.GenericLess[uint16], sortKeyPos, vector.MustFixedCol[uint16])
-		case types.T_uint32:
-			merger = newMerger(mergeHost, sort.GenericLess[uint32], sortKeyPos, vector.MustFixedCol[uint32])
-		case types.T_uint64:
-			merger = newMerger(mergeHost, sort.GenericLess[uint64], sortKeyPos, vector.MustFixedCol[uint64])
-		case types.T_date:
-			merger = newMerger(mergeHost, sort.GenericLess[types.Date], sortKeyPos, vector.MustFixedCol[types.Date])
-		case types.T_timestamp:
-			merger = newMerger(mergeHost, sort.GenericLess[types.Timestamp], sortKeyPos, vector.MustFixedCol[types.Timestamp])
-		case types.T_datetime:
-			merger = newMerger(mergeHost, sort.GenericLess[types.Datetime], sortKeyPos, vector.MustFixedCol[types.Datetime])
-		case types.T_time:
-			merger = newMerger(mergeHost, sort.GenericLess[types.Time], sortKeyPos, vector.MustFixedCol[types.Time])
-		case types.T_enum:
-			merger = newMerger(mergeHost, sort.GenericLess[types.Enum], sortKeyPos, vector.MustFixedCol[types.Enum])
-		case types.T_decimal64:
-			merger = newMerger(mergeHost, sort.Decimal64Less, sortKeyPos, vector.MustFixedCol[types.Decimal64])
-		case types.T_decimal128:
-			merger = newMerger(mergeHost, sort.Decimal128Less, sortKeyPos, vector.MustFixedCol[types.Decimal128])
-		case types.T_uuid:
-			merger = newMerger(mergeHost, sort.UuidLess, sortKeyPos, vector.MustFixedCol[types.Uuid])
-		case types.T_TS:
-			merger = newMerger(mergeHost, sort.TsLess, sortKeyPos, vector.MustFixedCol[types.TS])
-		case types.T_Rowid:
-			merger = newMerger(mergeHost, sort.RowidLess, sortKeyPos, vector.MustFixedCol[types.Rowid])
-		case types.T_Blockid:
-			merger = newMerger(mergeHost, sort.BlockidLess, sortKeyPos, vector.MustFixedCol[types.Blockid])
->>>>>>> a1fcd682
+			merger = newMerger(mergeHost, sort.BlockidLess, sortKeyPos, isTombstone, vector.MustFixedCol[types.Blockid])
 		default:
 			return moerr.NewErrUnsupportedDataType(ctx, typ)
 		}
