--- conflicted
+++ resolved
@@ -145,107 +145,55 @@
 		var merger Merger
 		typ := mergehost.GetSortKeyType()
 		if typ.IsVarlen() {
-<<<<<<< HEAD
-			merger = newMerger(mergehost, numericLess[string], sortkeyPos, isTombstone, vector.MustStrCol)
-		} else {
-			switch typ.Oid {
-			case types.T_bool:
-				merger = newMerger(mergehost, boolLess, sortkeyPos, isTombstone, vector.MustFixedCol[bool])
-			case types.T_bit:
-				merger = newMerger(mergehost, numericLess[uint64], sortkeyPos, isTombstone, vector.MustFixedCol[uint64])
-			case types.T_int8:
-				merger = newMerger(mergehost, numericLess[int8], sortkeyPos, isTombstone, vector.MustFixedCol[int8])
-			case types.T_int16:
-				merger = newMerger(mergehost, numericLess[int16], sortkeyPos, isTombstone, vector.MustFixedCol[int16])
-			case types.T_int32:
-				merger = newMerger(mergehost, numericLess[int32], sortkeyPos, isTombstone, vector.MustFixedCol[int32])
-			case types.T_int64:
-				merger = newMerger(mergehost, numericLess[int64], sortkeyPos, isTombstone, vector.MustFixedCol[int64])
-			case types.T_float32:
-				merger = newMerger(mergehost, numericLess[float32], sortkeyPos, isTombstone, vector.MustFixedCol[float32])
-			case types.T_float64:
-				merger = newMerger(mergehost, numericLess[float64], sortkeyPos, isTombstone, vector.MustFixedCol[float64])
-			case types.T_uint8:
-				merger = newMerger(mergehost, numericLess[uint8], sortkeyPos, isTombstone, vector.MustFixedCol[uint8])
-			case types.T_uint16:
-				merger = newMerger(mergehost, numericLess[uint16], sortkeyPos, isTombstone, vector.MustFixedCol[uint16])
-			case types.T_uint32:
-				merger = newMerger(mergehost, numericLess[uint32], sortkeyPos, isTombstone, vector.MustFixedCol[uint32])
-			case types.T_uint64:
-				merger = newMerger(mergehost, numericLess[uint64], sortkeyPos, isTombstone, vector.MustFixedCol[uint64])
-			case types.T_date:
-				merger = newMerger(mergehost, numericLess[types.Date], sortkeyPos, isTombstone, vector.MustFixedCol[types.Date])
-			case types.T_timestamp:
-				merger = newMerger(mergehost, numericLess[types.Timestamp], sortkeyPos, isTombstone, vector.MustFixedCol[types.Timestamp])
-			case types.T_datetime:
-				merger = newMerger(mergehost, numericLess[types.Datetime], sortkeyPos, isTombstone, vector.MustFixedCol[types.Datetime])
-			case types.T_time:
-				merger = newMerger(mergehost, numericLess[types.Time], sortkeyPos, isTombstone, vector.MustFixedCol[types.Time])
-			case types.T_enum:
-				merger = newMerger(mergehost, numericLess[types.Enum], sortkeyPos, isTombstone, vector.MustFixedCol[types.Enum])
-			case types.T_decimal64:
-				merger = newMerger(mergehost, ltTypeLess[types.Decimal64], sortkeyPos, isTombstone, vector.MustFixedCol[types.Decimal64])
-			case types.T_decimal128:
-				merger = newMerger(mergehost, ltTypeLess[types.Decimal128], sortkeyPos, isTombstone, vector.MustFixedCol[types.Decimal128])
-			case types.T_uuid:
-				merger = newMerger(mergehost, ltTypeLess[types.Uuid], sortkeyPos, isTombstone, vector.MustFixedCol[types.Uuid])
-			case types.T_TS:
-				merger = newMerger(mergehost, tsLess, sortkeyPos, isTombstone, vector.MustFixedCol[types.TS])
-			case types.T_Rowid:
-				merger = newMerger(mergehost, rowidLess, sortkeyPos, isTombstone, vector.MustFixedCol[types.Rowid])
-			case types.T_Blockid:
-				merger = newMerger(mergehost, blockidLess, sortkeyPos, isTombstone, vector.MustFixedCol[types.Blockid])
-=======
 			merger = newMerger(mergehost, NumericLess[string], sortkeyPos, vector.MustStrCol)
 		} else {
 			switch typ.Oid {
 			case types.T_bool:
-				merger = newMerger(mergehost, BoolLess, sortkeyPos, vector.MustFixedCol[bool])
+				merger = newMerger(mergehost, BoolLess, sortkeyPos,isTombstone, vector.MustFixedCol[bool])
 			case types.T_bit:
-				merger = newMerger(mergehost, NumericLess[uint64], sortkeyPos, vector.MustFixedCol[uint64])
+				merger = newMerger(mergehost, NumericLess[uint64], sortkeyPos,isTombstone, vector.MustFixedCol[uint64])
 			case types.T_int8:
-				merger = newMerger(mergehost, NumericLess[int8], sortkeyPos, vector.MustFixedCol[int8])
+				merger = newMerger(mergehost, NumericLess[int8], sortkeyPos,isTombstone, vector.MustFixedCol[int8])
 			case types.T_int16:
-				merger = newMerger(mergehost, NumericLess[int16], sortkeyPos, vector.MustFixedCol[int16])
+				merger = newMerger(mergehost, NumericLess[int16], sortkeyPos,isTombstone, vector.MustFixedCol[int16])
 			case types.T_int32:
-				merger = newMerger(mergehost, NumericLess[int32], sortkeyPos, vector.MustFixedCol[int32])
+				merger = newMerger(mergehost, NumericLess[int32], sortkeyPos, isTombstone,vector.MustFixedCol[int32])
 			case types.T_int64:
-				merger = newMerger(mergehost, NumericLess[int64], sortkeyPos, vector.MustFixedCol[int64])
+				merger = newMerger(mergehost, NumericLess[int64], sortkeyPos, isTombstone,vector.MustFixedCol[int64])
 			case types.T_float32:
-				merger = newMerger(mergehost, NumericLess[float32], sortkeyPos, vector.MustFixedCol[float32])
+				merger = newMerger(mergehost, NumericLess[float32], sortkeyPos,isTombstone, vector.MustFixedCol[float32])
 			case types.T_float64:
-				merger = newMerger(mergehost, NumericLess[float64], sortkeyPos, vector.MustFixedCol[float64])
+				merger = newMerger(mergehost, NumericLess[float64], sortkeyPos,isTombstone, vector.MustFixedCol[float64])
 			case types.T_uint8:
-				merger = newMerger(mergehost, NumericLess[uint8], sortkeyPos, vector.MustFixedCol[uint8])
+				merger = newMerger(mergehost, NumericLess[uint8], sortkeyPos, isTombstone,vector.MustFixedCol[uint8])
 			case types.T_uint16:
-				merger = newMerger(mergehost, NumericLess[uint16], sortkeyPos, vector.MustFixedCol[uint16])
+				merger = newMerger(mergehost, NumericLess[uint16], sortkeyPos,isTombstone, vector.MustFixedCol[uint16])
 			case types.T_uint32:
-				merger = newMerger(mergehost, NumericLess[uint32], sortkeyPos, vector.MustFixedCol[uint32])
+				merger = newMerger(mergehost, NumericLess[uint32], sortkeyPos,isTombstone, vector.MustFixedCol[uint32])
 			case types.T_uint64:
-				merger = newMerger(mergehost, NumericLess[uint64], sortkeyPos, vector.MustFixedCol[uint64])
+				merger = newMerger(mergehost, NumericLess[uint64], sortkeyPos, isTombstone,vector.MustFixedCol[uint64])
 			case types.T_date:
-				merger = newMerger(mergehost, NumericLess[types.Date], sortkeyPos, vector.MustFixedCol[types.Date])
+				merger = newMerger(mergehost, NumericLess[types.Date], sortkeyPos, isTombstone,vector.MustFixedCol[types.Date])
 			case types.T_timestamp:
-				merger = newMerger(mergehost, NumericLess[types.Timestamp], sortkeyPos, vector.MustFixedCol[types.Timestamp])
+				merger = newMerger(mergehost, NumericLess[types.Timestamp], sortkeyPos, isTombstone,vector.MustFixedCol[types.Timestamp])
 			case types.T_datetime:
-				merger = newMerger(mergehost, NumericLess[types.Datetime], sortkeyPos, vector.MustFixedCol[types.Datetime])
+				merger = newMerger(mergehost, NumericLess[types.Datetime], sortkeyPos,isTombstone, vector.MustFixedCol[types.Datetime])
 			case types.T_time:
-				merger = newMerger(mergehost, NumericLess[types.Time], sortkeyPos, vector.MustFixedCol[types.Time])
+				merger = newMerger(mergehost, NumericLess[types.Time], sortkeyPos,isTombstone, vector.MustFixedCol[types.Time])
 			case types.T_enum:
-				merger = newMerger(mergehost, NumericLess[types.Enum], sortkeyPos, vector.MustFixedCol[types.Enum])
+				merger = newMerger(mergehost, NumericLess[types.Enum], sortkeyPos,isTombstone, vector.MustFixedCol[types.Enum])
 			case types.T_decimal64:
-				merger = newMerger(mergehost, LtTypeLess[types.Decimal64], sortkeyPos, vector.MustFixedCol[types.Decimal64])
+				merger = newMerger(mergehost, LtTypeLess[types.Decimal64], sortkeyPos,isTombstone, vector.MustFixedCol[types.Decimal64])
 			case types.T_decimal128:
-				merger = newMerger(mergehost, LtTypeLess[types.Decimal128], sortkeyPos, vector.MustFixedCol[types.Decimal128])
+				merger = newMerger(mergehost, LtTypeLess[types.Decimal128], sortkeyPos, isTombstone,vector.MustFixedCol[types.Decimal128])
 			case types.T_uuid:
-				merger = newMerger(mergehost, LtTypeLess[types.Uuid], sortkeyPos, vector.MustFixedCol[types.Uuid])
+				merger = newMerger(mergehost, LtTypeLess[types.Uuid], sortkeyPos,isTombstone, vector.MustFixedCol[types.Uuid])
 			case types.T_TS:
-				merger = newMerger(mergehost, TsLess, sortkeyPos, vector.MustFixedCol[types.TS])
+				merger = newMerger(mergehost, TsLess, sortkeyPos,isTombstone, vector.MustFixedCol[types.TS])
 			case types.T_Rowid:
-				merger = newMerger(mergehost, RowidLess, sortkeyPos, vector.MustFixedCol[types.Rowid])
+				merger = newMerger(mergehost, RowidLess, sortkeyPos,isTombstone, vector.MustFixedCol[types.Rowid])
 			case types.T_Blockid:
-				merger = newMerger(mergehost, BlockidLess, sortkeyPos, vector.MustFixedCol[types.Blockid])
->>>>>>> 23842ec7
+				merger = newMerger(mergehost, BlockidLess, sortkeyPos,isTombstone, vector.MustFixedCol[types.Blockid])
 			default:
 				panic(fmt.Sprintf("unsupported type %s", typ.String()))
 			}
@@ -336,17 +284,12 @@
 	// -------------------------- phase 2
 	phaseDesc = "new writer to write down"
 	writer := mergehost.PrepareNewWriter()
-<<<<<<< HEAD
-	for _, bat := range writtenBatches {
+	for _, bat := range retBatches {
 		if isTombstone {
 			_, err = writer.WriteTombstoneBatch(bat)
 		} else {
 			_, err = writer.WriteBatch(bat)
 		}
-=======
-	for _, bat := range retBatches {
-		_, err = writer.WriteBatch(bat)
->>>>>>> 23842ec7
 		if err != nil {
 			return err
 		}
