// Copyright 2021 Matrix Origin
//
// Licensed under the Apache License, Version 2.0 (the "License");
// you may not use this file except in compliance with the License.
// You may obtain a copy of the License at
//
//	http://www.apache.org/licenses/LICENSE-2.0
//
// Unless required by applicable law or agreed to in writing, software
// distributed under the License is distributed on an "AS IS" BASIS,
// WITHOUT WARRANTIES OR CONDITIONS OF ANY KIND, either express or implied.
// See the License for the specific language governing permissions and
// limitations under the License.

package mergesort

import (
	"context"
	"fmt"
	"time"

	"github.com/matrixorigin/matrixone/pkg/common/moerr"
	"github.com/matrixorigin/matrixone/pkg/common/mpool"
	"github.com/matrixorigin/matrixone/pkg/container/batch"
	"github.com/matrixorigin/matrixone/pkg/container/nulls"
	"github.com/matrixorigin/matrixone/pkg/container/types"
	"github.com/matrixorigin/matrixone/pkg/container/vector"
	"github.com/matrixorigin/matrixone/pkg/fileservice"
	"github.com/matrixorigin/matrixone/pkg/logutil"
	"github.com/matrixorigin/matrixone/pkg/objectio"
	"github.com/matrixorigin/matrixone/pkg/pb/api"
	"github.com/matrixorigin/matrixone/pkg/vm/engine/tae/blockio"
	"github.com/matrixorigin/matrixone/pkg/vm/engine/tae/common"
	"go.uber.org/zap"
)

var ErrNoMoreBlocks = moerr.NewInternalErrorNoCtx("no more blocks")

// DisposableVecPool bridge the gap between the vector pools in cn and tn
type DisposableVecPool interface {
	GetVector(*types.Type) (ret *vector.Vector, release func())
	GetMPool() *mpool.MPool
}

type MergeTaskHost interface {
	DisposableVecPool
	HostHintName() string
	GetCommitEntry() *api.MergeCommitEntry
	PrepareNewWriter() *blockio.BlockWriter
	DoTransfer() bool
	GetObjectCnt() int
	GetBlkCnts() []int
	GetAccBlkCnts() []int
	GetSortKeyType() types.Type
	LoadNextBatch(ctx context.Context, objIdx uint32) (*batch.Batch, *nulls.Nulls, func(), error)
	GetTotalSize() uint32
	GetTotalRowCnt() uint32
	GetBlockMaxRows() uint32
	GetObjectMaxBlocks() uint16
	GetTargetObjSize() uint32
}

func initTransferMapping(e *api.MergeCommitEntry, blkcnt int) {
	e.Booking = NewBlkTransferBooking(blkcnt)
}

func getSimilarBatch(bat *batch.Batch, capacity int, vpool DisposableVecPool) (*batch.Batch, func()) {
	newBat := batch.NewWithSize(len(bat.Vecs))
	newBat.Attrs = bat.Attrs
	rfs := make([]func(), len(bat.Vecs))
	releaseF := func() {
		for _, f := range rfs {
			f()
		}
	}
	for i := range bat.Vecs {
		vec, release := vpool.GetVector(bat.Vecs[i].GetType())
		if capacity > 0 {
			vec.PreExtend(capacity, vpool.GetMPool())
		}
		newBat.Vecs[i] = vec
		rfs[i] = release
	}
	return newBat, releaseF
}

func GetNewWriter(
	fs fileservice.FileService,
	ver uint32, seqnums []uint16,
	sortkeyPos int, sortkeyIsPK bool,
) *blockio.BlockWriter {
	name := objectio.BuildObjectNameWithObjectID(objectio.NewObjectid())
	writer, err := blockio.NewBlockWriterNew(fs, name, ver, seqnums)
	if err != nil {
		panic(err) // it is impossible
	}
	// has sortkey
	if sortkeyPos >= 0 {
		if sortkeyIsPK {
			writer.SetPrimaryKey(uint16(sortkeyPos))
		} else { // cluster by
			writer.SetSortKey(uint16(sortkeyPos))
		}
	}
	return writer
}

func DoMergeAndWrite(
	ctx context.Context,
	sortkeyPos int,
	mergehost MergeTaskHost,
	isTombstone bool,
) (err error) {
	now := time.Now()
	/*out args, keep the transfer infomation*/
	commitEntry := mergehost.GetCommitEntry()
	fromObjsDesc := ""
	for _, o := range commitEntry.MergedObjs {
		obj := objectio.ObjectStats(o)
		fromObjsDesc = fmt.Sprintf("%s%s,", fromObjsDesc, common.ShortObjId(*obj.ObjectName().ObjectId()))
	}
	tableDesc := fmt.Sprintf("%v-%v", commitEntry.TblId, commitEntry.TableName)
	logutil.Info("[Start] Mergeblocks",
		zap.String("table", tableDesc),
		zap.String("on", mergehost.HostHintName()),
		zap.String("txn-start-ts", commitEntry.StartTs.DebugString()),
		zap.String("from-objs", fromObjsDesc),
	)
	phaseDesc := "prepare data"
	defer func() {
		if err != nil {
			logutil.Error("[DoneWithErr] Mergeblocks",
				zap.String("table", tableDesc),
				zap.Error(err),
				zap.String("phase", phaseDesc),
			)
		}
	}()

	hasSortKey := sortkeyPos >= 0
	if !hasSortKey {
		sortkeyPos = 0 // no sort key, use the first column to do reshape
	}

	if hasSortKey {
		if err := mergeObjs(ctx, mergehost, sortkeyPos, isTombstone); err != nil {
			return err
		}
<<<<<<< HEAD

		toObjsDesc := ""
		for _, o := range commitEntry.CreatedObjs {
			obj := objectio.ObjectStats(o)
			toObjsDesc += fmt.Sprintf("%s(%v)Rows(%v),",
				common.ShortObjId(*obj.ObjectName().ObjectId()),
				obj.BlkCnt(),
				obj.Rows())
		}

		logutil.Info("[Done] Mergeblocks",
			zap.String("table", tableDesc),
			zap.String("on", mergehost.HostHintName()),
			zap.String("txn-start-ts", commitEntry.StartTs.DebugString()),
			zap.String("to-objs", toObjsDesc),
			common.DurationField(time.Since(now)))
		return
	}

	// batches is read from disk, dels is read from disk and memory
	//
	// batches[i] means the i-th non-appendable block to be merged and
	// it has no rowid
	batches, dels, release, err := mergehost.PrepareData(ctx)
	if err != nil {
		return err
	}
	defer release()

	if mergehost.DoTransfer() {
		initTransferMapping(commitEntry, len(batches))
	}

	fromLayout := make([]uint32, len(batches))
	totalRowCount := 0

	mpool := mergehost.GetMPool()
	// iter all block to get basic info, do shrink if needed
	for i := range batches {
		rowCntBeforeApplyDelete := batches[i].RowCount()
		del := dels[i]
		if del != nil && del.Count() > 0 {
			// dup vector before apply delete. old b will be freed in releaseF
			newb, err := batches[i].Dup(mpool)
			if err != nil {
				return err
			}
			defer newb.Clean(mpool) // whoever create new vector, should clean it
			batches[i] = newb
			batches[i].Shrink(del.ToI64Arrary(), true)
			// skip empty batch
			if batches[i].RowCount() == 0 {
				continue
			}
		}
		if mergehost.DoTransfer() {
			AddSortPhaseMapping(commitEntry.Booking, i, rowCntBeforeApplyDelete, del, nil)
		}
		fromLayout[i] = uint32(batches[i].RowCount())
		totalRowCount += batches[i].RowCount()
	}

	if totalRowCount == 0 {
		logutil.Info("[Done] Mergeblocks due to all deleted",
			zap.String("table", tableDesc),
			zap.String("txn-start-ts", commitEntry.StartTs.DebugString()))
		if mergehost.DoTransfer() {
			CleanTransMapping(commitEntry.Booking)
		}
		return
	}

	// -------------------------- phase 1
	phaseDesc = "reshape, one column"
	toLayout := arrangeToLayout(totalRowCount, blkMaxRow)

	retBatches, releaseF := ReshapeBatches(batches, fromLayout, toLayout, mergehost)
	defer releaseF()
	if mergehost.DoTransfer() {
		UpdateMappingAfterMerge(commitEntry.Booking, nil, toLayout)
	}

	// -------------------------- phase 2
	phaseDesc = "new writer to write down"
	writer := mergehost.PrepareNewWriter()
	for _, bat := range retBatches {
		if isTombstone {
			_, err = writer.WriteBatch(bat)
		} else {
			_, err = writer.WriteBatch(bat)
		}
		if err != nil {
=======
	} else {
		if err = reshape(ctx, mergehost); err != nil {
>>>>>>> 96e5a0a1
			return err
		}
	}

	toObjsDesc := ""
	for _, o := range commitEntry.CreatedObjs {
		obj := objectio.ObjectStats(o)
		toObjsDesc += fmt.Sprintf("%s(%v)Rows(%v),",
			common.ShortObjId(*obj.ObjectName().ObjectId()),
			obj.BlkCnt(),
			obj.Rows())
	}

<<<<<<< HEAD
	// no tomestone actually
	var cobjstats []objectio.ObjectStats
	if isTombstone {
		cobjstats = writer.GetObjectStats()[objectio.SchemaTombstone:]
	} else {
		cobjstats = writer.GetObjectStats()[:objectio.SchemaTombstone]
	}
	for _, cobj := range cobjstats {
		commitEntry.CreatedObjs = append(commitEntry.CreatedObjs, cobj.Clone().Marshal())
	}
	cobj := fmt.Sprintf("%s(%v)Rows(%v)",
		common.ShortObjId(*cobjstats[0].ObjectName().ObjectId()),
		cobjstats[0].BlkCnt(),
		cobjstats[0].Rows())
=======
>>>>>>> 96e5a0a1
	logutil.Info("[Done] Mergeblocks",
		zap.String("table", tableDesc),
		zap.String("on", mergehost.HostHintName()),
		zap.String("txn-start-ts", commitEntry.StartTs.DebugString()),
		zap.String("to-objs", toObjsDesc),
		common.DurationField(time.Since(now)))

	return nil
}

// not defined in api.go to avoid import cycle

func NewBlkTransferBooking(size int) *api.BlkTransferBooking {
	mappings := make([]api.BlkTransMap, size)
	for i := 0; i < size; i++ {
		mappings[i] = api.BlkTransMap{
			M: make(map[int32]api.TransDestPos),
		}
	}
	return &api.BlkTransferBooking{
		Mappings: mappings,
	}
}

func CleanTransMapping(b *api.BlkTransferBooking) {
	for i := 0; i < len(b.Mappings); i++ {
		b.Mappings[i] = api.BlkTransMap{
			M: make(map[int32]api.TransDestPos),
		}
	}
}

func AddSortPhaseMapping(b *api.BlkTransferBooking, idx int, originRowCnt int, mapping []int64) {
	// TODO: remove panic check
	if mapping != nil {
		if len(mapping) != originRowCnt {
			panic(fmt.Sprintf("mapping length %d != originRowCnt %d", len(mapping), originRowCnt))
		}
		// mapping sortedVec[i] = originalVec[sortMapping[i]]
		// transpose it, originalVec[sortMapping[i]] = sortedVec[i]
		// [9 4 8 5 2 6 0 7 3 1](orignVec)  -> [6 9 4 8 1 3 5 7 2 0](sortedVec)
		// [0 1 2 3 4 5 6 7 8 9](sortedVec) -> [0 1 2 3 4 5 6 7 8 9](originalVec)
		// TODO: use a more efficient way to transpose, in place
		transposedMapping := make([]int64, len(mapping))
		for sortedPos, originalPos := range mapping {
			transposedMapping[originalPos] = int64(sortedPos)
		}
		mapping = transposedMapping
	}
	targetMapping := b.Mappings[idx].M
	for origRow := 0; origRow < originRowCnt; origRow++ {
		if mapping == nil {
			// no sort phase, the mapping is 1:1, just use posInVecApplyDeletes
			targetMapping[int32(origRow)] = api.TransDestPos{BlkIdx: -1, RowIdx: int32(origRow)}
		} else {
			targetMapping[int32(origRow)] = api.TransDestPos{BlkIdx: -1, RowIdx: int32(mapping[origRow])}
		}
	}
}

func UpdateMappingAfterMerge(b *api.BlkTransferBooking, mapping []int, toLayout []uint32) {
	bisectHaystack := make([]uint32, 0, len(toLayout)+1)
	bisectHaystack = append(bisectHaystack, 0)
	for _, x := range toLayout {
		bisectHaystack = append(bisectHaystack, bisectHaystack[len(bisectHaystack)-1]+x)
	}

	// given toLayout and a needle, find its corresponding block index and row index in the block
	// For example, toLayout [8192, 8192, 1024], needle = 0 -> (0, 0); needle = 8192 -> (1, 0); needle = 8193 -> (1, 1)
	bisectPinpoint := func(needle uint32) (int, uint32) {
		i, j := 0, len(bisectHaystack)
		for i < j {
			m := (i + j) / 2
			if bisectHaystack[m] > needle {
				j = m
			} else {
				i = m + 1
			}
		}
		// bisectHaystack[i] is the first number > needle, so the needle falls into i-1 th block
		blkIdx := i - 1
		rows := needle - bisectHaystack[blkIdx]
		return blkIdx, rows
	}

	var totalHandledRows int32

	for _, mcontainer := range b.Mappings {
		m := mcontainer.M
		size := len(m)
		var curTotal int32 // index in the flatten src array
		for srcRow := range m {
			curTotal = totalHandledRows + m[srcRow].RowIdx
			destTotal := mapping[curTotal]
			if destTotal == -1 {
				delete(m, srcRow)
			} else {
				destBlkIdx, destRowIdx := bisectPinpoint(uint32(destTotal))
				m[srcRow] = api.TransDestPos{BlkIdx: int32(destBlkIdx), RowIdx: int32(destRowIdx)}
			}
		}
		totalHandledRows += int32(size)
	}
}<|MERGE_RESOLUTION|>--- conflicted
+++ resolved
@@ -146,103 +146,8 @@
 		if err := mergeObjs(ctx, mergehost, sortkeyPos, isTombstone); err != nil {
 			return err
 		}
-<<<<<<< HEAD
-
-		toObjsDesc := ""
-		for _, o := range commitEntry.CreatedObjs {
-			obj := objectio.ObjectStats(o)
-			toObjsDesc += fmt.Sprintf("%s(%v)Rows(%v),",
-				common.ShortObjId(*obj.ObjectName().ObjectId()),
-				obj.BlkCnt(),
-				obj.Rows())
-		}
-
-		logutil.Info("[Done] Mergeblocks",
-			zap.String("table", tableDesc),
-			zap.String("on", mergehost.HostHintName()),
-			zap.String("txn-start-ts", commitEntry.StartTs.DebugString()),
-			zap.String("to-objs", toObjsDesc),
-			common.DurationField(time.Since(now)))
-		return
-	}
-
-	// batches is read from disk, dels is read from disk and memory
-	//
-	// batches[i] means the i-th non-appendable block to be merged and
-	// it has no rowid
-	batches, dels, release, err := mergehost.PrepareData(ctx)
-	if err != nil {
-		return err
-	}
-	defer release()
-
-	if mergehost.DoTransfer() {
-		initTransferMapping(commitEntry, len(batches))
-	}
-
-	fromLayout := make([]uint32, len(batches))
-	totalRowCount := 0
-
-	mpool := mergehost.GetMPool()
-	// iter all block to get basic info, do shrink if needed
-	for i := range batches {
-		rowCntBeforeApplyDelete := batches[i].RowCount()
-		del := dels[i]
-		if del != nil && del.Count() > 0 {
-			// dup vector before apply delete. old b will be freed in releaseF
-			newb, err := batches[i].Dup(mpool)
-			if err != nil {
-				return err
-			}
-			defer newb.Clean(mpool) // whoever create new vector, should clean it
-			batches[i] = newb
-			batches[i].Shrink(del.ToI64Arrary(), true)
-			// skip empty batch
-			if batches[i].RowCount() == 0 {
-				continue
-			}
-		}
-		if mergehost.DoTransfer() {
-			AddSortPhaseMapping(commitEntry.Booking, i, rowCntBeforeApplyDelete, del, nil)
-		}
-		fromLayout[i] = uint32(batches[i].RowCount())
-		totalRowCount += batches[i].RowCount()
-	}
-
-	if totalRowCount == 0 {
-		logutil.Info("[Done] Mergeblocks due to all deleted",
-			zap.String("table", tableDesc),
-			zap.String("txn-start-ts", commitEntry.StartTs.DebugString()))
-		if mergehost.DoTransfer() {
-			CleanTransMapping(commitEntry.Booking)
-		}
-		return
-	}
-
-	// -------------------------- phase 1
-	phaseDesc = "reshape, one column"
-	toLayout := arrangeToLayout(totalRowCount, blkMaxRow)
-
-	retBatches, releaseF := ReshapeBatches(batches, fromLayout, toLayout, mergehost)
-	defer releaseF()
-	if mergehost.DoTransfer() {
-		UpdateMappingAfterMerge(commitEntry.Booking, nil, toLayout)
-	}
-
-	// -------------------------- phase 2
-	phaseDesc = "new writer to write down"
-	writer := mergehost.PrepareNewWriter()
-	for _, bat := range retBatches {
-		if isTombstone {
-			_, err = writer.WriteBatch(bat)
-		} else {
-			_, err = writer.WriteBatch(bat)
-		}
-		if err != nil {
-=======
 	} else {
 		if err = reshape(ctx, mergehost); err != nil {
->>>>>>> 96e5a0a1
 			return err
 		}
 	}
@@ -256,23 +161,6 @@
 			obj.Rows())
 	}
 
-<<<<<<< HEAD
-	// no tomestone actually
-	var cobjstats []objectio.ObjectStats
-	if isTombstone {
-		cobjstats = writer.GetObjectStats()[objectio.SchemaTombstone:]
-	} else {
-		cobjstats = writer.GetObjectStats()[:objectio.SchemaTombstone]
-	}
-	for _, cobj := range cobjstats {
-		commitEntry.CreatedObjs = append(commitEntry.CreatedObjs, cobj.Clone().Marshal())
-	}
-	cobj := fmt.Sprintf("%s(%v)Rows(%v)",
-		common.ShortObjId(*cobjstats[0].ObjectName().ObjectId()),
-		cobjstats[0].BlkCnt(),
-		cobjstats[0].Rows())
-=======
->>>>>>> 96e5a0a1
 	logutil.Info("[Done] Mergeblocks",
 		zap.String("table", tableDesc),
 		zap.String("on", mergehost.HostHintName()),
