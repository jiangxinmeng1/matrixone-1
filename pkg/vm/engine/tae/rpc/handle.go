// Copyright 2021 - 2022 Matrix Origin
//
// Licensed under the Apache License, Version 2.0 (the "License");
// you may not use this file except in compliance with the License.
// You may obtain a copy of the License at
//
//      http://www.apache.org/licenses/LICENSE-2.0
//
// Unless required by applicable law or agreed to in writing, software
// distributed under the License is distributed on an "AS IS" BASIS,
// WITHOUT WARRANTIES OR CONDITIONS OF ANY KIND, either express or implied.
// See the License for the specific language governing permissions and
// limitations under the License.

package rpc

import (
	"context"
	"fmt"
	"os"
	"reflect"
	"regexp"
	"runtime"
	"sync/atomic"
	"syscall"
	"time"

	pkgcatalog "github.com/matrixorigin/matrixone/pkg/catalog"
	"github.com/matrixorigin/matrixone/pkg/common/moerr"
	"github.com/matrixorigin/matrixone/pkg/common/util"
	"github.com/matrixorigin/matrixone/pkg/container/batch"
	"github.com/matrixorigin/matrixone/pkg/container/types"
	"github.com/matrixorigin/matrixone/pkg/defines"
	"github.com/matrixorigin/matrixone/pkg/logutil"
	"github.com/matrixorigin/matrixone/pkg/objectio"
	"github.com/matrixorigin/matrixone/pkg/pb/api"
	"github.com/matrixorigin/matrixone/pkg/pb/timestamp"
	"github.com/matrixorigin/matrixone/pkg/pb/txn"
	"github.com/matrixorigin/matrixone/pkg/perfcounter"
	v2 "github.com/matrixorigin/matrixone/pkg/util/metric/v2"
	"github.com/matrixorigin/matrixone/pkg/util/trace"
	"github.com/matrixorigin/matrixone/pkg/vm/engine/tae/blockio"
	"github.com/matrixorigin/matrixone/pkg/vm/engine/tae/catalog"
	"github.com/matrixorigin/matrixone/pkg/vm/engine/tae/common"
	"github.com/matrixorigin/matrixone/pkg/vm/engine/tae/containers"
	"github.com/matrixorigin/matrixone/pkg/vm/engine/tae/db"
	"github.com/matrixorigin/matrixone/pkg/vm/engine/tae/gc"
	"github.com/matrixorigin/matrixone/pkg/vm/engine/tae/iface/rpchandle"
	"github.com/matrixorigin/matrixone/pkg/vm/engine/tae/iface/txnif"
	"github.com/matrixorigin/matrixone/pkg/vm/engine/tae/logtail"
	"github.com/matrixorigin/matrixone/pkg/vm/engine/tae/options"

	"go.uber.org/zap"
)

const (
	MAX_ALLOWED_TXN_LATENCY = time.Millisecond * 300
	MAX_TXN_COMMIT_LATENCY  = time.Minute * 2
)

type Handle struct {
	db        *db.DB
	txnCtxs   *common.Map[string, *txnContext]
	GCManager *gc.Manager

	interceptMatchRegexp atomic.Pointer[regexp.Regexp]
}

var _ rpchandle.Handler = (*Handle)(nil)

type txnContext struct {
	//createAt is used to GC the abandoned txn.
	createAt time.Time
	deadline time.Time
	meta     txn.TxnMeta
	reqs     []any
}

//#region Open

func openTAE(ctx context.Context, targetDir string, opt *options.Options) (tae *db.DB, err error) {
	if targetDir != "" {
		mask := syscall.Umask(0)
		if err := os.MkdirAll(targetDir, os.FileMode(0755)); err != nil {
			syscall.Umask(mask)
			logutil.Infof("Recreate dir error:%v", err)
			return nil, err
		}
		syscall.Umask(mask)
		tae, err = db.Open(ctx, targetDir+"/tae", opt)
		if err != nil {
			logutil.Warnf("Open tae failed. error:%v", err)
			return nil, err
		}
		return tae, nil
	}

	tae, err = db.Open(ctx, targetDir, opt)
	if err != nil {
		logutil.Warnf("Open tae failed. error:%v", err)
		return nil, err
	}
	return
}

func NewTAEHandle(ctx context.Context, path string, opt *options.Options) *Handle {
	if path == "" {
		path = "./store"
	}
	tae, err := openTAE(ctx, path, opt)
	if err != nil {
		panic(err)
	}

	h := &Handle{
		db: tae,
	}
	h.txnCtxs = common.NewMap[string, *txnContext](runtime.GOMAXPROCS(0))

	h.GCManager = gc.NewManager(
		gc.WithCronJob(
			"clean-txn-cache",
			MAX_TXN_COMMIT_LATENCY,
			func(ctx context.Context) error {
				return h.GCCache(time.Now())
			},
		),
	)
	h.GCManager.Start()

	return h
}

//#endregion Open

//#region Handle Operations

func (h *Handle) GetDB() *db.DB {
	return h.db
}

func (h *Handle) IsInterceptTable(name string) bool {
	printMatchRegexp := h.getInterceptMatchRegexp()
	if printMatchRegexp == nil {
		return false
	}
	return printMatchRegexp.MatchString(name)
}

func (h *Handle) getInterceptMatchRegexp() *regexp.Regexp {
	return h.interceptMatchRegexp.Load()
}

<<<<<<< HEAD
func (h *Handle) HandleCommitMerge(
	ctx context.Context,
	meta txn.TxnMeta,
	req *api.MergeCommitEntry,
	resp *db.InspectResp) (cb func(), err error) {

	defer func() {
		if err != nil {
			e := moerr.DowncastError(err)
			logutil.Error("mergeblocks err handle commit merge",
				zap.String("table", fmt.Sprintf("%v-%v", req.TblId, req.TableName)),
				zap.String("start-ts", req.StartTs.DebugString()),
				zap.String("error", e.Display()))
		}

	}()
	txn, err := h.db.GetOrCreateTxnWithMeta(nil, meta.GetID(),
		types.TimestampToTS(meta.GetSnapshotTS()))
	if err != nil {
		return
	}
	ids := make([]objectio.ObjectId, 0, len(req.MergedObjs))
	for _, o := range req.MergedObjs {
		stat := objectio.ObjectStats(o)
		ids = append(ids, *stat.ObjectName().ObjectId())
	}
	merge.ActiveCNObj.RemoveActiveCNObj(ids)
	if req.Err != "" {
		resp.Message = req.Err
		err = moerr.NewInternalError(ctx, "merge err in cn: %s", req.Err)
		return
	}

	defer func() {
		if err != nil {
			txn.Rollback(ctx)
			resp.Message = err.Error()
			merge.CleanUpUselessFiles(req, h.db.Runtime.Fs.Service)
		}
	}()

	if len(req.BookingLoc) > 0 {
		// load transfer info from s3
		if req.Booking != nil {
			logutil.Error("mergeblocks err booking loc is not empty, but booking is not nil")
		}
		if len(req.BookingLoc) == objectio.LocationLen {
			loc := objectio.Location(req.BookingLoc)
			var bat *batch.Batch
			var release func()
			bat, release, err = blockio.LoadTombstoneColumns(ctx, []uint16{0}, nil, h.db.Runtime.Fs.Service, loc, nil)
			if err != nil {
				return
			}
			req.Booking = &api.BlkTransferBooking{}
			err = req.Booking.Unmarshal(bat.Vecs[0].GetBytesAt(0))
			if err != nil {
				release()
				return
			}
			release()
			h.db.Runtime.Fs.Service.Delete(ctx, loc.Name().String())
			bat = nil
		} else {
			// it has to copy to concat
			idx := 0
			locations := req.BookingLoc
			data := make([]byte, 0, 2<<30)
			for ; idx < len(locations); idx += objectio.LocationLen {
				loc := objectio.Location(locations[idx : idx+objectio.LocationLen])
				var bat *batch.Batch
				var release func()
				bat, release, err = blockio.LoadTombstoneColumns(ctx, []uint16{0}, nil, h.db.Runtime.Fs.Service, loc, nil)
				if err != nil {
					return
				}
				data = append(data, bat.Vecs[0].GetBytesAt(0)...)
				release()
				h.db.Runtime.Fs.Service.Delete(ctx, loc.Name().String())
				bat = nil
			}
			req.Booking = &api.BlkTransferBooking{}
			if err = req.Booking.Unmarshal(data); err != nil {
				return
			}
		}
	}

	_, err = jobs.HandleMergeEntryInTxn(txn, req, h.db.Runtime, false) // TODO
	if err != nil {
=======
func (h *Handle) UpdateInterceptMatchRegexp(name string) {
	if name == "" {
		h.interceptMatchRegexp.Store(nil)
>>>>>>> 85aa2acb
		return
	}
	h.interceptMatchRegexp.Store(regexp.MustCompile(fmt.Sprintf(`.*%s.*`, name)))
}

// TODO: vast items within h.mu.txnCtxs would incur performance penality.
func (h *Handle) GCCache(now time.Time) error {
	logutil.Infof("GC rpc handle txn cache")
	h.txnCtxs.DeleteIf(func(k string, v *txnContext) bool {
		return v.deadline.Before(now)
	})
	return nil
}

func (h *Handle) CacheTxnRequest(
	ctx context.Context,
	meta txn.TxnMeta,
	req any) (err error) {
	txnCtx, ok := h.txnCtxs.Load(util.UnsafeBytesToString(meta.GetID()))
	if !ok {
		now := time.Now()
		txnCtx = &txnContext{
			createAt: now,
			deadline: now.Add(MAX_TXN_COMMIT_LATENCY),
			meta:     meta,
		}
		h.txnCtxs.Store(util.UnsafeBytesToString(meta.GetID()), txnCtx)
	}
	v := reflect.ValueOf(req)
	if v.Kind() == reflect.Slice {
		for i := 0; i < v.Len(); i++ {
			txnCtx.reqs = append(txnCtx.reqs, v.Index(i).Interface())
		}
	} else {
		txnCtx.reqs = append(txnCtx.reqs, req)
	}
	return nil
}

func (h *Handle) handleRequests(
	ctx context.Context,
	txn txnif.AsyncTxn,
	txnCtx *txnContext,
) (err error) {
	for _, e := range txnCtx.reqs {
		switch req := e.(type) {
		case pkgcatalog.CreateDatabase:
			err = h.HandleCreateDatabase(ctx, txn, req)
		case pkgcatalog.CreateTable:
			err = h.HandleCreateRelation(ctx, txn, req)
		case pkgcatalog.DropDatabase:
			err = h.HandleDropDatabase(ctx, txn, req)
		case pkgcatalog.DropOrTruncateTable:
			err = h.HandleDropOrTruncateRelation(ctx, txn, req)
		case *api.AlterTableReq:
			err = h.HandleAlterTable(ctx, txn, req)
		case *db.WriteReq:
			err = h.HandleWrite(ctx, txn, req)
		default:
			err = moerr.NewNotSupported(ctx, "unknown txn request type: %T", req)
		}
		//Need to roll back the txn.
		if err != nil {
			txn.Rollback(ctx)
			return
		}
	}
	return
}

//#endregion

//#region Impl TxnStorage interface
//order by call frequency

// HandlePreCommitWrite impls TxnStorage:Write
func (h *Handle) HandlePreCommitWrite(
	ctx context.Context,
	meta txn.TxnMeta,
	req *api.PrecommitWriteCmd,
	_ *api.TNStringResponse /*no response*/) (err error) {
	var e any
	es := req.EntryList
	for len(es) > 0 {
		e, es, err = pkgcatalog.ParseEntryList(es)
		if err != nil {
			return err
		}
		switch cmds := e.(type) {
		case []pkgcatalog.CreateDatabase, []pkgcatalog.CreateTable,
			[]pkgcatalog.DropDatabase, []pkgcatalog.DropOrTruncateTable,
			[]*api.AlterTableReq:
			if err = h.CacheTxnRequest(ctx, meta, cmds); err != nil {
				return err
			}
		case *api.Entry:
			//Handle DML
			pe := e.(*api.Entry)
			moBat, err := batch.ProtoBatchToBatch(pe.GetBat())
			if err != nil {
				panic(err)
			}
			req := &db.WriteReq{
				Type:         db.EntryType(pe.EntryType),
				DatabaseId:   pe.GetDatabaseId(),
				TableID:      pe.GetTableId(),
				DatabaseName: pe.GetDatabaseName(),
				TableName:    pe.GetTableName(),
				FileName:     pe.GetFileName(),
				Batch:        moBat,
				PkCheck:      db.PKCheckType(pe.GetPkCheckByTn()),
			}
			if req.FileName != "" {
				loc := req.Batch.Vecs[0]
				for i := 0; i < req.Batch.RowCount(); i++ {
					if req.Type == db.EntryInsert {
						req.MetaLocs = append(req.MetaLocs, loc.GetStringAt(i))
					} else {
						req.DeltaLocs = append(req.DeltaLocs, loc.GetStringAt(i))
					}
				}
			}
			if err = h.CacheTxnRequest(ctx, meta, req); err != nil {
				return err
			}
		default:
			return moerr.NewNYI(ctx, "pre commit write type: %T", cmds)
		}
	}
	//evaluate all the txn requests.
	return h.TryPrefechTxn(ctx, meta)
}

// HandlePreCommitWrite impls TxnStorage:Commit
func (h *Handle) HandleCommit(
	ctx context.Context,
	meta txn.TxnMeta) (cts timestamp.Timestamp, err error) {
	start := time.Now()
	txnCtx, ok := h.txnCtxs.Load(util.UnsafeBytesToString(meta.GetID()))
	common.DoIfDebugEnabled(func() {
		logutil.Debugf("HandleCommit start : %X",
			string(meta.GetID()))
	})
	defer func() {
		if ok {
			//delete the txn's context.
			h.txnCtxs.Delete(util.UnsafeBytesToString(meta.GetID()))
		}
		common.DoIfInfoEnabled(func() {
			if time.Since(start) > MAX_ALLOWED_TXN_LATENCY {
				logutil.Info("Commit with long latency", zap.Duration("duration", time.Since(start)), zap.String("debug", meta.DebugString()))
			}
		})
	}()
	var txn txnif.AsyncTxn
	if ok {
		//Handle precommit-write command for 1PC
		txn, err = h.db.GetOrCreateTxnWithMeta(nil, meta.GetID(),
			types.TimestampToTS(meta.GetSnapshotTS()))
		if err != nil {
			return
		}
		err = h.handleRequests(ctx, txn, txnCtx)
		if err != nil {
			return
		}
	}
	txn, err = h.db.GetTxnByID(meta.GetID())
	if err != nil {
		return
	}
	//if txn is 2PC ,need to set commit timestamp passed by coordinator.
	if txn.Is2PC() {
		txn.SetCommitTS(types.TimestampToTS(meta.GetCommitTS()))
	}

	v2.TxnBeforeCommitDurationHistogram.Observe(time.Since(start).Seconds())

	err = txn.Commit(ctx)
	cts = txn.GetCommitTS().ToTimestamp()

	if moerr.IsMoErrCode(err, moerr.ErrTAENeedRetry) {
		for {
			txn, err = h.db.StartTxnWithStartTSAndSnapshotTS(nil,
				types.TimestampToTS(meta.GetSnapshotTS()))
			if err != nil {
				return
			}
			logutil.Infof("retry txn %X with new txn %X", string(meta.GetID()), txn.GetID())
			//Handle precommit-write command for 1PC
			err = h.handleRequests(ctx, txn, txnCtx)
			if err != nil && !moerr.IsMoErrCode(err, moerr.ErrTAENeedRetry) {
				break
			}
			//if txn is 2PC ,need to set commit timestamp passed by coordinator.
			if txn.Is2PC() {
				txn.SetCommitTS(types.TimestampToTS(meta.GetCommitTS()))
			}
			err = txn.Commit(ctx)
			cts = txn.GetCommitTS().ToTimestamp()
			if !moerr.IsMoErrCode(err, moerr.ErrTAENeedRetry) {
				break
			}
		}
	}
	return
}

// HandleGetLogTail impls TxnStorage:Read
func (h *Handle) HandleGetLogTail(
	ctx context.Context,
	meta txn.TxnMeta,
	req *api.SyncLogTailReq,
	resp *api.SyncLogTailResp) (closeCB func(), err error) {
	res, closeCB, err := logtail.HandleSyncLogTailReq(
		ctx,
		h.db.BGCheckpointRunner,
		h.db.LogtailMgr,
		h.db.Catalog,
		*req,
		true)
	if err != nil {
		return
	}
	*resp = res
	return
}

func (h *Handle) HandleRollback(
	ctx context.Context,
	meta txn.TxnMeta) (err error) {
	_, ok := h.txnCtxs.LoadAndDelete(util.UnsafeBytesToString(meta.GetID()))

	//Rollback after pre-commit write.
	if ok {
		return
	}
	txn, err := h.db.GetTxnByID(meta.GetID())

	if err != nil {
		return err
	}
	err = txn.Rollback(ctx)
	return
}

func (h *Handle) HandleClose(ctx context.Context) (err error) {
	//FIXME::should wait txn request's job done?
	if h.GCManager != nil {
		h.GCManager.Stop()
	}
	return h.db.Close()
}

func (h *Handle) HandleDestroy(ctx context.Context) (err error) {
	//FIXME::should wait txn request's job done?
	return
}

//#endregion

//#region WriteDB: Handle DDL & DML

func (h *Handle) HandleCreateDatabase(
	ctx context.Context,
	txn txnif.AsyncTxn,
	req pkgcatalog.CreateDatabase) (err error) {
	_, span := trace.Start(ctx, "HandleCreateDatabase")
	defer span.End()

	common.DoIfInfoEnabled(func() {
		logutil.Infof("[precommit] create database: %+v txn: %s", req, txn.String())
	})
	defer func() {
		common.DoIfDebugEnabled(func() {
			logutil.Debugf("[precommit] create database end txn: %s", txn.String())
		})
	}()

	ctx = defines.AttachAccount(ctx, req.AccountId, req.Creator, req.Owner)
	ctx = context.WithValue(ctx, defines.DatTypKey{}, req.DatTyp)
	if _, err = txn.CreateDatabaseWithCtx(
		ctx,
		req.Name,
		req.CreateSql,
		req.DatTyp,
		req.DatabaseId); err != nil {
		return
	}
	return
}

func (h *Handle) HandleDropDatabase(
	ctx context.Context,
	txn txnif.AsyncTxn,
	req pkgcatalog.DropDatabase) (err error) {

	common.DoIfInfoEnabled(func() {
		logutil.Infof("[precommit] drop database: %+v txn: %s", req, txn.String())
	})
	defer func() {
		common.DoIfDebugEnabled(func() {
			logutil.Debugf("[precommit] drop database end: %s", txn.String())
		})
	}()

	if _, err = txn.DropDatabaseByID(req.Id); err != nil {
		return
	}
	return
}

func (h *Handle) HandleCreateRelation(
	ctx context.Context,
	txn txnif.AsyncTxn,
	req pkgcatalog.CreateTable) (err error) {

	common.DoIfInfoEnabled(func() {
		logutil.Infof("[precommit] create relation: %+v txn: %s", req, txn.String())
	})
	defer func() {
		// do not turn it on in prod. This print outputs multiple duplicate lines
		common.DoIfDebugEnabled(func() {
			logutil.Debugf("[precommit] create relation end txn: %s", txn.String())
		})
	}()

	ctx = defines.AttachAccount(ctx, req.AccountId, req.Creator, req.Owner)
	dbH, err := txn.GetDatabaseWithCtx(ctx, req.DatabaseName)
	if err != nil {
		return
	}

	if err = CreateRelation(ctx, dbH, req.Name, req.TableId, req.Defs); err != nil {
		return
	}

	return
}

func (h *Handle) HandleDropOrTruncateRelation(
	ctx context.Context,
	txn txnif.AsyncTxn,
	req pkgcatalog.DropOrTruncateTable) (err error) {

	common.DoIfInfoEnabled(func() {
		logutil.Infof("[precommit] drop/truncate relation: %+v txn: %s", req, txn.String())
	})
	defer func() {
		common.DoIfDebugEnabled(func() {
			logutil.Debugf("[precommit] drop/truncate relation end txn: %s", txn.String())
		})
	}()

	db, err := txn.GetDatabaseByID(req.DatabaseId)
	if err != nil {
		return
	}

	if req.IsDrop {
		_, err = db.DropRelationByID(req.Id)
		return
	}
	_, err = db.TruncateByID(req.Id, req.NewId)
	return err
}

// HandleWrite Handle DML commands
func (h *Handle) HandleWrite(
	ctx context.Context,
	txn txnif.AsyncTxn,
	req *db.WriteReq) (err error) {
	defer func() {
		if req.Cancel != nil {
			req.Cancel()
		}
	}()
	ctx = perfcounter.WithCounterSetFrom(ctx, h.db.Opts.Ctx)
	switch req.PkCheck {
	case db.FullDedup:
		txn.SetDedupType(txnif.FullDedup)
	case db.IncrementalDedup:
		if h.db.Opts.IncrementalDedup {
			txn.SetDedupType(txnif.IncrementalDedup)
		} else {
			txn.SetDedupType(txnif.FullSkipWorkSpaceDedup)
		}
	case db.FullSkipWorkspaceDedup:
		txn.SetDedupType(txnif.FullSkipWorkSpaceDedup)
	}
	common.DoIfDebugEnabled(func() {
		logutil.Debugf("[precommit] handle write typ: %v, %d-%s, %d-%s txn: %s",
			req.Type, req.TableID,
			req.TableName, req.DatabaseId, req.DatabaseName,
			txn.String(),
		)
		logutil.Debugf("[precommit] write batch: %s", common.DebugMoBatch(req.Batch))
	})
	defer func() {
		common.DoIfDebugEnabled(func() {
			logutil.Debugf("[precommit] handle write end txn: %s", txn.String())
		})
	}()

	dbase, err := txn.GetDatabaseByID(req.DatabaseId)
	if err != nil {
		return
	}

	tb, err := dbase.GetRelationByID(req.TableID)
	if err != nil {
		return
	}

	if req.Type == db.EntryInsert {
		//Add blocks which had been bulk-loaded into S3 into table.
		if req.FileName != "" {
			metalocations := make(map[string]struct{})
			for _, metLoc := range req.MetaLocs {
				location, err := blockio.EncodeLocationFromString(metLoc)
				if err != nil {
					return err
				}
				metalocations[location.Name().String()] = struct{}{}
			}
			statsCNVec := req.Batch.Vecs[1]
			statsVec := containers.ToTNVector(statsCNVec, common.WorkspaceAllocator)
			for i := 0; i < statsVec.Length(); i++ {
				s := objectio.ObjectStats(statsVec.Get(i).([]byte))
				delete(metalocations, s.ObjectName().String())
			}
			if len(metalocations) != 0 {
				logutil.Warnf("tbl %v, not receive stats of following locations %v", req.TableName, metalocations)
				err = moerr.NewInternalError(ctx, "object stats doesn't match meta locations")
				return
			}
			err = tb.AddObjsWithMetaLoc(ctx, statsVec)
			return
		}
		//check the input batch passed by cn is valid.
		len := 0
		for i, vec := range req.Batch.Vecs {
			if vec == nil {
				logutil.Errorf("the vec:%d in req.Batch is nil", i)
				panic("invalid vector : vector is nil")
			}
			if vec.Length() == 0 {
				logutil.Errorf("the vec:%d in req.Batch is empty", i)
				panic("invalid vector: vector is empty")
			}
			if i == 0 {
				len = vec.Length()
			}
			if vec.Length() != len {
				logutil.Errorf("the length of vec:%d in req.Batch is not equal to the first vec", i)
				panic("invalid batch : the length of vectors in batch is not the same")
			}
		}
		// TODO: debug for #13342, remove me later
<<<<<<< HEAD
		if h.IsInterceptTable(tb.Schema(false).(*catalog2.Schema).Name) {
			if tb.Schema(false).(*catalog2.Schema).HasPK() {
				idx := tb.Schema(false).(*catalog2.Schema).GetSingleSortKeyIdx()
=======
		if h.IsInterceptTable(tb.Schema().(*catalog.Schema).Name) {
			if tb.Schema().(*catalog.Schema).HasPK() {
				idx := tb.Schema().(*catalog.Schema).GetSingleSortKeyIdx()
>>>>>>> 85aa2acb
				for i := 0; i < req.Batch.Vecs[0].Length(); i++ {
					logutil.Infof("op1 %v, %v", txn.GetStartTS().ToString(), common.MoVectorToString(req.Batch.Vecs[idx], i))
				}
			}
		}
		//Appends a batch of data into table.
		err = AppendDataToTable(ctx, tb, req.Batch)
		return
	}

	//handle delete
	if req.FileName != "" {
		//wait for loading deleted row-id done.
		nctx := context.Background()
		if deadline, ok := ctx.Deadline(); ok {
			_, req.Cancel = context.WithTimeout(nctx, time.Until(deadline))
		}
		rowidIdx := 0
		pkIdx := 1
		for _, key := range req.DeltaLocs {
			var location objectio.Location
			location, err = blockio.EncodeLocationFromString(key)
			if err != nil {
				return err
			}
			var ok bool
			var vectors []containers.Vector
			var closeFunc func()
			//Extend lifetime of vectors is within the function.
			//No NeedCopy. closeFunc is required after use.
			//closeFunc is not nil.
			vectors, closeFunc, err = blockio.LoadTombstoneColumns2(
				ctx,
				[]uint16{uint16(rowidIdx), uint16(pkIdx)},
				nil,
				h.db.Runtime.Fs.Service,
				location,
				false,
				nil,
			)
			if err != nil {
				return
			}
			defer closeFunc()
			blkids := getBlkIDsFromRowids(vectors[0].GetDownstreamVector())
			id := tb.GetMeta().(*catalog.TableEntry).AsCommonID()
			if len(blkids) == 1 {
				for blkID := range blkids {
					id.BlockID = blkID
				}
				ok, err = tb.TryDeleteByDeltaloc(id, location)
				if err != nil {
					return
				}
				if ok {
					continue
				}
				logutil.Warnf("blk %v try delete by deltaloc failed", id.BlockID.String())
			} else {
				logutil.Warnf("multiply blocks in one deltalocation")
			}
			rowIDVec := vectors[0]
			defer rowIDVec.Close()
			pkVec := vectors[1]
			//defer pkVec.Close()
			if err = tb.DeleteByPhyAddrKeys(rowIDVec, pkVec); err != nil {
				return
			}
		}
		return
	}
	if len(req.Batch.Vecs) != 2 {
		panic(fmt.Sprintf("req.Batch.Vecs length is %d, should be 2", len(req.Batch.Vecs)))
	}
	rowIDVec := containers.ToTNVector(req.Batch.GetVector(0), common.WorkspaceAllocator)
	defer rowIDVec.Close()
	pkVec := containers.ToTNVector(req.Batch.GetVector(1), common.WorkspaceAllocator)
	//defer pkVec.Close()
	// TODO: debug for #13342, remove me later
<<<<<<< HEAD
	if h.IsInterceptTable(tb.Schema(false).(*catalog2.Schema).Name) {
		if tb.Schema(false).(*catalog2.Schema).HasPK() {
=======
	if h.IsInterceptTable(tb.Schema().(*catalog.Schema).Name) {
		if tb.Schema().(*catalog.Schema).HasPK() {
>>>>>>> 85aa2acb
			for i := 0; i < rowIDVec.Length(); i++ {
				rowID := objectio.HackBytes2Rowid(req.Batch.Vecs[0].GetRawBytesAt(i))
				logutil.Infof("op2 %v %v %v", txn.GetStartTS().ToString(), common.MoVectorToString(req.Batch.Vecs[1], i), rowID.String())
			}
		}
	}
	err = tb.DeleteByPhyAddrKeys(rowIDVec, pkVec)
	return
}

func (h *Handle) HandleAlterTable(
	ctx context.Context,
	txn txnif.AsyncTxn,
	req *api.AlterTableReq) (err error) {
	logutil.Infof("[precommit] alter table: %v txn: %s", req.String(), txn.String())

	dbase, err := txn.GetDatabaseByID(req.DbId)
	if err != nil {
		return
	}

	tbl, err := dbase.GetRelationByID(req.TableId)
	if err != nil {
		return
	}

	return tbl.AlterTable(ctx, req)
}

<<<<<<< HEAD
func (h *Handle) HandleAddFaultPoint(
	ctx context.Context,
	meta txn.TxnMeta,
	req *db.FaultPoint,
	resp *api.SyncLogTailResp) (func(), error) {
	if req.Name == db.EnableFaultInjection {
		fault.Enable()
		return nil, nil
	} else if req.Name == db.DisableFaultInjection {
		fault.Disable()
		return nil, nil
	}
	return nil, h.db.AddFaultPoint(ctx, req.Name, req.Freq, req.Action, req.Iarg, req.Sarg)
}

func (h *Handle) HandleTraceSpan(ctx context.Context,
	meta txn.TxnMeta,
	req *db.TraceSpan,
	resp *api.SyncLogTailResp) (func(), error) {

	return nil, nil
}

func traverseCatalogForNewAccounts(c *catalog2.Catalog, memo *logtail.TNUsageMemo, ids []uint32) {
	if len(ids) == 0 {
		return
	}
	processor := new(catalog2.LoopProcessor)
	processor.DatabaseFn = func(entry *catalog2.DBEntry) error {
		if entry.HasDropCommitted() {
			return nil
		}

		accId := entry.GetTenantID()
		if !slices.Contains(ids, accId) {
			return nil
		}

		tblIt := entry.MakeTableIt(true)
		for tblIt.Valid() {
			insUsage := logtail.UsageData{
				AccId: uint64(accId), DbId: entry.ID, TblId: tblIt.Get().GetPayload().ID}

			tblEntry := tblIt.Get().GetPayload()
			if tblEntry.HasDropCommitted() {
				tblIt.Next()
				continue
			}

			objIt := tblEntry.MakeObjectIt(true, false)
			for objIt.Valid() {
				objEntry := objIt.Get().GetPayload()
				// PXU TODO
				if !objEntry.IsAppendable() && !objEntry.HasDropCommitted() && objEntry.IsCommitted() {
					insUsage.Size += uint64(objEntry.GetCompSize())
				}
				objIt.Next()
			}

			if insUsage.Size > 0 {
				memo.UpdateNewAccCache(insUsage, false)
			}

			tblIt.Next()
		}
		return nil
	}

	c.RecurLoop(processor)
}

func (h *Handle) HandleStorageUsage(ctx context.Context, meta txn.TxnMeta,
	req *db.StorageUsageReq, resp *db.StorageUsageResp) (func(), error) {
	memo := h.db.GetUsageMemo()

	start := time.Now()
	defer func() {
		v2.TaskStorageUsageReqDurationHistogram.Observe(time.Since(start).Seconds())
	}()

	memo.EnterProcessing()
	defer func() {
		resp.Magic = logtail.StorageUsageMagic
		memo.LeaveProcessing()
	}()

	if !memo.HasUpdate() {
		resp.Succeed = true
		return nil, nil
	}

	usages := memo.GatherAllAccSize()

	newIds := make([]uint32, 0)
	for _, id := range req.AccIds {
		if usages != nil {
			if size, exist := usages[uint64(id)]; exist {
				memo.AddReqTrace(uint64(id), size, start, "req")
				resp.AccIds = append(resp.AccIds, int32(id))
				resp.Sizes = append(resp.Sizes, size)
				delete(usages, uint64(id))
				continue
			}
		}
		// new account which haven't been collect
		newIds = append(newIds, uint32(id))
	}

	for accId, size := range usages {
		memo.AddReqTrace(uint64(accId), size, start, "oth")
		resp.AccIds = append(resp.AccIds, int32(accId))
		resp.Sizes = append(resp.Sizes, size)
	}

	// new accounts
	traverseCatalogForNewAccounts(h.db.Catalog, memo, newIds)

	for idx := range newIds {
		if size, exist := memo.GatherNewAccountSize(uint64(newIds[idx])); exist {
			resp.AccIds = append(resp.AccIds, int32(newIds[idx]))
			resp.Sizes = append(resp.Sizes, size)
			memo.AddReqTrace(uint64(newIds[idx]), size, start, "new")
		}
	}

	memo.ClearNewAccCache()

	resp.Succeed = true

	return nil, nil
}

func openTAE(ctx context.Context, targetDir string, opt *options.Options) (tae *db.DB, err error) {

	if targetDir != "" {
		mask := syscall.Umask(0)
		if err := os.MkdirAll(targetDir, os.FileMode(0755)); err != nil {
			syscall.Umask(mask)
			logutil.Infof("Recreate dir error:%v", err)
			return nil, err
		}
		syscall.Umask(mask)
		tae, err = db.Open(ctx, targetDir+"/tae", opt)
		if err != nil {
			logutil.Warnf("Open tae failed. error:%v", err)
			return nil, err
		}
		return tae, nil
	}

	tae, err = db.Open(ctx, targetDir, opt)
	if err != nil {
		logutil.Warnf("Open tae failed. error:%v", err)
		return nil, err
	}
	return
}
=======
//#endregion
>>>>>>> 85aa2acb
<|MERGE_RESOLUTION|>--- conflicted
+++ resolved
@@ -151,102 +151,9 @@
 	return h.interceptMatchRegexp.Load()
 }
 
-<<<<<<< HEAD
-func (h *Handle) HandleCommitMerge(
-	ctx context.Context,
-	meta txn.TxnMeta,
-	req *api.MergeCommitEntry,
-	resp *db.InspectResp) (cb func(), err error) {
-
-	defer func() {
-		if err != nil {
-			e := moerr.DowncastError(err)
-			logutil.Error("mergeblocks err handle commit merge",
-				zap.String("table", fmt.Sprintf("%v-%v", req.TblId, req.TableName)),
-				zap.String("start-ts", req.StartTs.DebugString()),
-				zap.String("error", e.Display()))
-		}
-
-	}()
-	txn, err := h.db.GetOrCreateTxnWithMeta(nil, meta.GetID(),
-		types.TimestampToTS(meta.GetSnapshotTS()))
-	if err != nil {
-		return
-	}
-	ids := make([]objectio.ObjectId, 0, len(req.MergedObjs))
-	for _, o := range req.MergedObjs {
-		stat := objectio.ObjectStats(o)
-		ids = append(ids, *stat.ObjectName().ObjectId())
-	}
-	merge.ActiveCNObj.RemoveActiveCNObj(ids)
-	if req.Err != "" {
-		resp.Message = req.Err
-		err = moerr.NewInternalError(ctx, "merge err in cn: %s", req.Err)
-		return
-	}
-
-	defer func() {
-		if err != nil {
-			txn.Rollback(ctx)
-			resp.Message = err.Error()
-			merge.CleanUpUselessFiles(req, h.db.Runtime.Fs.Service)
-		}
-	}()
-
-	if len(req.BookingLoc) > 0 {
-		// load transfer info from s3
-		if req.Booking != nil {
-			logutil.Error("mergeblocks err booking loc is not empty, but booking is not nil")
-		}
-		if len(req.BookingLoc) == objectio.LocationLen {
-			loc := objectio.Location(req.BookingLoc)
-			var bat *batch.Batch
-			var release func()
-			bat, release, err = blockio.LoadTombstoneColumns(ctx, []uint16{0}, nil, h.db.Runtime.Fs.Service, loc, nil)
-			if err != nil {
-				return
-			}
-			req.Booking = &api.BlkTransferBooking{}
-			err = req.Booking.Unmarshal(bat.Vecs[0].GetBytesAt(0))
-			if err != nil {
-				release()
-				return
-			}
-			release()
-			h.db.Runtime.Fs.Service.Delete(ctx, loc.Name().String())
-			bat = nil
-		} else {
-			// it has to copy to concat
-			idx := 0
-			locations := req.BookingLoc
-			data := make([]byte, 0, 2<<30)
-			for ; idx < len(locations); idx += objectio.LocationLen {
-				loc := objectio.Location(locations[idx : idx+objectio.LocationLen])
-				var bat *batch.Batch
-				var release func()
-				bat, release, err = blockio.LoadTombstoneColumns(ctx, []uint16{0}, nil, h.db.Runtime.Fs.Service, loc, nil)
-				if err != nil {
-					return
-				}
-				data = append(data, bat.Vecs[0].GetBytesAt(0)...)
-				release()
-				h.db.Runtime.Fs.Service.Delete(ctx, loc.Name().String())
-				bat = nil
-			}
-			req.Booking = &api.BlkTransferBooking{}
-			if err = req.Booking.Unmarshal(data); err != nil {
-				return
-			}
-		}
-	}
-
-	_, err = jobs.HandleMergeEntryInTxn(txn, req, h.db.Runtime, false) // TODO
-	if err != nil {
-=======
 func (h *Handle) UpdateInterceptMatchRegexp(name string) {
 	if name == "" {
 		h.interceptMatchRegexp.Store(nil)
->>>>>>> 85aa2acb
 		return
 	}
 	h.interceptMatchRegexp.Store(regexp.MustCompile(fmt.Sprintf(`.*%s.*`, name)))
@@ -706,15 +613,9 @@
 			}
 		}
 		// TODO: debug for #13342, remove me later
-<<<<<<< HEAD
-		if h.IsInterceptTable(tb.Schema(false).(*catalog2.Schema).Name) {
-			if tb.Schema(false).(*catalog2.Schema).HasPK() {
-				idx := tb.Schema(false).(*catalog2.Schema).GetSingleSortKeyIdx()
-=======
-		if h.IsInterceptTable(tb.Schema().(*catalog.Schema).Name) {
-			if tb.Schema().(*catalog.Schema).HasPK() {
+		if h.IsInterceptTable(tb.Schema(false).(*catalog.Schema).Name) {
+			if tb.Schema(false).(*catalog.Schema).HasPK() {
 				idx := tb.Schema().(*catalog.Schema).GetSingleSortKeyIdx()
->>>>>>> 85aa2acb
 				for i := 0; i < req.Batch.Vecs[0].Length(); i++ {
 					logutil.Infof("op1 %v, %v", txn.GetStartTS().ToString(), common.MoVectorToString(req.Batch.Vecs[idx], i))
 				}
@@ -794,13 +695,8 @@
 	pkVec := containers.ToTNVector(req.Batch.GetVector(1), common.WorkspaceAllocator)
 	//defer pkVec.Close()
 	// TODO: debug for #13342, remove me later
-<<<<<<< HEAD
-	if h.IsInterceptTable(tb.Schema(false).(*catalog2.Schema).Name) {
-		if tb.Schema(false).(*catalog2.Schema).HasPK() {
-=======
-	if h.IsInterceptTable(tb.Schema().(*catalog.Schema).Name) {
-		if tb.Schema().(*catalog.Schema).HasPK() {
->>>>>>> 85aa2acb
+	if h.IsInterceptTable(tb.Schema(false).(*catalog.Schema).Name) {
+		if tb.Schema(false).(*catalog.Schema).HasPK() {
 			for i := 0; i < rowIDVec.Length(); i++ {
 				rowID := objectio.HackBytes2Rowid(req.Batch.Vecs[0].GetRawBytesAt(i))
 				logutil.Infof("op2 %v %v %v", txn.GetStartTS().ToString(), common.MoVectorToString(req.Batch.Vecs[1], i), rowID.String())
@@ -830,164 +726,4 @@
 	return tbl.AlterTable(ctx, req)
 }
 
-<<<<<<< HEAD
-func (h *Handle) HandleAddFaultPoint(
-	ctx context.Context,
-	meta txn.TxnMeta,
-	req *db.FaultPoint,
-	resp *api.SyncLogTailResp) (func(), error) {
-	if req.Name == db.EnableFaultInjection {
-		fault.Enable()
-		return nil, nil
-	} else if req.Name == db.DisableFaultInjection {
-		fault.Disable()
-		return nil, nil
-	}
-	return nil, h.db.AddFaultPoint(ctx, req.Name, req.Freq, req.Action, req.Iarg, req.Sarg)
-}
-
-func (h *Handle) HandleTraceSpan(ctx context.Context,
-	meta txn.TxnMeta,
-	req *db.TraceSpan,
-	resp *api.SyncLogTailResp) (func(), error) {
-
-	return nil, nil
-}
-
-func traverseCatalogForNewAccounts(c *catalog2.Catalog, memo *logtail.TNUsageMemo, ids []uint32) {
-	if len(ids) == 0 {
-		return
-	}
-	processor := new(catalog2.LoopProcessor)
-	processor.DatabaseFn = func(entry *catalog2.DBEntry) error {
-		if entry.HasDropCommitted() {
-			return nil
-		}
-
-		accId := entry.GetTenantID()
-		if !slices.Contains(ids, accId) {
-			return nil
-		}
-
-		tblIt := entry.MakeTableIt(true)
-		for tblIt.Valid() {
-			insUsage := logtail.UsageData{
-				AccId: uint64(accId), DbId: entry.ID, TblId: tblIt.Get().GetPayload().ID}
-
-			tblEntry := tblIt.Get().GetPayload()
-			if tblEntry.HasDropCommitted() {
-				tblIt.Next()
-				continue
-			}
-
-			objIt := tblEntry.MakeObjectIt(true, false)
-			for objIt.Valid() {
-				objEntry := objIt.Get().GetPayload()
-				// PXU TODO
-				if !objEntry.IsAppendable() && !objEntry.HasDropCommitted() && objEntry.IsCommitted() {
-					insUsage.Size += uint64(objEntry.GetCompSize())
-				}
-				objIt.Next()
-			}
-
-			if insUsage.Size > 0 {
-				memo.UpdateNewAccCache(insUsage, false)
-			}
-
-			tblIt.Next()
-		}
-		return nil
-	}
-
-	c.RecurLoop(processor)
-}
-
-func (h *Handle) HandleStorageUsage(ctx context.Context, meta txn.TxnMeta,
-	req *db.StorageUsageReq, resp *db.StorageUsageResp) (func(), error) {
-	memo := h.db.GetUsageMemo()
-
-	start := time.Now()
-	defer func() {
-		v2.TaskStorageUsageReqDurationHistogram.Observe(time.Since(start).Seconds())
-	}()
-
-	memo.EnterProcessing()
-	defer func() {
-		resp.Magic = logtail.StorageUsageMagic
-		memo.LeaveProcessing()
-	}()
-
-	if !memo.HasUpdate() {
-		resp.Succeed = true
-		return nil, nil
-	}
-
-	usages := memo.GatherAllAccSize()
-
-	newIds := make([]uint32, 0)
-	for _, id := range req.AccIds {
-		if usages != nil {
-			if size, exist := usages[uint64(id)]; exist {
-				memo.AddReqTrace(uint64(id), size, start, "req")
-				resp.AccIds = append(resp.AccIds, int32(id))
-				resp.Sizes = append(resp.Sizes, size)
-				delete(usages, uint64(id))
-				continue
-			}
-		}
-		// new account which haven't been collect
-		newIds = append(newIds, uint32(id))
-	}
-
-	for accId, size := range usages {
-		memo.AddReqTrace(uint64(accId), size, start, "oth")
-		resp.AccIds = append(resp.AccIds, int32(accId))
-		resp.Sizes = append(resp.Sizes, size)
-	}
-
-	// new accounts
-	traverseCatalogForNewAccounts(h.db.Catalog, memo, newIds)
-
-	for idx := range newIds {
-		if size, exist := memo.GatherNewAccountSize(uint64(newIds[idx])); exist {
-			resp.AccIds = append(resp.AccIds, int32(newIds[idx]))
-			resp.Sizes = append(resp.Sizes, size)
-			memo.AddReqTrace(uint64(newIds[idx]), size, start, "new")
-		}
-	}
-
-	memo.ClearNewAccCache()
-
-	resp.Succeed = true
-
-	return nil, nil
-}
-
-func openTAE(ctx context.Context, targetDir string, opt *options.Options) (tae *db.DB, err error) {
-
-	if targetDir != "" {
-		mask := syscall.Umask(0)
-		if err := os.MkdirAll(targetDir, os.FileMode(0755)); err != nil {
-			syscall.Umask(mask)
-			logutil.Infof("Recreate dir error:%v", err)
-			return nil, err
-		}
-		syscall.Umask(mask)
-		tae, err = db.Open(ctx, targetDir+"/tae", opt)
-		if err != nil {
-			logutil.Warnf("Open tae failed. error:%v", err)
-			return nil, err
-		}
-		return tae, nil
-	}
-
-	tae, err = db.Open(ctx, targetDir, opt)
-	if err != nil {
-		logutil.Warnf("Open tae failed. error:%v", err)
-		return nil, err
-	}
-	return
-}
-=======
-//#endregion
->>>>>>> 85aa2acb
+//#endregion