--- conflicted
+++ resolved
@@ -654,138 +654,7 @@
 	return nil
 }
 
-<<<<<<< HEAD
-func RunFactory[T InspectCmd](t T) func(cmd *cobra.Command, args []string) {
-	return func(cmd *cobra.Command, args []string) {
-		if err := t.FromCommand(cmd); err != nil {
-			cmd.OutOrStdout().Write([]byte(fmt.Sprintf("parse err: %v", err)))
-			return
-		}
-		err := t.Run()
-		if err != nil {
-			cmd.OutOrStdout().Write(
-				[]byte(fmt.Sprintf("run err: %v", err)),
-			)
-		} else {
-			cmd.OutOrStdout().Write(
-				[]byte(fmt.Sprintf("success. arg %v", t.String())),
-			)
-		}
-	}
-}
-
-func initCommand(ctx context.Context, inspectCtx *inspectContext) *cobra.Command {
-	rootCmd := &cobra.Command{
-		Use: "inspect",
-	}
-
-	rootCmd.PersistentFlags().VarPF(inspectCtx, "ictx", "", "").Hidden = true
-
-	rootCmd.SetArgs(inspectCtx.args)
-	rootCmd.SetErr(inspectCtx.out)
-	rootCmd.SetOut(inspectCtx.out)
-
-	rootCmd.CompletionOptions.DisableDefaultCmd = true
-
-	catalogCmd := &cobra.Command{
-		Use:   "catalog",
-		Short: "show catalog",
-		Run:   RunFactory(&catalogArg{}),
-	}
-
-	catalogCmd.Flags().CountP("verbose", "v", "verbose level")
-	catalogCmd.Flags().StringP("outfile", "o", "", "write output to a file")
-	catalogCmd.Flags().StringP("target", "t", "*", "format: db.table")
-	rootCmd.AddCommand(catalogCmd)
-
-	objectCmd := &cobra.Command{
-		Use:   "object",
-		Short: "show object statistics",
-		Run:   RunFactory(&objStatArg{}),
-	}
-	objectCmd.Flags().CountP("verbose", "v", "verbose level")
-	objectCmd.Flags().IntP("topk", "k", 10, "tables with topk objects count")
-	objectCmd.Flags().StringP("target", "t", "*", "format: db.table")
-	rootCmd.AddCommand(objectCmd)
-
-	policyCmd := &cobra.Command{
-		Use:   "policy",
-		Short: "set merge policy for table",
-		Run:   RunFactory(&compactPolicyArg{}),
-	}
-	policyCmd.Flags().StringP("target", "t", "*", "format: db.table")
-	policyCmd.Flags().Int32P("maxMergeObjN", "r", common.DefaultMaxMergeObjN, "max number of objects merged for one run")
-	policyCmd.Flags().Int32P("minRowsQualified", "m", common.DefaultMinRowsQualified, "objects which are less than minRowsQualified will be picked up to merge")
-	policyCmd.Flags().Int32P("notLoadMoreThan", "l", common.DefaultNotLoadMoreThan, "not load metadata if table has too much objects. Only works for rawlog table")
-	policyCmd.Flags().Int32SliceP("mergeHints", "n", []int32{0}, "hints to merge the table")
-	policyCmd.Flags().MarkHidden("notLoadMoreThan")
-	rootCmd.AddCommand(policyCmd)
-
-	mmCmd := &cobra.Command{
-		Use:   "merge",
-		Short: "manually merge objects",
-		Run:   RunFactory(&manuallyMergeArg{}),
-	}
-
-	mmCmd.Flags().StringP("target", "t", "*", "format: db.table")
-	mmCmd.Flags().StringSliceP("objects", "o", nil, "format: object_id_0000,object_id_0000")
-	rootCmd.AddCommand(mmCmd)
-
-	infoCmd := &cobra.Command{
-		Use:   "info",
-		Short: "get dedicated debug info",
-		Run:   RunFactory(&infoArg{}),
-	}
-
-	infoCmd.Flags().CountP("verbose", "v", "verbose level")
-	infoCmd.Flags().StringP("target", "t", "*", "format: table-id")
-	infoCmd.Flags().StringP("blk", "b", "", "format: <objectId>_<fineN>_<blkN>")
-
-	rootCmd.AddCommand(infoCmd)
-
-	miCmd := &cobra.Command{
-		Use:   "ckpignore",
-		Short: "manually ignore table when checking checkpoint entry",
-		Run:   RunFactory(&manualyIgnoreArg{}),
-	}
-
-	miCmd.Flags().Uint64P("tid", "t", 0, "format: table-id")
-	rootCmd.AddCommand(miCmd)
-
-	maiCmd := &cobra.Command{
-		Use:    "abkignore",
-		Short:  "manually ignore ablk prepare compact false",
-		Run:    RunFactory(&manualyIgnorePrepareCompactArg{}),
-		Hidden: true,
-	}
-	maiCmd.Flags().StringP("blk", "b", "", "format: <objectId>_<fineN>_<blkN>")
-	rootCmd.AddCommand(maiCmd)
-
-	storageUsageCmd := &cobra.Command{
-		Use:   "storage_usage",
-		Short: "storage usage details",
-		Run:   RunFactory(&storageUsageHistoryArg{}),
-	}
-
-	// storage usage request history
-	storageUsageCmd.Flags().StringP("trace", "t", "", "format: -time time range or -acc account id list")
-	// storage usage details in ckp
-	storageUsageCmd.Flags().StringP("detail", "d", "", "format: accId{.dbName{.tableName}}")
-	storageUsageCmd.Flags().StringP("transfer", "f", "", "format: *")
-	rootCmd.AddCommand(storageUsageCmd)
-
-	return rootCmd
-}
-
-func RunInspect(ctx context.Context, inspectCtx *inspectContext) {
-	rootCmd := initCommand(ctx, inspectCtx)
-	rootCmd.Execute()
-}
-
 func parseBlkTarget(address string, tbl *catalog.TableEntry) (*catalog.ObjectEntry, error) {
-=======
-func parseBlkTarget(address string, tbl *catalog.TableEntry) (*catalog.BlockEntry, error) {
->>>>>>> 91fa524d
 	if address == "" {
 		return nil, nil
 	}
