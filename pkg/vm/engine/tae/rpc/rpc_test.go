// Copyright 2021 - 2022 Matrix Origin
//
// Licensed under the Apache License, Version 2.0 (the "License");
// you may not use this file except in compliance with the License.
// You may obtain a copy of the License at
//
//      http://www.apache.org/licenses/LICENSE-2.0
//
// Unless required by applicable law or agreed to in writing, software
// distributed under the License is distributed on an "AS IS" BASIS,
// WITHOUT WARRANTIES OR CONDITIONS OF ANY KIND, either express or implied.
// See the License for the specific language governing permissions and
// limitations under the License.

package rpc

import (
	"context"
	"strconv"
	"sync"
	"testing"
	"time"

	catalog2 "github.com/matrixorigin/matrixone/pkg/catalog"
	"github.com/matrixorigin/matrixone/pkg/container/batch"
	"github.com/matrixorigin/matrixone/pkg/container/types"
	"github.com/matrixorigin/matrixone/pkg/container/vector"
	"github.com/matrixorigin/matrixone/pkg/objectio"
	"github.com/matrixorigin/matrixone/pkg/pb/api"
	"github.com/matrixorigin/matrixone/pkg/pb/plan"
	"github.com/matrixorigin/matrixone/pkg/pb/txn"
	"github.com/matrixorigin/matrixone/pkg/vm/engine"
	"github.com/matrixorigin/matrixone/pkg/vm/engine/tae/blockio"
	"github.com/matrixorigin/matrixone/pkg/vm/engine/tae/catalog"
	"github.com/matrixorigin/matrixone/pkg/vm/engine/tae/common"
	"github.com/matrixorigin/matrixone/pkg/vm/engine/tae/containers"
	"github.com/matrixorigin/matrixone/pkg/vm/engine/tae/db/testutil"
	"github.com/matrixorigin/matrixone/pkg/vm/engine/tae/iface/handle"
	"github.com/matrixorigin/matrixone/pkg/vm/engine/tae/index"
	"github.com/matrixorigin/matrixone/pkg/vm/engine/tae/mergesort"
	"github.com/matrixorigin/matrixone/pkg/vm/engine/tae/tables"
	"github.com/matrixorigin/matrixone/pkg/vm/engine/tae/tables/jobs"
	"github.com/matrixorigin/matrixone/pkg/vm/engine/tae/testutils"
	"github.com/matrixorigin/matrixone/pkg/vm/engine/tae/testutils/config"
	"github.com/matrixorigin/matrixone/pkg/vm/engine/tae/testutils/mocks"
	"github.com/panjf2000/ants/v2"
	"github.com/stretchr/testify/assert"
)

func TestHandle_HandleCommitPerformanceForS3Load(t *testing.T) {
	defer testutils.AfterTest(t)()
	opts := config.WithLongScanAndCKPOpts(nil)
	ctx := context.Background()

	handle := mockTAEHandle(ctx, t, opts)
	defer handle.HandleClose(context.TODO())
	fs := handle.db.Opts.Fs
	IDAlloc := catalog.NewIDAllocator()

	schema := catalog.MockSchema(2, 1)
	schema.Name = "tbtest"
	schema.BlockMaxRows = 10
	schema.ObjectMaxBlocks = 2
	//100 objs, one obj contains 50 blocks, one block contains 10 rows.
	taeBat := catalog.MockBatch(schema, 100*50*10)
	defer taeBat.Close()
	taeBats := taeBat.Split(100 * 50)

	//taeBats[0] = taeBats[0].CloneWindow(0, 10)
	//taeBats[1] = taeBats[1].CloneWindow(0, 10)
	//taeBats[2] = taeBats[2].CloneWindow(0, 10)
	//taeBats[3] = taeBats[3].CloneWindow(0, 10)

	//sort by primary key
	//_, err = mergesort.SortBlockColumns(taeBats[0].Vecs, 1)
	//assert.Nil(t, err)
	//_, err = mergesort.SortBlockColumns(taeBats[1].Vecs, 1)
	//assert.Nil(t, err)
	//_, err = mergesort.SortBlockColumns(taeBats[2].Vecs, 1)
	//assert.Nil(t, err)

	//moBats := make([]*batch.Batch, 4)
	//moBats[0] = containers.CopyToCNBatch(taeBats[0])
	//moBats[1] = containers.CopyToCNBatch(taeBats[1])
	//moBats[2] = containers.CopyToCNBatch(taeBats[2])
	//moBats[3] = containers.CopyToCNBatch(taeBats[3])

	var objNames []objectio.ObjectName
	var blkMetas []string
	var stats []objectio.ObjectStats
	offset := 0
	for i := 0; i < 100; i++ {
		name := objectio.BuildObjectNameWithObjectID(objectio.NewObjectid())
		objNames = append(objNames, name)
		writer, err := blockio.NewBlockWriterNew(fs, objNames[i], 0, nil)
		assert.Nil(t, err)
		for i := 0; i < 50; i++ {
			_, err := writer.WriteBatch(containers.ToCNBatch(taeBats[offset+i]))
			assert.Nil(t, err)
			//offset++
		}
		offset += 50
		blocks, _, err := writer.Sync(context.Background())
		assert.Nil(t, err)
		assert.Equal(t, 50, len(blocks))
		for _, blk := range blocks {
			metaLoc := blockio.EncodeLocation(
				writer.GetName(),
				blk.GetExtent(),
				uint32(taeBats[0].Vecs[0].Length()),
				blk.GetID())
			assert.Nil(t, err)
			blkMetas = append(blkMetas, metaLoc.String())
			stats = append(stats, writer.GetObjectStats()[objectio.SchemaData])
		}
	}

	//create dbtest and tbtest;
	dbName := "dbtest"
	ac := AccessInfo{
		accountId: 0,
		userId:    0,
		roleId:    0,
	}
	//var entries []*api.Entry
	entries := make([]*api.Entry, 0)
	txn := mock1PCTxn(handle.db)
	dbTestID := IDAlloc.NextDB()
	createDbEntries, err := makeCreateDatabaseEntries(
		"",
		ac,
		dbName,
		dbTestID,
		handle.m)
	assert.Nil(t, err)
	entries = append(entries, createDbEntries...)
	//create table from "dbtest"
	defs, err := SchemaToDefs(schema)
	for i := 0; i < len(defs); i++ {
		if attrdef, ok := defs[i].(*engine.AttributeDef); ok {
			attrdef.Attr.Default = &plan.Default{
				NullAbility: true,
				Expr: &plan.Expr{
					Expr: &plan.Expr_Lit{
						Lit: &plan.Literal{
							Isnull: false,
							Value: &plan.Literal_Sval{
								Sval: "expr" + strconv.Itoa(i),
							},
						},
					},
				},
				OriginString: "expr" + strconv.Itoa(i),
			}
		}
	}

	assert.Nil(t, err)
	tbTestID := IDAlloc.NextTable()
	createTbEntries, err := makeCreateTableEntries(
		"",
		ac,
		schema.Name,
		tbTestID,
		dbTestID,
		dbName,
		schema.Constraint,
		handle.m,
		defs,
	)
	assert.Nil(t, err)
	entries = append(entries, createTbEntries...)

	//add 100 * 50 blocks from S3 into "tbtest" table
	attrs := []string{catalog2.BlockMeta_MetaLoc, catalog2.ObjectMeta_ObjectStats}
	vecTypes := []types.Type{types.New(types.T_varchar, types.MaxVarcharLen, 0), types.New(types.T_varchar, types.MaxVarcharLen, 0)}
	vecOpts := containers.Options{}
	vecOpts.Capacity = 0
	offset = 0
	for _, obj := range objNames {
		metaLocBat := containers.BuildBatch(attrs, vecTypes, vecOpts)
		for i := 0; i < 50; i++ {
			metaLocBat.Vecs[0].Append([]byte(blkMetas[offset+i]), false)
			metaLocBat.Vecs[1].Append([]byte(stats[offset+i][:]), false)
		}
		offset += 50
		metaLocMoBat := containers.ToCNBatch(metaLocBat)
		addS3BlkEntry, err := makePBEntry(INSERT, dbTestID,
			tbTestID, dbName, schema.Name, obj.String(), metaLocMoBat)
		assert.NoError(t, err)
		entries = append(entries, addS3BlkEntry)
		defer metaLocBat.Close()
	}
	err = handle.HandlePreCommit(
		context.TODO(),
		txn,
		&api.PrecommitWriteCmd{
			//UserId:    ac.userId,
			//AccountId: ac.accountId,
			//RoleId:    ac.roleId,
			EntryList: entries,
		},
		nil,
	)
	assert.Nil(t, err)
	//t.FailNow()
	start := time.Now()
	_, err = handle.HandleCommit(context.TODO(), txn)
	assert.Nil(t, err)
	t.Logf("Commit 10w blocks spend: %d", time.Since(start).Microseconds())
}

func TestHandle_HandlePreCommitWriteS3(t *testing.T) {
	defer testutils.AfterTest(t)()
	opts := config.WithLongScanAndCKPOpts(nil)
	ctx := context.Background()

	handle := mockTAEHandle(ctx, t, opts)
	defer handle.HandleClose(context.TODO())
	fs := handle.db.Opts.Fs
	defer fs.Close()
	IDAlloc := catalog.NewIDAllocator()

	schema := catalog.MockSchema(2, 1)
	schema.Name = "tbtest"
	schema.BlockMaxRows = 10
	schema.ObjectMaxBlocks = 2
	taeBat := catalog.MockBatch(schema, 40)
	defer taeBat.Close()
	taeBats := taeBat.Split(4)
	taeBats[0] = taeBats[0].CloneWindow(0, 10)
	taeBats[1] = taeBats[1].CloneWindow(0, 10)
	taeBats[2] = taeBats[2].CloneWindow(0, 10)
	taeBats[3] = taeBats[3].CloneWindow(0, 10)

	//sort by primary key
	_, err := mergesort.SortBlockColumns(taeBats[0].Vecs, 1, mocks.GetTestVectorPool())
	assert.Nil(t, err)
	_, err = mergesort.SortBlockColumns(taeBats[1].Vecs, 1, mocks.GetTestVectorPool())
	assert.Nil(t, err)
	_, err = mergesort.SortBlockColumns(taeBats[2].Vecs, 1, mocks.GetTestVectorPool())
	assert.Nil(t, err)

	moBats := make([]*batch.Batch, 4)
	moBats[0] = containers.ToCNBatch(taeBats[0])
	moBats[1] = containers.ToCNBatch(taeBats[1])
	moBats[2] = containers.ToCNBatch(taeBats[2])
	moBats[3] = containers.ToCNBatch(taeBats[3])

	//write taeBats[0], taeBats[1] two blocks into file service
	objName1 := objectio.BuildObjectNameWithObjectID(objectio.NewObjectid())
	writer, err := blockio.NewBlockWriterNew(fs, objName1, 0, nil)
	assert.Nil(t, err)
	writer.SetPrimaryKey(1)
	for i, bat := range taeBats {
		if i == 2 {
			break
		}
		_, err := writer.WriteBatch(containers.ToCNBatch(bat))
		assert.Nil(t, err)
	}
	blocks, _, err := writer.Sync(context.Background())
	assert.Nil(t, err)
	assert.Equal(t, 2, len(blocks))
	metaLoc1 := blockio.EncodeLocation(
		writer.GetName(),
		blocks[0].GetExtent(),
		uint32(taeBats[0].Vecs[0].Length()),
		blocks[0].GetID(),
	).String()
	assert.Nil(t, err)
	metaLoc2 := blockio.EncodeLocation(
		writer.GetName(),
		blocks[1].GetExtent(),
		uint32(taeBats[1].Vecs[0].Length()),
		blocks[1].GetID(),
	).String()
	assert.Nil(t, err)
	stats1 := writer.GetObjectStats()[objectio.SchemaData]

	//write taeBats[3] into file service
	objName2 := objectio.BuildObjectNameWithObjectID(objectio.NewObjectid())
	writer, err = blockio.NewBlockWriterNew(fs, objName2, 0, nil)
	assert.Nil(t, err)
	writer.SetPrimaryKey(1)
	_, err = writer.WriteBatch(containers.ToCNBatch(taeBats[3]))
	assert.Nil(t, err)
	blocks, _, err = writer.Sync(context.Background())
	assert.Equal(t, 1, len(blocks))
	assert.Nil(t, err)
	metaLoc3 := blockio.EncodeLocation(
		writer.GetName(),
		blocks[0].GetExtent(),
		uint32(taeBats[3].Vecs[0].Length()),
		blocks[0].GetID(),
	).String()
	stats3 := writer.GetObjectStats()[objectio.SchemaData]
	assert.Nil(t, err)

	//create db;
	dbName := "dbtest"
	ac := AccessInfo{
		accountId: 0,
		userId:    0,
		roleId:    0,
	}
	var entries []*api.Entry
	txn := mock1PCTxn(handle.db)
	dbTestID := IDAlloc.NextDB()
	createDbEntries, err := makeCreateDatabaseEntries(
		"",
		ac,
		dbName,
		dbTestID,
		handle.m)
	assert.Nil(t, err)
	entries = append(entries, createDbEntries...)
	//create table from "dbtest"
	defs, err := SchemaToDefs(schema)
	for i := 0; i < len(defs); i++ {
		if attrdef, ok := defs[i].(*engine.AttributeDef); ok {
			attrdef.Attr.Default = &plan.Default{
				NullAbility: true,
				Expr: &plan.Expr{
					Expr: &plan.Expr_Lit{
						Lit: &plan.Literal{
							Isnull: false,
							Value: &plan.Literal_Sval{
								Sval: "expr" + strconv.Itoa(i),
							},
						},
					},
				},
				OriginString: "expr" + strconv.Itoa(i),
			}
		}
	}

	assert.Nil(t, err)
	tbTestID := IDAlloc.NextTable()
	createTbEntries, err := makeCreateTableEntries(
		"",
		ac,
		schema.Name,
		tbTestID,
		dbTestID,
		dbName,
		schema.Constraint,
		handle.m,
		defs,
	)
	assert.Nil(t, err)
	entries = append(entries, createTbEntries...)
	err = handle.HandlePreCommit(
		context.TODO(),
		txn,
		&api.PrecommitWriteCmd{
			//UserId:    ac.userId,
			//AccountId: ac.accountId,
			//RoleId:    ac.roleId,
			EntryList: entries,
		},
		nil,
	)
	assert.Nil(t, err)
	//t.FailNow()
	_, err = handle.HandleCommit(context.TODO(), txn)
	assert.Nil(t, err)
	entries = entries[:0]

	// set blockmaxrow as 10
	p := &catalog.LoopProcessor{}
	p.TableFn = func(te *catalog.TableEntry) error {
		schema := te.GetLastestSchemaLocked(false)
		if schema.Name == "tbtest" {
			schema.BlockMaxRows = 10
		}
		return nil
	}
	handle.db.Catalog.RecurLoop(p)
	txn = mock1PCTxn(handle.db)
	//append data into "tbtest" table
	insertEntry, err := makePBEntry(INSERT, dbTestID,
		tbTestID, dbName, schema.Name, "", moBats[2])
	assert.NoError(t, err)
	entries = append(entries, insertEntry)

	//add two non-appendable blocks from S3 into "tbtest" table
	attrs := []string{catalog2.BlockMeta_MetaLoc, catalog2.ObjectMeta_ObjectStats}
	vecTypes := []types.Type{types.New(types.T_varchar, types.MaxVarcharLen, 0), types.New(types.T_varchar, types.MaxVarcharLen, 0)}
	vecOpts := containers.Options{}
	vecOpts.Capacity = 0
	metaLocBat1 := containers.BuildBatch(attrs, vecTypes, vecOpts)
	metaLocBat1.Vecs[0].Append([]byte(metaLoc1), false)
	metaLocBat1.Vecs[0].Append([]byte(metaLoc2), false)
	metaLocBat1.Vecs[1].Append([]byte(stats1[:]), false)
	metaLocBat1.Vecs[1].Append([]byte(stats1[:]), false)
	metaLocMoBat1 := containers.ToCNBatch(metaLocBat1)
	addS3BlkEntry1, err := makePBEntry(INSERT, dbTestID,
		tbTestID, dbName, schema.Name, objName1.String(), metaLocMoBat1)
	assert.NoError(t, err)
	loc1 := vector.InefficientMustStrCol(metaLocMoBat1.GetVector(0))[0]
	loc2 := vector.InefficientMustStrCol(metaLocMoBat1.GetVector(0))[1]
	assert.Equal(t, metaLoc1, loc1)
	assert.Equal(t, metaLoc2, loc2)
	entries = append(entries, addS3BlkEntry1)

	//add one non-appendable block from S3 into "tbtest" table
	metaLocBat2 := containers.BuildBatch(attrs, vecTypes, vecOpts)
	metaLocBat2.Vecs[0].Append([]byte(metaLoc3), false)
	metaLocBat2.Vecs[1].Append([]byte(stats3[:]), false)
	metaLocMoBat2 := containers.ToCNBatch(metaLocBat2)
	addS3BlkEntry2, err := makePBEntry(INSERT, dbTestID,
		tbTestID, dbName, schema.Name, objName2.String(), metaLocMoBat2)
	assert.NoError(t, err)
	entries = append(entries, addS3BlkEntry2)

	err = handle.HandlePreCommit(
		context.TODO(),
		txn,
		&api.PrecommitWriteCmd{
			//UserId:    ac.userId,
			//AccountId: ac.accountId,
			//RoleId:    ac.roleId,
			EntryList: entries,
		},
		nil,
	)
	assert.Nil(t, err)
	//t.FailNow()
	_, err = handle.HandleCommit(context.TODO(), txn)
	assert.Nil(t, err)
	t.Log(handle.db.Catalog.SimplePPString(3))
	//check rows of "tbtest" which should has three blocks.
	txnR, err := handle.db.StartTxn(nil)
	assert.NoError(t, err)
	dbH, err := txnR.GetDatabase(dbName)
	assert.NoError(t, err)
	tbH, err := dbH.GetRelationByName(schema.Name)
	assert.NoError(t, err)
	hideDef, err := GetHideKeysOfTable(tbH)
	assert.NoError(t, err)

	rows := 0
<<<<<<< HEAD
	it := tbH.MakeObjectIt(false, true)
	for it.Valid() {
		var cv *containers.Batch
=======
	it := tbH.MakeObjectIt()
	for it.Next() {
>>>>>>> 5f4a341d
		blk := it.GetObject()
		for j := 0; j < blk.BlkCnt(); j++ {
			err := blk.Scan(ctx, &cv, uint16(j), []int{schema.ColDefs[1].Idx}, common.DefaultAllocator)
			assert.NoError(t, err)
		}
<<<<<<< HEAD
		it.Next()
		rows += cv.Length()
		cv.Close()
=======
>>>>>>> 5f4a341d
	}
	_ = it.Close()
	assert.Equal(t, taeBat.Length(), rows)

<<<<<<< HEAD
	physicals := make([]*containers.Batch, 0)
	it = tbH.MakeObjectIt(false, true)
	for it.Valid() {
=======
	var physicals []*containers.BlockView
	it = tbH.MakeObjectIt()
	for it.Next() {
>>>>>>> 5f4a341d
		blk := it.GetObject()
		for j := 0; j < blk.BlkCnt(); j++ {
			var bv *containers.Batch
			err := blk.GetMeta().(*catalog.ObjectEntry).GetObjectData().Scan(
				ctx, &bv, txnR, schema, uint16(j), []int{schema.GetColIdx(hideDef[0].Name), schema.GetPrimaryKey().Idx}, common.DefaultAllocator,
			)
			assert.NoError(t, err)
			physicals = append(physicals, bv)
		}
	}
	_ = it.Close()

	//read physical addr column
	assert.Equal(t, len(taeBats), len(physicals))
	err = txnR.Commit(context.Background())
	assert.Nil(t, err)

	//write deleted row ids into FS
	objName3 := objectio.BuildObjectNameWithObjectID(objectio.NewObjectid())
	writer, err = blockio.NewBlockWriterNew(fs, objName3, 0, nil)
	assert.Nil(t, err)
	writer.SetPrimaryKeyWithType(uint16(catalog.TombstonePrimaryKeyIdx), index.HBF,
		index.ObjectPrefixFn,
		index.BlockPrefixFn)
	for _, view := range physicals {
		bat := batch.New(true, []string{hideDef[0].Name, schema.GetPrimaryKey().GetName()})
		bat.Vecs[0], _ = view.Vecs[0].GetDownstreamVector().Window(0, 5)
		bat.Vecs[1], _ = view.Vecs[1].GetDownstreamVector().Window(0, 5)
		_, err := writer.WriteBatch(bat)
		assert.Nil(t, err)
	}
	blocks, _, err = writer.Sync(context.Background())
	assert.Nil(t, err)
	assert.Equal(t, len(physicals), len(blocks))
	delLoc1 := blockio.EncodeLocation(
		writer.GetName(),
		blocks[0].GetExtent(),
		uint32(physicals[0].Vecs[0].Length()),
		blocks[0].GetID(),
	).String()
	assert.Nil(t, err)
	delLoc2 := blockio.EncodeLocation(
		writer.GetName(),
		blocks[1].GetExtent(),
		uint32(physicals[1].Vecs[0].Length()),
		blocks[1].GetID(),
	).String()
	assert.Nil(t, err)
	delLoc3 := blockio.EncodeLocation(
		writer.GetName(),
		blocks[2].GetExtent(),
		uint32(physicals[2].Vecs[0].Length()),
		blocks[2].GetID(),
	).String()
	assert.Nil(t, err)
	delLoc4 := blockio.EncodeLocation(
		writer.GetName(),
		blocks[3].GetExtent(),
		uint32(physicals[3].Vecs[0].Length()),
		blocks[3].GetID(),
	).String()
	assert.Nil(t, err)

	//prepare delete locations.
	attrs = []string{catalog2.BlockMeta_DeltaLoc}
	vecTypes = []types.Type{types.New(types.T_varchar, types.MaxVarcharLen, 0)}

	vecOpts = containers.Options{}
	vecOpts.Capacity = 0
	delLocBat := containers.BuildBatch(attrs, vecTypes, vecOpts)
	delLocBat.Vecs[0].Append([]byte(delLoc1), false)
	delLocBat.Vecs[0].Append([]byte(delLoc2), false)
	delLocBat.Vecs[0].Append([]byte(delLoc3), false)
	delLocBat.Vecs[0].Append([]byte(delLoc4), false)

	delLocMoBat := containers.ToCNBatch(delLocBat)
	var delApiEntries []*api.Entry
	deleteS3BlkEntry, err := makePBEntry(DELETE, dbTestID,
		tbTestID, dbName, schema.Name, objName3.String(), delLocMoBat)
	assert.NoError(t, err)
	delApiEntries = append(delApiEntries, deleteS3BlkEntry)

	txn = mock1PCTxn(handle.db)
	err = handle.HandlePreCommit(
		context.TODO(),
		txn,
		&api.PrecommitWriteCmd{
			//UserId:    ac.userId,
			//AccountId: ac.accountId,
			//RoleId:    ac.roleId,
			EntryList: delApiEntries,
		},
		nil,
	)
	assert.Nil(t, err)
	_, err = handle.HandleCommit(context.TODO(), txn)
	assert.Nil(t, err)
	//Now, the "tbtest" table has 20 rows left.
	txnR, err = handle.db.StartTxn(nil)
	assert.NoError(t, err)
	dbH, err = txnR.GetDatabase(dbName)
	assert.NoError(t, err)
	tbH, err = dbH.GetRelationByName(schema.Name)
	assert.NoError(t, err)

	rows = 0
<<<<<<< HEAD
	it = tbH.MakeObjectIt(false, true)
	for it.Valid() {
=======
	it = tbH.MakeObjectIt()
	for it.Next() {
>>>>>>> 5f4a341d
		blk := it.GetObject()
		for j := 0; j < blk.BlkCnt(); j++ {
			var cv *containers.Batch
			err := blk.HybridScan(ctx, &cv, uint16(j), []int{schema.ColDefs[1].Idx}, common.DefaultAllocator)
			assert.NoError(t, err)
			defer cv.Close()
			cv.Compact()
			rows += cv.Length()
		}
	}
	assert.Equal(t, len(taeBats)*taeBats[0].Length()-5*len(taeBats), rows)
	err = txnR.Commit(context.Background())
	assert.Nil(t, err)
}

func TestHandle_HandlePreCommit1PC(t *testing.T) {
	defer testutils.AfterTest(t)()
	ctx := context.Background()
	opts := config.WithLongScanAndCKPOpts(nil)
	handle := mockTAEHandle(ctx, t, opts)
	defer handle.HandleClose(context.TODO())
	IDAlloc := catalog.NewIDAllocator()
	schema := catalog.MockSchema(2, 1)
	schema.Name = "tbtest"
	schema.BlockMaxRows = 10
	schema.ObjectMaxBlocks = 2
	//DDL
	//create db;
	dbName := "dbtest"
	ac := AccessInfo{
		accountId: 0,
		userId:    0,
		roleId:    0,
	}
	createDbEntries, err := makeCreateDatabaseEntries(
		"",
		ac,
		dbName,
		IDAlloc.NextDB(),
		handle.m)
	assert.Nil(t, err)
	createDbTxn := mock1PCTxn(handle.db)
	err = handle.HandlePreCommit(
		context.TODO(),
		createDbTxn,
		&api.PrecommitWriteCmd{
			//UserId:    ac.userId,
			//AccountId: ac.accountId,
			//RoleId:    ac.roleId,
			EntryList: createDbEntries,
		},
		nil,
	)
	assert.Nil(t, err)
	_, err = handle.HandleCommit(context.TODO(), createDbTxn)
	assert.Nil(t, err)

	//start txn ,read "dbtest"'s ID
	txn, err := handle.db.StartTxn(nil)
	assert.Nil(t, err)
	names := txn.DatabaseNames()
	assert.Equal(t, 2, len(names))
	dbH, err := txn.GetDatabase(dbName)
	assert.Nil(t, err)
	dbTestId := dbH.GetID()
	err = txn.Commit(context.Background())
	assert.Nil(t, err)

	//create table from "dbtest"
	defs, err := SchemaToDefs(schema)
	for i := 0; i < len(defs); i++ {
		if attrdef, ok := defs[i].(*engine.AttributeDef); ok {
			attrdef.Attr.Default = &plan.Default{
				NullAbility: true,
				Expr: &plan.Expr{
					Expr: &plan.Expr_Lit{
						Lit: &plan.Literal{
							Isnull: false,
							Value: &plan.Literal_Sval{
								Sval: "expr" + strconv.Itoa(i),
							},
						},
					},
				},
				OriginString: "expr" + strconv.Itoa(i),
			}
		}
	}
	assert.Nil(t, err)

	createTbTxn := mock1PCTxn(handle.db)

	createTbEntries, err := makeCreateTableEntries(
		"",
		ac,
		schema.Name,
		IDAlloc.NextTable(),
		dbTestId,
		dbName,
		schema.Constraint,
		handle.m,
		defs,
	)
	assert.Nil(t, err)

	createTbEntries1, err := makeCreateTableEntries(
		"",
		ac,
		"tbtest1",
		IDAlloc.NextTable(),
		dbTestId,
		dbName,
		schema.Constraint,
		handle.m,
		defs,
	)
	assert.Nil(t, err)
	createTbEntries = append(createTbEntries, createTbEntries1...)
	err = handle.HandlePreCommit(
		context.TODO(),
		createTbTxn,
		&api.PrecommitWriteCmd{
			//UserId:    ac.userId,
			//AccountId: ac.accountId,
			//RoleId:    ac.roleId,
			EntryList: createTbEntries,
		},
		nil)
	assert.Nil(t, err)
	_, err = handle.HandleCommit(context.TODO(), createTbTxn)
	assert.Nil(t, err)
	//start txn ,read table ID
	txn, err = handle.db.StartTxn(nil)
	assert.Nil(t, err)
	dbH, err = txn.GetDatabase(dbName)
	assert.NoError(t, err)
	dbId := dbH.GetID()
	assert.True(t, dbTestId == dbId)
	names, _ = TableNamesOfDB(dbH)
	assert.Equal(t, 2, len(names))
	tbH, err := dbH.GetRelationByName(schema.Name)
	assert.NoError(t, err)
	tbTestId := tbH.ID()
	rDefs, _ := TableDefs(tbH)
	//assert.Equal(t, 3, len(rDefs))
	rAttr := rDefs[1].(*engine.AttributeDef).Attr
	assert.Equal(t, true, rAttr.Default.NullAbility)
	rAttr = rDefs[2].(*engine.AttributeDef).Attr
	assert.Equal(t, "expr2", rAttr.Default.OriginString)

	err = txn.Commit(context.Background())
	assert.NoError(t, err)

	//DML: insert batch into table
	insertTxn := mock1PCTxn(handle.db)
	moBat := containers.ToCNBatch(catalog.MockBatch(schema, 100))
	insertEntry, err := makePBEntry(INSERT, dbTestId,
		tbTestId, dbName, schema.Name, "", moBat)
	assert.NoError(t, err)
	err = handle.HandlePreCommit(
		context.TODO(),
		insertTxn,
		&api.PrecommitWriteCmd{
			//UserId:    ac.userId,
			//AccountId: ac.accountId,
			//RoleId:    ac.roleId,
			EntryList: []*api.Entry{insertEntry},
		},
		nil,
	)
	assert.NoError(t, err)
	// TODO:: Dml delete
	//bat := batch.NewWithSize(1)
	_, err = handle.HandleCommit(context.TODO(), insertTxn)
	assert.NoError(t, err)
	//TODO::DML:delete by primary key.
	// physcial addr + primary key
	//bat = batch.NewWithSize(2)

	//start txn ,read table ID
	txn, err = handle.db.StartTxn(nil)
	assert.NoError(t, err)
	dbH, err = txn.GetDatabase(dbName)
	assert.NoError(t, err)
	tbH, err = dbH.GetRelationByName(schema.Name)
	assert.NoError(t, err)

<<<<<<< HEAD
	it := tbH.MakeObjectIt(false, true)
	for it.Valid() {
=======
	it := tbH.MakeObjectIt()
	for it.Next() {
>>>>>>> 5f4a341d
		blk := it.GetObject()
		for j := 0; j < blk.BlkCnt(); j++ {
			var cv *containers.Batch
			err := blk.Scan(ctx, &cv, uint16(j), []int{schema.ColDefs[1].Idx}, common.DefaultAllocator)
			assert.NoError(t, err)
			defer cv.Close()
			assert.Equal(t, 100, cv.Length())
		}
	}
	_ = it.Close()

	// read row ids
	hideCol, err := GetHideKeysOfTable(tbH)
	assert.NoError(t, err)

<<<<<<< HEAD
	it = tbH.MakeObjectIt(false, true)
	blk := it.GetObject()
	hideColIdx := schema.GetColIdx(hideCol[0].Name)
	var cv *containers.Batch
	err = blk.Scan(ctx, &cv, 0, []int{hideColIdx, schema.GetPrimaryKey().Idx}, common.DefaultAllocator)
=======
	blk := testutil.GetOneObject(tbH)
	cv, err := blk.GetColumnDataByName(context.Background(), 0, hideCol[0].Name, common.DefaultAllocator)
>>>>>>> 5f4a341d
	assert.NoError(t, err)
	defer cv.Close()

	assert.NoError(t, txn.Commit(context.Background()))
	delBat := batch.New(true, []string{hideCol[0].Name, schema.GetPrimaryKey().GetName()})
	delBat.Vecs[0], _ = cv.Vecs[0].GetDownstreamVector().Window(0, 20)
	delBat.Vecs[1], _ = cv.Vecs[1].GetDownstreamVector().Window(0, 20)

	//delete 20 rows
	deleteTxn := mock1PCTxn(handle.db)
	deleteEntry, _ := makePBEntry(
		DELETE,
		dbId,
		tbTestId,
		dbName,
		schema.Name,
		"",
		delBat,
	)
	err = handle.HandlePreCommit(
		context.TODO(),
		deleteTxn,
		&api.PrecommitWriteCmd{
			//UserId:    ac.userId,
			//AccountId: ac.accountId,
			//RoleId:    ac.roleId,
			EntryList: append([]*api.Entry{}, deleteEntry),
		},
		nil,
	)
	assert.Nil(t, err)
	_, err = handle.HandleCommit(context.TODO(), deleteTxn)
	assert.Nil(t, err)
	//read, there should be 80 rows left.
	txn, err = handle.db.StartTxn(nil)
	assert.NoError(t, err)
	dbH, err = txn.GetDatabase(dbName)
	assert.NoError(t, err)
	tbH, err = dbH.GetRelationByName(schema.Name)
	assert.NoError(t, err)

<<<<<<< HEAD
	it = tbH.MakeObjectIt(false, true)
	for it.Valid() {
=======
	it = tbH.MakeObjectIt()
	for it.Next() {
>>>>>>> 5f4a341d
		blk := it.GetObject()
		for j := 0; j < blk.BlkCnt(); j++ {
			var v *containers.Batch
			err := blk.HybridScan(ctx, &v, uint16(j), []int{schema.ColDefs[1].Idx}, common.DefaultAllocator)
			assert.NoError(t, err)
			defer v.Close()
			v.Compact()
			assert.Equal(t, 80, v.Length())
		}
	}
	it.Close()
	assert.NoError(t, txn.Commit(context.Background()))
}

func TestHandle_HandlePreCommit2PCForCoordinator(t *testing.T) {
	defer testutils.AfterTest(t)()
	ctx := context.Background()
	opts := config.WithLongScanAndCKPOpts(nil)
	handle := mockTAEHandle(ctx, t, opts)
	defer handle.HandleClose(context.TODO())
	IDAlloc := catalog.NewIDAllocator()
	schema := catalog.MockSchemaAll(2, -1)
	schema.Name = "tbtest"
	schema.BlockMaxRows = 10
	schema.ObjectMaxBlocks = 2
	dbName := "dbtest"
	ac := AccessInfo{
		accountId: 0,
		userId:    0,
		roleId:    0,
	}
	//make create db cmd;
	createDbEntries, err := makeCreateDatabaseEntries(
		"",
		ac,
		dbName,
		IDAlloc.NextDB(),
		handle.m)
	assert.Nil(t, err)
	txnCmds := []txnCommand{
		{
			typ: CmdPreCommitWrite,
			cmd: api.PrecommitWriteCmd{
				//UserId:    ac.userId,
				//AccountId: ac.accountId,
				//RoleId:    ac.roleId,
				EntryList: createDbEntries},
		},
		{typ: CmdPrepare},
		{typ: CmdCommitting},
		{typ: CmdCommit},
	}
	txnMeta := mock2PCTxn(handle.db)
	err = handle.handleCmds(ctx, txnMeta, txnCmds)
	assert.Nil(t, err)

	//start 1pc txn ,read "dbtest"'s ID
	txn, err := handle.db.StartTxn(nil)
	assert.Nil(t, err)
	names := txn.DatabaseNames()
	assert.Equal(t, 2, len(names))
	dbH, err := txn.GetDatabase(dbName)
	assert.Nil(t, err)
	dbTestId := dbH.GetID()
	err = txn.Commit(ctx)
	assert.Nil(t, err)

	//create table from "dbtest"
	defs, err := SchemaToDefs(schema)
	defs[0].(*engine.AttributeDef).Attr.Default = &plan.Default{
		NullAbility: true,
		Expr: &plan.Expr{
			Expr: &plan.Expr_Lit{
				Lit: &plan.Literal{
					Isnull: false,
					Value: &plan.Literal_Sval{
						Sval: "expr1",
					},
				},
			},
		},
		OriginString: "expr1",
	}
	defs[1].(*engine.AttributeDef).Attr.Default = &plan.Default{
		NullAbility: false,
		Expr: &plan.Expr{
			Expr: &plan.Expr_Lit{
				Lit: &plan.Literal{
					Isnull: false,
					Value: &plan.Literal_Sval{
						Sval: "expr2",
					},
				},
			},
		},
		OriginString: "expr2",
	}
	assert.Nil(t, err)
	createTbEntries, err := makeCreateTableEntries(
		"",
		ac,
		schema.Name,
		IDAlloc.NextTable(),
		dbTestId,
		dbName,
		schema.Constraint,
		handle.m,
		defs,
	)
	assert.Nil(t, err)
	txnCmds = []txnCommand{
		{
			typ: CmdPreCommitWrite,
			cmd: api.PrecommitWriteCmd{
				//UserId:    ac.userId,
				//AccountId: ac.accountId,
				//RoleId:    ac.roleId,
				EntryList: createTbEntries},
		},
		{typ: CmdPrepare},
		{typ: CmdCommitting},
		{typ: CmdCommit},
	}
	txnMeta = mock2PCTxn(handle.db)
	ctx = context.TODO()
	err = handle.handleCmds(ctx, txnMeta, txnCmds)
	assert.Nil(t, err)

	//start 1pc txn ,read table ID
	txn, err = handle.db.StartTxn(nil)
	assert.Nil(t, err)
	dbH, err = txn.GetDatabase(dbName)
	assert.NoError(t, err)
	dbId := dbH.GetID()
	assert.True(t, dbTestId == dbId)
	names, _ = TableNamesOfDB(dbH)
	assert.Equal(t, 1, len(names))
	tbH, err := dbH.GetRelationByName(schema.Name)
	assert.NoError(t, err)
	tbTestId := tbH.ID()
	rDefs, _ := TableDefs(tbH)
	assert.Equal(t, 4, len(rDefs))
	rAttr := rDefs[0].(*engine.AttributeDef).Attr
	assert.Equal(t, true, rAttr.Default.NullAbility)
	rAttr = rDefs[1].(*engine.AttributeDef).Attr
	assert.Equal(t, "expr2", rAttr.Default.OriginString)
	err = txn.Commit(ctx)
	assert.NoError(t, err)

	//DML::insert batch into table
	moBat := containers.ToCNBatch(catalog.MockBatch(schema, 100))
	insertEntry, err := makePBEntry(INSERT, dbTestId,
		tbTestId, dbName, schema.Name, "", moBat)
	assert.NoError(t, err)
	txnCmds = []txnCommand{
		{
			typ: CmdPreCommitWrite,
			cmd: api.PrecommitWriteCmd{
				//UserId:    ac.userId,
				//AccountId: ac.accountId,
				//RoleId:    ac.roleId,
				EntryList: []*api.Entry{insertEntry}},
		},
		{typ: CmdPrepare},
		{typ: CmdCommitting},
		{typ: CmdCommit},
	}
	insertTxn := mock2PCTxn(handle.db)
	ctx = context.TODO()
	err = handle.handleCmds(ctx, insertTxn, txnCmds)
	assert.Nil(t, err)

	//start 2PC txn ,rollback it after prepared
	rollbackTxn := mock2PCTxn(handle.db)
	//insert 20 rows, then rollback the txn
	//FIXME::??
	//batch.SetLength(moBat, 20)
	moBat = containers.ToCNBatch(catalog.MockBatch(schema, 20))
	insertEntry, err = makePBEntry(INSERT, dbTestId,
		tbTestId, dbName, schema.Name, "", moBat)
	assert.NoError(t, err)
	txnCmds = []txnCommand{
		{
			typ: CmdPreCommitWrite,
			cmd: api.PrecommitWriteCmd{
				//UserId:    ac.userId,
				//AccountId: ac.accountId,
				//RoleId:    ac.roleId,
				EntryList: []*api.Entry{insertEntry}},
		},
		{typ: CmdPrepare},
		{typ: CmdRollback},
	}
	ctx = context.TODO()
	err = handle.handleCmds(ctx, rollbackTxn, txnCmds)
	assert.Nil(t, err)

	//start 1PC txn , read table
	txn, err = handle.db.StartTxn(nil)
	assert.NoError(t, err)
	dbH, err = txn.GetDatabase(dbName)
	assert.NoError(t, err)
	tbH, err = dbH.GetRelationByName(schema.Name)
	assert.NoError(t, err)

<<<<<<< HEAD
	it := tbH.MakeObjectIt(false, true)
	for it.Valid() {
=======
	it := tbH.MakeObjectIt()
	for it.Next() {
>>>>>>> 5f4a341d
		blk := it.GetObject()
		for j := 0; j < blk.BlkCnt(); j++ {
			var v *containers.Batch
			err := blk.Scan(ctx, &v, uint16(j), []int{schema.ColDefs[1].Idx}, common.DefaultAllocator)
			assert.NoError(t, err)
			defer v.Close()
			assert.Equal(t, 100, v.Length())
		}
	}
	_ = it.Close()

	// read row ids
	hideCol, err := GetHideKeysOfTable(tbH)
	assert.NoError(t, err)
<<<<<<< HEAD
	it = tbH.MakeObjectIt(false, true)
	hideColIdx := schema.GetColIdx(hideCol[0].Name)
	var cv *containers.Batch
	err = it.GetObject().Scan(ctx, &cv, 0, []int{hideColIdx, schema.GetPrimaryKey().Idx}, common.DefaultAllocator)
	assert.NoError(t, err)
	defer cv.Close()
=======
	cv, err := testutil.GetOneObject(tbH).GetColumnDataByName(context.Background(), 0, hideCol[0].Name, common.DefaultAllocator)
	assert.NoError(t, err)
	defer cv.Close()
	pk, err := testutil.GetOneObject(tbH).GetColumnDataByName(context.Background(), 0, schema.GetPrimaryKey().GetName(), common.DefaultAllocator)
	assert.NoError(t, err)
	defer pk.Close()
>>>>>>> 5f4a341d

	delBat := batch.New(true, []string{hideCol[0].Name, schema.GetPrimaryKey().GetName()})
	delBat.Vecs[0] = cv.Vecs[0].GetDownstreamVector()
	delBat.Vecs[1] = cv.Vecs[1].GetDownstreamVector()

	assert.NoError(t, txn.Commit(ctx))

	hideBats := containers.SplitBatch(delBat, 5)
	//delete 20 rows by 2PC txn
	//batch.SetLength(hideBats[0], 20)
	deleteEntry, err := makePBEntry(
		DELETE,
		dbId,
		tbTestId,
		dbName,
		schema.Name,
		"",
		hideBats[0],
	)
	assert.Nil(t, err)
	txnCmds = []txnCommand{
		{
			typ: CmdPreCommitWrite,
			cmd: api.PrecommitWriteCmd{
				//UserId:    ac.userId,
				//AccountId: ac.accountId,
				//RoleId:    ac.roleId,
				EntryList: []*api.Entry{deleteEntry}},
		},
		{typ: CmdPrepare},
		{typ: CmdCommitting},
		{typ: CmdCommit},
	}
	deleteTxn := mock2PCTxn(handle.db)
	ctx = context.TODO()
	err = handle.handleCmds(ctx, deleteTxn, txnCmds)
	assert.Nil(t, err)

	//start a 2PC txn ,rollback it after prepared.
	rollbackTxn = mock2PCTxn(handle.db)
	deleteEntry, _ = makePBEntry(
		DELETE,
		dbId,
		tbTestId,
		dbName,
		schema.Name,
		"",
		hideBats[1],
	)
	txnCmds = []txnCommand{
		{
			typ: CmdPreCommitWrite,
			cmd: api.PrecommitWriteCmd{
				//UserId:    ac.userId,
				//AccountId: ac.accountId,
				//RoleId:    ac.roleId,
				EntryList: []*api.Entry{deleteEntry}},
		},
		{typ: CmdPrepare},
		{typ: CmdRollback},
	}
	ctx = context.TODO()
	err = handle.handleCmds(ctx, rollbackTxn, txnCmds)
	assert.Nil(t, err)

	//read, there should be 80 rows left.
	txn, err = handle.db.StartTxn(nil)
	assert.NoError(t, err)
	dbH, err = txn.GetDatabase(dbName)
	assert.NoError(t, err)
	tbH, err = dbH.GetRelationByName(schema.Name)
	assert.NoError(t, err)

<<<<<<< HEAD
	it = tbH.MakeObjectIt(false, true)
	for it.Valid() {
=======
	it = tbH.MakeObjectIt()
	for it.Next() {
>>>>>>> 5f4a341d
		obj := it.GetObject()
		for j := 0; j < obj.BlkCnt(); j++ {
			var v *containers.Batch
			err := obj.HybridScan(ctx, &v, uint16(0), []int{schema.ColDefs[1].Idx}, common.DefaultAllocator)
			assert.NoError(t, err)
			defer v.Close()
			v.Compact()
			assert.Equal(t, 80, v.Length())
		}
	}
	_ = it.Close()
	assert.NoError(t, txn.Commit(ctx))
}

func TestHandle_HandlePreCommit2PCForParticipant(t *testing.T) {
	defer testutils.AfterTest(t)()
	ctx := context.Background()
	opts := config.WithLongScanAndCKPOpts(nil)
	handle := mockTAEHandle(ctx, t, opts)
	defer handle.HandleClose(context.TODO())
	IDAlloc := catalog.NewIDAllocator()
	schema := catalog.MockSchemaAll(2, -1)
	schema.Name = "tbtest"
	schema.BlockMaxRows = 10
	schema.ObjectMaxBlocks = 2
	dbName := "dbtest"
	ac := AccessInfo{
		accountId: 0,
		userId:    0,
		roleId:    0,
	}
	//make create db cmd;
	createDbEntries, err := makeCreateDatabaseEntries(
		"",
		ac,
		dbName,
		IDAlloc.NextDB(),
		handle.m)
	assert.Nil(t, err)
	txnCmds := []txnCommand{
		{
			typ: CmdPreCommitWrite,
			cmd: api.PrecommitWriteCmd{
				//UserId:    ac.userId,
				//AccountId: ac.accountId,
				//RoleId:    ac.roleId,
				EntryList: createDbEntries},
		},
		{typ: CmdPrepare},
		{typ: CmdCommit},
	}
	txnMeta := mock2PCTxn(handle.db)
	err = handle.handleCmds(ctx, txnMeta, txnCmds)
	assert.Nil(t, err)

	//start 1pc txn ,read "dbtest"'s ID
	txn, err := handle.db.StartTxn(nil)
	assert.Nil(t, err)
	names := txn.DatabaseNames()
	assert.Equal(t, 2, len(names))
	dbH, err := txn.GetDatabase(dbName)
	assert.Nil(t, err)
	dbTestId := dbH.GetID()
	err = txn.Commit(ctx)
	assert.Nil(t, err)

	//create table from "dbtest"
	defs, err := SchemaToDefs(schema)
	defs[0].(*engine.AttributeDef).Attr.Default = &plan.Default{
		NullAbility: true,
		Expr: &plan.Expr{
			Expr: &plan.Expr_Lit{
				Lit: &plan.Literal{
					Isnull: false,
					Value: &plan.Literal_Sval{
						Sval: "expr1",
					},
				},
			},
		},
		OriginString: "expr1",
	}
	defs[1].(*engine.AttributeDef).Attr.Default = &plan.Default{
		NullAbility: false,
		Expr: &plan.Expr{
			Expr: &plan.Expr_Lit{
				Lit: &plan.Literal{
					Isnull: false,
					Value: &plan.Literal_Sval{
						Sval: "expr2",
					},
				},
			},
		},
		OriginString: "expr2",
	}
	assert.Nil(t, err)
	createTbEntries, err := makeCreateTableEntries(
		"",
		ac,
		schema.Name,
		IDAlloc.NextTable(),
		dbTestId,
		dbName,
		schema.Constraint,
		handle.m,
		defs,
	)
	assert.Nil(t, err)
	txnCmds = []txnCommand{
		{
			typ: CmdPreCommitWrite,
			cmd: api.PrecommitWriteCmd{
				//UserId:    ac.userId,
				//AccountId: ac.accountId,
				//RoleId:    ac.roleId,
				EntryList: createTbEntries},
		},
		{typ: CmdPrepare},
		{typ: CmdCommit},
	}
	txnMeta = mock2PCTxn(handle.db)
	ctx = context.TODO()
	err = handle.handleCmds(ctx, txnMeta, txnCmds)
	assert.Nil(t, err)

	//start 1pc txn ,read table ID
	txn, err = handle.db.StartTxn(nil)
	assert.Nil(t, err)
	dbH, err = txn.GetDatabase(dbName)
	assert.NoError(t, err)
	dbId := dbH.GetID()
	assert.True(t, dbTestId == dbId)
	names, _ = TableNamesOfDB(dbH)
	assert.Equal(t, 1, len(names))
	tbH, err := dbH.GetRelationByName(schema.Name)
	assert.NoError(t, err)
	tbTestId := tbH.ID()
	rDefs, _ := TableDefs(tbH)
	assert.Equal(t, 4, len(rDefs))
	rAttr := rDefs[0].(*engine.AttributeDef).Attr
	assert.Equal(t, true, rAttr.Default.NullAbility)
	rAttr = rDefs[1].(*engine.AttributeDef).Attr
	assert.Equal(t, "expr2", rAttr.Default.OriginString)
	err = txn.Commit(ctx)
	assert.NoError(t, err)

	//DML::insert batch into table
	moBat := containers.ToCNBatch(catalog.MockBatch(schema, 100))
	insertEntry, err := makePBEntry(INSERT, dbTestId,
		tbTestId, dbName, schema.Name, "", moBat)
	assert.NoError(t, err)
	txnCmds = []txnCommand{
		{
			typ: CmdPreCommitWrite,
			cmd: api.PrecommitWriteCmd{
				//UserId:    ac.userId,
				//AccountId: ac.accountId,
				//RoleId:    ac.roleId,
				EntryList: []*api.Entry{insertEntry}},
		},
		{typ: CmdPrepare},
		{typ: CmdCommit},
	}
	insertTxn := mock2PCTxn(handle.db)
	ctx = context.TODO()
	err = handle.handleCmds(ctx, insertTxn, txnCmds)
	assert.Nil(t, err)

	//start 2PC txn ,rollback it after prepared
	rollbackTxn := mock2PCTxn(handle.db)
	//insert 20 rows ,then rollback
	//FIXME::??
	//batch.SetLength(moBat, 20)
	moBat = containers.ToCNBatch(catalog.MockBatch(schema, 20))
	insertEntry, err = makePBEntry(INSERT, dbTestId,
		tbTestId, dbName, schema.Name, "", moBat)
	assert.NoError(t, err)
	txnCmds = []txnCommand{
		{
			typ: CmdPreCommitWrite,
			cmd: api.PrecommitWriteCmd{
				//UserId:    ac.userId,
				//AccountId: ac.accountId,
				//RoleId:    ac.roleId,
				EntryList: []*api.Entry{insertEntry}},
		},
		{typ: CmdPrepare},
		{typ: CmdRollback},
	}
	ctx = context.TODO()
	err = handle.handleCmds(ctx, rollbackTxn, txnCmds)
	assert.Nil(t, err)

	//start 2PC txn , rollback it when it is ACTIVE.
	rollbackTxn = mock2PCTxn(handle.db)
	//insert 10 rows ,then rollback
	//batch.SetLength(moBat, 10)
	moBat = containers.ToCNBatch(catalog.MockBatch(schema, 10))
	insertEntry, err = makePBEntry(INSERT, dbTestId,
		tbTestId, dbName, schema.Name, "", moBat)
	assert.NoError(t, err)
	txnCmds = []txnCommand{
		{
			typ: CmdPreCommitWrite,
			cmd: api.PrecommitWriteCmd{
				//UserId:    ac.userId,
				//AccountId: ac.accountId,
				//RoleId:    ac.roleId,
				EntryList: []*api.Entry{insertEntry}},
		},
		{typ: CmdRollback},
	}
	ctx = context.TODO()
	err = handle.handleCmds(ctx, rollbackTxn, txnCmds)
	assert.Nil(t, err)

	//start 1PC txn , read table
	txn, err = handle.db.StartTxn(nil)
	assert.NoError(t, err)
	dbH, err = txn.GetDatabase(dbName)
	assert.NoError(t, err)
	tbH, err = dbH.GetRelationByName(schema.Name)
	assert.NoError(t, err)
<<<<<<< HEAD
	it := tbH.MakeObjectIt(false, true)
	for it.Valid() {
=======
	it := tbH.MakeObjectIt()
	for it.Next() {
>>>>>>> 5f4a341d
		obj := it.GetObject()
		for j := 0; j < obj.BlkCnt(); j++ {
			var v *containers.Batch
			err := it.GetObject().Scan(ctx, &v, uint16(0), []int{schema.ColDefs[1].Idx}, common.DefaultAllocator)
			assert.NoError(t, err)
			defer v.Close()
			assert.Equal(t, 100, v.Length())
		}
	}
	_ = it.Close()

	hideCol, err := GetHideKeysOfTable(tbH)
	assert.NoError(t, err)
<<<<<<< HEAD
	it = tbH.MakeObjectIt(false, true)
	hideColIdx := schema.GetColIdx(hideCol[0].Name)
	var v *containers.Batch
	err = it.GetObject().Scan(ctx, &v, 0, []int{hideColIdx, schema.GetPrimaryKey().Idx}, common.DefaultAllocator)
=======
	v, err := testutil.GetOneObject(tbH).GetColumnDataByName(context.Background(), 0, hideCol[0].Name, common.DefaultAllocator)
>>>>>>> 5f4a341d
	assert.NoError(t, err)
	defer v.Close()

	_ = it.Close()
	delBat := batch.New(true, []string{hideCol[0].Name, schema.GetPrimaryKey().GetName()})
	delBat.Vecs[0] = v.Vecs[0].GetDownstreamVector()
	delBat.Vecs[1] = v.Vecs[1].GetDownstreamVector()

	assert.NoError(t, txn.Commit(ctx))

	hideBats := containers.SplitBatch(delBat, 5)
	//delete 20 rows by 2PC txn
	//batch.SetLength(delBat, 20)
	deleteEntry, err := makePBEntry(
		DELETE,
		dbId,
		tbTestId,
		dbName,
		schema.Name,
		"",
		hideBats[0],
	)
	assert.Nil(t, err)
	txnCmds = []txnCommand{
		{
			typ: CmdPreCommitWrite,
			cmd: api.PrecommitWriteCmd{
				//UserId:    ac.userId,
				//AccountId: ac.accountId,
				//RoleId:    ac.roleId,
				EntryList: []*api.Entry{deleteEntry}},
		},
		{typ: CmdPrepare},
		{typ: CmdCommitting},
		{typ: CmdCommit},
	}
	deleteTxn := mock2PCTxn(handle.db)
	ctx = context.TODO()
	err = handle.handleCmds(ctx, deleteTxn, txnCmds)
	assert.Nil(t, err)

	//start a 2PC txn ,rollback it after prepared.
	// delete 20 rows ,then rollback
	rollbackTxn = mock2PCTxn(handle.db)
	deleteEntry, _ = makePBEntry(
		DELETE,
		dbId,
		tbTestId,
		dbName,
		schema.Name,
		"",
		hideBats[1],
	)
	txnCmds = []txnCommand{
		{
			typ: CmdPreCommitWrite,
			cmd: api.PrecommitWriteCmd{
				//UserId:    ac.userId,
				//AccountId: ac.accountId,
				//RoleId:    ac.roleId,
				EntryList: []*api.Entry{deleteEntry}},
		},
		{typ: CmdPrepare},
		{typ: CmdRollback},
	}
	ctx = context.TODO()
	err = handle.handleCmds(ctx, rollbackTxn, txnCmds)
	assert.Nil(t, err)

	//read, there should be 80 rows left.
	txn, err = handle.db.StartTxn(nil)
	assert.NoError(t, err)
	dbH, err = txn.GetDatabase(dbName)
	assert.NoError(t, err)
	tbH, err = dbH.GetRelationByName(schema.Name)
	assert.NoError(t, err)

<<<<<<< HEAD
	it = tbH.MakeObjectIt(false, true)
	for it.Valid() {
=======
	it = tbH.MakeObjectIt()
	for it.Next() {
>>>>>>> 5f4a341d
		obj := it.GetObject()
		for j := 0; j < obj.BlkCnt(); j++ {
			var v *containers.Batch
			err := obj.HybridScan(ctx, &v, uint16(j), []int{schema.ColDefs[1].Idx}, common.DefaultAllocator)
			assert.NoError(t, err)
			defer v.Close()
			v.Compact()
			assert.Equal(t, 80, v.Length())
		}
	}
	_ = it.Close()

	assert.NoError(t, txn.Commit(ctx))
}

func TestHandle_MVCCVisibility(t *testing.T) {
	t.Skip("debug later")
	defer testutils.AfterTest(t)()
	ctx := context.Background()
	opts := config.WithLongScanAndCKPOpts(nil)
	handle := mockTAEHandle(ctx, t, opts)
	defer handle.HandleClose(context.TODO())
	IDAlloc := catalog.NewIDAllocator()
	schema := catalog.MockSchemaAll(2, -1)
	schema.Name = "tbtest"
	schema.BlockMaxRows = 10
	schema.ObjectMaxBlocks = 2
	dbName := "dbtest"
	ac := AccessInfo{
		accountId: 0,
		userId:    0,
		roleId:    0,
	}
	//make create db cmd;
	createDbEntries, err := makeCreateDatabaseEntries(
		"",
		ac,
		dbName,
		IDAlloc.NextDB(),
		handle.m)
	assert.Nil(t, err)
	txnCmds := []txnCommand{
		{
			typ: CmdPreCommitWrite,
			cmd: api.PrecommitWriteCmd{
				//UserId:    ac.userId,
				//AccountId: ac.accountId,
				//RoleId:    ac.roleId,
				EntryList: createDbEntries},
		},
	}
	txnMeta := mock2PCTxn(handle.db)
	err = handle.handleCmds(ctx, txnMeta, txnCmds)
	assert.Nil(t, err)
	var dbTestId uint64
	var dbNames []string
	wg := new(sync.WaitGroup)
	wg.Add(1)
	//start a db reader.
	go func() {
		//start 1pc txn ,read "dbtest"'s ID
		txn, err := handle.db.StartTxn(nil)
		assert.Nil(t, err)
		dbNames = txn.DatabaseNames()
		err = txn.Commit(ctx)
		assert.Nil(t, err)
		wg.Done()

	}()
	wg.Wait()
	assert.Equal(t, 1, len(dbNames))

	err = handle.HandlePrepare(ctx, txnMeta)
	assert.Nil(t, err)
	//start reader after preparing success.
	startTime := time.Now()
	wg.Add(1)
	go func() {
		//start 1pc txn ,read "dbtest"'s ID
		txn, err := handle.db.StartTxn(nil)
		assert.Nil(t, err)
		//reader should wait until the writer committed.
		dbNames = txn.DatabaseNames()
		assert.Equal(t, 2, len(dbNames))
		dbH, err := txn.GetDatabase(dbName)
		assert.Nil(t, err)
		dbTestId = dbH.GetID()
		err = txn.Commit(ctx)
		assert.Nil(t, err)
		//wg.Done()
		//To check whether reader had waited.
		assert.True(t, time.Since(startTime) > 1*time.Second)
		wg.Done()

	}()
	//sleep 1 second
	time.Sleep(1 * time.Second)
	//CommitTS = PreparedTS + 1
	err = handle.handleCmds(ctx, txnMeta, []txnCommand{
		{typ: CmdCommitting}, {typ: CmdCommit},
	})
	assert.Nil(t, err)
	wg.Wait()

	//create table from "dbtest"
	defs, err := SchemaToDefs(schema)
	defs[0].(*engine.AttributeDef).Attr.Default = &plan.Default{
		NullAbility: true,
		Expr: &plan.Expr{
			Expr: &plan.Expr_Lit{
				Lit: &plan.Literal{
					Isnull: false,
					Value: &plan.Literal_Sval{
						Sval: "expr1",
					},
				},
			},
		},
		OriginString: "expr1",
	}
	defs[1].(*engine.AttributeDef).Attr.Default = &plan.Default{
		NullAbility: false,
		Expr: &plan.Expr{
			Expr: &plan.Expr_Lit{
				Lit: &plan.Literal{
					Isnull: false,
					Value: &plan.Literal_Sval{
						Sval: "expr2",
					},
				},
			},
		},
		OriginString: "expr2",
	}
	assert.Nil(t, err)
	createTbEntries, err := makeCreateTableEntries(
		"",
		ac,
		schema.Name,
		IDAlloc.NextTable(),
		dbTestId,
		dbName,
		schema.Constraint,
		handle.m,
		defs,
	)
	assert.Nil(t, err)
	txnCmds = []txnCommand{
		{
			typ: CmdPreCommitWrite,
			cmd: api.PrecommitWriteCmd{
				//UserId:    ac.userId,
				//AccountId: ac.accountId,
				//RoleId:    ac.roleId,
				EntryList: createTbEntries},
		},
		{typ: CmdPrepare},
	}
	txnMeta = mock2PCTxn(handle.db)
	ctx = context.TODO()
	err = handle.handleCmds(ctx, txnMeta, txnCmds)
	assert.Nil(t, err)
	var tbTestId uint64
	startTime = time.Now()
	wg.Add(1)
	go func() {
		//start 1pc txn ,read table ID
		txn, err := handle.db.StartTxn(nil)
		assert.Nil(t, err)
		dbH, err := txn.GetDatabase(dbName)
		assert.NoError(t, err)
		dbId := dbH.GetID()
		assert.True(t, dbTestId == dbId)
		//txn should wait here.
		names, _ := TableNamesOfDB(dbH)
		assert.Equal(t, 1, len(names))
		tbH, err := dbH.GetRelationByName(schema.Name)
		assert.NoError(t, err)
		tbTestId = tbH.ID()
		rDefs, _ := TableDefs(tbH)
		assert.Equal(t, 4, len(rDefs))
		rAttr := rDefs[0].(*engine.AttributeDef).Attr
		assert.Equal(t, true, rAttr.Default.NullAbility)
		rAttr = rDefs[1].(*engine.AttributeDef).Attr
		assert.Equal(t, "expr2", rAttr.Default.OriginString)
		err = txn.Commit(ctx)
		assert.NoError(t, err)
		//wg.Done()
		//To check whether reader had waited.
		assert.True(t, time.Since(startTime) > 1*time.Second)
		wg.Done()
	}()
	time.Sleep(1 * time.Second)
	err = handle.handleCmds(ctx, txnMeta, []txnCommand{
		{typ: CmdCommitting}, {typ: CmdCommit},
	})
	assert.Nil(t, err)
	wg.Wait()

	//DML::insert batch into table
	moBat := containers.ToCNBatch(catalog.MockBatch(schema, 100))
	insertEntry, err := makePBEntry(INSERT, dbTestId,
		tbTestId, dbName, schema.Name, "", moBat)
	assert.NoError(t, err)
	txnCmds = []txnCommand{
		{
			typ: CmdPreCommitWrite,
			cmd: api.PrecommitWriteCmd{
				//UserId:    ac.userId,
				//AccountId: ac.accountId,
				//RoleId:    ac.roleId,
				EntryList: []*api.Entry{insertEntry}},
		},
		{typ: CmdPrepare},
	}
	insertTxn := mock2PCTxn(handle.db)
	ctx = context.TODO()
	err = handle.handleCmds(ctx, insertTxn, txnCmds)
	assert.Nil(t, err)
	startTime = time.Now()
	wg.Add(1)
	go func() {
		//start 1PC txn , read table
		txn, err := handle.db.StartTxn(nil)
		assert.NoError(t, err)
		dbH, err := txn.GetDatabase(dbName)
		assert.NoError(t, err)
		tbH, err := dbH.GetRelationByName(schema.Name)
		assert.NoError(t, err)

<<<<<<< HEAD
		it := tbH.MakeObjectIt(false, true)
		for it.Valid() {
=======
		it := tbH.MakeObjectIt()
		for it.Next() {
>>>>>>> 5f4a341d
			obj := it.GetObject()
			for j := 0; j < obj.BlkCnt(); j++ {
				var v *containers.Batch
				err := obj.Scan(ctx, &v, 0, []int{schema.ColDefs[1].Idx}, common.DefaultAllocator)
				assert.NoError(t, err)
				defer v.Close()
				assert.Equal(t, 100, v.Length())
			}
		}
		_ = it.Close()
		txn.Commit(ctx)
		//To check whether reader had waited.
		assert.True(t, time.Since(startTime) > 1*time.Second)
		wg.Done()
	}()
	time.Sleep(1 * time.Second)
	//insertTxn 's CommitTS = PreparedTS + 1.
	err = handle.handleCmds(ctx, insertTxn, []txnCommand{
		{typ: CmdCommitting}, {typ: CmdCommit},
	})
	assert.Nil(t, err)
	wg.Wait()

	//DML:delete rows
	//read row ids
	var delBat *batch.Batch
	{
		txn, err := handle.db.StartTxn(nil)
		assert.NoError(t, err)
		dbH, err := txn.GetDatabase(dbName)
		assert.NoError(t, err)
		tbH, err := dbH.GetRelationByName(schema.Name)
		assert.NoError(t, err)
		hideCol, err := GetHideKeysOfTable(tbH)
		assert.NoError(t, err)

<<<<<<< HEAD
		it := tbH.MakeObjectIt(false, true)
		hideColIdx := schema.GetColIdx(hideCol[0].Name)
		var v *containers.Batch
		err = it.GetObject().Scan(ctx, &v, 0, []int{hideColIdx, schema.GetPrimaryKey().Idx}, common.DefaultAllocator)
		assert.NoError(t, err)
		defer v.Close()

		_ = it.Close()
=======
		v, err := testutil.GetOneObject(tbH).GetColumnDataByName(context.Background(), 0, hideCol[0].Name, common.DefaultAllocator)
		assert.NoError(t, err)
		defer v.Close()

		pk, err := testutil.GetOneObject(tbH).GetColumnDataByName(context.Background(), 0, schema.GetPrimaryKey().GetName(), common.DefaultAllocator)
		assert.NoError(t, err)
		defer pk.Close()
>>>>>>> 5f4a341d

		delBat = batch.New(true, []string{hideCol[0].Name, schema.GetPrimaryKey().GetName()})
		delBat.Vecs[0] = v.Vecs[0].GetDownstreamVector()
		delBat.Vecs[1] = v.Vecs[1].GetDownstreamVector()

		assert.NoError(t, txn.Commit(ctx))
	}

	hideBats := containers.SplitBatch(delBat, 5)
	//delete 20 rows by 2PC txn
	deleteTxn := mock2PCTxn(handle.db)
	//batch.SetLength(delBat, 20)
	deleteEntry, err := makePBEntry(
		DELETE,
		dbTestId,
		tbTestId,
		dbName,
		schema.Name,
		"",
		hideBats[0],
	)
	assert.Nil(t, err)
	txnCmds = []txnCommand{
		{
			typ: CmdPreCommitWrite,
			cmd: api.PrecommitWriteCmd{
				EntryList: []*api.Entry{deleteEntry}},
		},
		{typ: CmdPrepare},
	}
	ctx = context.TODO()
	err = handle.handleCmds(ctx, deleteTxn, txnCmds)
	assert.Nil(t, err)
	startTime = time.Now()
	wg.Add(1)
	go func() {
		//read, there should be 80 rows left.
		txn, err := handle.db.StartTxn(nil)
		assert.NoError(t, err)
		dbH, err := txn.GetDatabase(dbName)
		assert.NoError(t, err)
		tbH, err := dbH.GetRelationByName(schema.Name)
		assert.NoError(t, err)

<<<<<<< HEAD
		it := tbH.MakeObjectIt(false, true)
		for it.Valid() {
=======
		it := tbH.MakeObjectIt()
		for it.Next() {
>>>>>>> 5f4a341d
			obj := it.GetObject()
			for j := 0; j < obj.BlkCnt(); j++ {
				var v *containers.Batch
				err := obj.HybridScan(ctx, &v, uint16(0), []int{schema.ColDefs[1].Idx}, common.DefaultAllocator)
				assert.NoError(t, err)
				defer v.Close()
				v.Compact()
				assert.Equal(t, 80, v.Length())
			}
		}
		_ = it.Close()

		assert.NoError(t, txn.Commit(ctx))
		//To check whether reader had waited.
		assert.True(t, time.Since(startTime) > 1*time.Second)
		wg.Done()

	}()
	time.Sleep(1 * time.Second)
	//deleteTxn 's CommitTS = PreparedTS + 1
	err = handle.handleCmds(ctx, deleteTxn, []txnCommand{
		{typ: CmdCommitting}, {typ: CmdCommit},
	})
	assert.Nil(t, err)
	wg.Wait()
}

func TestApplyDeltaloc(t *testing.T) {
	defer testutils.AfterTest(t)()
	opts := config.WithLongScanAndCKPOpts(nil)
	ctx := context.Background()

	h := mockTAEHandle(ctx, t, opts)
	defer h.HandleClose(context.TODO())
	defer opts.Fs.Close()

	schema := catalog.MockSchema(2, 1)
	schema.Name = "tbtest"
	schema.BlockMaxRows = 5
	schema.ObjectMaxBlocks = 2
	//5 objs, one obj contains 2 blocks, one block contains 10 rows.
	rowCount := 100 * 2 * 5
	taeBat := catalog.MockBatch(schema, rowCount)
	defer taeBat.Close()
	// taeBats := taeBat.Split(rowCount)

	// create relation
	txn0, err := h.db.StartTxn(nil)
	assert.NoError(t, err)
	db, err := txn0.CreateDatabase("db", "create", "typ")
	assert.NoError(t, err)
	_, err = db.CreateRelation(schema)
	assert.NoError(t, err)
	assert.NoError(t, txn0.Commit(context.Background()))

	// append
	txn0, err = h.db.StartTxn(nil)
	assert.NoError(t, err)
	db, err = txn0.GetDatabase("db")
	dbID := db.GetID()
	assert.NoError(t, err)
	rel, err := db.GetRelationByName(schema.Name)
	assert.NoError(t, err)
	tid := rel.GetMeta().(*catalog.TableEntry).GetID()
	assert.NoError(t, rel.Append(context.Background(), taeBat))
	assert.NoError(t, txn0.Commit(context.Background()))

	// compact
	txn0, err = h.db.StartTxn(nil)
	assert.NoError(t, err)
	db, err = txn0.GetDatabase("db")
	assert.NoError(t, err)
	rel, err = db.GetRelationByName(schema.Name)
	assert.NoError(t, err)
	var metas []*catalog.ObjectEntry
<<<<<<< HEAD
	it := rel.MakeObjectIt(false, true)
	for it.Valid() {
=======
	it := rel.MakeObjectIt()
	for it.Next() {
>>>>>>> 5f4a341d
		blk := it.GetObject()
		meta := blk.GetMeta().(*catalog.ObjectEntry)
		metas = append(metas, meta)
	}
	assert.NoError(t, txn0.Commit(context.Background()))

	txn0, err = h.db.StartTxn(nil)
	assert.NoError(t, err)
	task, err := jobs.NewFlushTableTailTask(nil, txn0, metas, nil, h.db.Runtime, txn0.GetStartTS())
	assert.NoError(t, err)
	err = task.OnExec(context.Background())
	assert.NoError(t, err)
	assert.NoError(t, txn0.Commit(context.Background()))

	txn0, err = h.db.StartTxn(nil)
	assert.NoError(t, err)
	db, err = txn0.GetDatabase("db")
	assert.NoError(t, err)
	rel, err = db.GetRelationByName(schema.Name)
	assert.NoError(t, err)
	inMemoryDeleteTxns := make([]*txn.TxnMeta, 0)
	blkIDOffsetsMap := make(map[common.ID][]uint32)
	makeDeleteTxnFn := func(val any) {
		filter := handle.NewEQFilter(val)
		id, offset, err := rel.GetByFilter(context.Background(), filter)
		assert.NoError(t, err)
		rowIDVec := containers.MakeVector(types.T_Rowid.ToType(), common.DefaultAllocator)
		rowIDVec.Append(*objectio.NewRowid(&id.BlockID, offset), false)
		pkVec := containers.MakeVector(schema.GetPrimaryKey().GetType(), common.DefaultAllocator)
		pkVec.Append(val, false)
		bat := containers.NewBatch()
		bat.AddVector(catalog.AttrRowID, rowIDVec)
		bat.AddVector(schema.GetPrimaryKey().GetName(), pkVec)
		insertEntry, err := makePBEntry(DELETE, dbID, tid, "db", schema.Name, "", containers.ToCNBatch(bat))
		assert.NoError(t, err)

		txn := mock1PCTxn(h.db)
		err = h.HandlePreCommit(context.Background(), txn, &api.PrecommitWriteCmd{EntryList: []*api.Entry{insertEntry}}, nil)
		assert.NoError(t, err)
		inMemoryDeleteTxns = append(inMemoryDeleteTxns, txn)
	}
	assert.NoError(t, txn0.Commit(context.Background()))

	for i := 0; i < rowCount; i++ {
		val := taeBat.Vecs[schema.GetSingleSortKeyIdx()].Get(i)
		if i%5 == 0 {
			// try apply deltaloc
			filter := handle.NewEQFilter(val)
			id, offset, err := rel.GetByFilter(context.Background(), filter)
			assert.NoError(t, err)
			offsets, ok := blkIDOffsetsMap[*id]
			if !ok {
				offsets = make([]uint32, 0)
			}
			offsets = append(offsets, offset)
			blkIDOffsetsMap[*id] = offsets
		} else {
			// in memory deletes
			makeDeleteTxnFn(val)
		}
	}

	// make txn for apply deltaloc

	txn0, err = h.db.StartTxn(nil)
	assert.NoError(t, err)
	db, err = txn0.GetDatabase("db")
	assert.NoError(t, err)
	rel, err = db.GetRelationByName(schema.Name)
	assert.NoError(t, err)
	attrs := []string{catalog2.BlockMeta_DeltaLoc}
	vecTypes := []types.Type{types.New(types.T_varchar, types.MaxVarcharLen, 0)}

	vecOpts := containers.Options{}
	vecOpts.Capacity = 0
	delLocBat := containers.BuildBatch(attrs, vecTypes, vecOpts)
	for id, offsets := range blkIDOffsetsMap {
		obj, err := rel.GetMeta().(*catalog.TableEntry).GetObjectByID(id.ObjectID(), false)
		assert.NoError(t, err)
		_, blkOffset := id.BlockID.Offsets()
		deltaLoc, err := testutil.MockCNDeleteInS3(h.db.Runtime.Fs, obj.GetObjectData(), blkOffset, schema, txn0, offsets)
		assert.NoError(t, err)
		delLocBat.Vecs[0].Append([]byte(deltaLoc.String()), false)
	}
	deleteS3Entry, err := makePBEntry(DELETE, dbID, tid, "db", schema.Name, "file", containers.ToCNBatch(delLocBat))
	assert.NoError(t, err)
	deleteS3Txn := mock1PCTxn(h.db)
	err = h.HandlePreCommit(context.Background(), deleteS3Txn, &api.PrecommitWriteCmd{EntryList: []*api.Entry{deleteS3Entry}}, nil)
	assert.NoError(t, err)
	assert.NoError(t, txn0.Commit(context.Background()))

	var wg sync.WaitGroup
	pool, _ := ants.NewPool(80)
	defer pool.Release()

	wg.Add(1)
	pool.Submit(func() {
		defer wg.Done()
		_, err := h.HandleCommit(context.Background(), deleteS3Txn)
		assert.NoError(t, err)
	})

	commitMemoryFn := func(txnMeta *txn.TxnMeta) func() {
		return func() {
			defer wg.Done()
			_, err := h.HandleCommit(context.Background(), txnMeta)
			assert.NoError(t, err)
		}
	}
	for _, deleteTxn := range inMemoryDeleteTxns {
		wg.Add(1)
		pool.Submit(commitMemoryFn(deleteTxn))
	}
	wg.Wait()

	txn0, err = h.db.StartTxn(nil)
	assert.NoError(t, err)
	db, err = txn0.GetDatabase("db")
	assert.NoError(t, err)
	rel, err = db.GetRelationByName(schema.Name)
	assert.NoError(t, err)
	it = rel.MakeObjectIt(false, true)
	for _, def := range schema.ColDefs {
		length := 0
		for it.Next() {
			blk := it.GetObject()
			meta := blk.GetMeta().(*catalog.ObjectEntry)
			for j := 0; j < blk.BlkCnt(); j++ {
				var view *containers.Batch
				blkID := objectio.NewBlockidWithObjectID(&meta.ID, uint16(j))
				err := tables.HybridScanByBlock(ctx, meta.GetTable(), txn0, &view, schema, []int{def.Idx}, blkID, common.DefaultAllocator)
				assert.NoError(t, err)
				view.Compact()
				length += view.Length()
			}
		}
		assert.Equal(t, 0, length)
	}
	assert.NoError(t, txn0.Commit(context.Background()))
}<|MERGE_RESOLUTION|>--- conflicted
+++ resolved
@@ -442,38 +442,23 @@
 	assert.NoError(t, err)
 
 	rows := 0
-<<<<<<< HEAD
 	it := tbH.MakeObjectIt(false, true)
-	for it.Valid() {
+	for it.Next() {
 		var cv *containers.Batch
-=======
-	it := tbH.MakeObjectIt()
-	for it.Next() {
->>>>>>> 5f4a341d
 		blk := it.GetObject()
 		for j := 0; j < blk.BlkCnt(); j++ {
 			err := blk.Scan(ctx, &cv, uint16(j), []int{schema.ColDefs[1].Idx}, common.DefaultAllocator)
 			assert.NoError(t, err)
 		}
-<<<<<<< HEAD
-		it.Next()
 		rows += cv.Length()
 		cv.Close()
-=======
->>>>>>> 5f4a341d
 	}
 	_ = it.Close()
 	assert.Equal(t, taeBat.Length(), rows)
 
-<<<<<<< HEAD
-	physicals := make([]*containers.Batch, 0)
+	var physicals []*containers.BlockView
 	it = tbH.MakeObjectIt(false, true)
-	for it.Valid() {
-=======
-	var physicals []*containers.BlockView
-	it = tbH.MakeObjectIt()
 	for it.Next() {
->>>>>>> 5f4a341d
 		blk := it.GetObject()
 		for j := 0; j < blk.BlkCnt(); j++ {
 			var bv *containers.Batch
@@ -580,13 +565,8 @@
 	assert.NoError(t, err)
 
 	rows = 0
-<<<<<<< HEAD
 	it = tbH.MakeObjectIt(false, true)
-	for it.Valid() {
-=======
-	it = tbH.MakeObjectIt()
 	for it.Next() {
->>>>>>> 5f4a341d
 		blk := it.GetObject()
 		for j := 0; j < blk.BlkCnt(); j++ {
 			var cv *containers.Batch
@@ -774,13 +754,8 @@
 	tbH, err = dbH.GetRelationByName(schema.Name)
 	assert.NoError(t, err)
 
-<<<<<<< HEAD
 	it := tbH.MakeObjectIt(false, true)
-	for it.Valid() {
-=======
-	it := tbH.MakeObjectIt()
 	for it.Next() {
->>>>>>> 5f4a341d
 		blk := it.GetObject()
 		for j := 0; j < blk.BlkCnt(); j++ {
 			var cv *containers.Batch
@@ -796,16 +771,9 @@
 	hideCol, err := GetHideKeysOfTable(tbH)
 	assert.NoError(t, err)
 
-<<<<<<< HEAD
-	it = tbH.MakeObjectIt(false, true)
-	blk := it.GetObject()
 	hideColIdx := schema.GetColIdx(hideCol[0].Name)
 	var cv *containers.Batch
-	err = blk.Scan(ctx, &cv, 0, []int{hideColIdx, schema.GetPrimaryKey().Idx}, common.DefaultAllocator)
-=======
-	blk := testutil.GetOneObject(tbH)
-	cv, err := blk.GetColumnDataByName(context.Background(), 0, hideCol[0].Name, common.DefaultAllocator)
->>>>>>> 5f4a341d
+	err = testutil.GetOneObject(tbH).Scan(ctx, &cv, 0, []int{hideColIdx, schema.GetPrimaryKey().Idx}, common.DefaultAllocator)
 	assert.NoError(t, err)
 	defer cv.Close()
 
@@ -847,13 +815,8 @@
 	tbH, err = dbH.GetRelationByName(schema.Name)
 	assert.NoError(t, err)
 
-<<<<<<< HEAD
 	it = tbH.MakeObjectIt(false, true)
-	for it.Valid() {
-=======
-	it = tbH.MakeObjectIt()
 	for it.Next() {
->>>>>>> 5f4a341d
 		blk := it.GetObject()
 		for j := 0; j < blk.BlkCnt(); j++ {
 			var v *containers.Batch
@@ -1059,13 +1022,8 @@
 	tbH, err = dbH.GetRelationByName(schema.Name)
 	assert.NoError(t, err)
 
-<<<<<<< HEAD
 	it := tbH.MakeObjectIt(false, true)
-	for it.Valid() {
-=======
-	it := tbH.MakeObjectIt()
 	for it.Next() {
->>>>>>> 5f4a341d
 		blk := it.GetObject()
 		for j := 0; j < blk.BlkCnt(); j++ {
 			var v *containers.Batch
@@ -1080,21 +1038,11 @@
 	// read row ids
 	hideCol, err := GetHideKeysOfTable(tbH)
 	assert.NoError(t, err)
-<<<<<<< HEAD
-	it = tbH.MakeObjectIt(false, true)
 	hideColIdx := schema.GetColIdx(hideCol[0].Name)
 	var cv *containers.Batch
-	err = it.GetObject().Scan(ctx, &cv, 0, []int{hideColIdx, schema.GetPrimaryKey().Idx}, common.DefaultAllocator)
+	err = testutil.GetOneObject(tbH).Scan(ctx, &cv, 0, []int{hideColIdx, schema.GetPrimaryKey().Idx}, common.DefaultAllocator)
 	assert.NoError(t, err)
 	defer cv.Close()
-=======
-	cv, err := testutil.GetOneObject(tbH).GetColumnDataByName(context.Background(), 0, hideCol[0].Name, common.DefaultAllocator)
-	assert.NoError(t, err)
-	defer cv.Close()
-	pk, err := testutil.GetOneObject(tbH).GetColumnDataByName(context.Background(), 0, schema.GetPrimaryKey().GetName(), common.DefaultAllocator)
-	assert.NoError(t, err)
-	defer pk.Close()
->>>>>>> 5f4a341d
 
 	delBat := batch.New(true, []string{hideCol[0].Name, schema.GetPrimaryKey().GetName()})
 	delBat.Vecs[0] = cv.Vecs[0].GetDownstreamVector()
@@ -1168,13 +1116,8 @@
 	tbH, err = dbH.GetRelationByName(schema.Name)
 	assert.NoError(t, err)
 
-<<<<<<< HEAD
 	it = tbH.MakeObjectIt(false, true)
-	for it.Valid() {
-=======
-	it = tbH.MakeObjectIt()
 	for it.Next() {
->>>>>>> 5f4a341d
 		obj := it.GetObject()
 		for j := 0; j < obj.BlkCnt(); j++ {
 			var v *containers.Batch
@@ -1399,13 +1342,8 @@
 	assert.NoError(t, err)
 	tbH, err = dbH.GetRelationByName(schema.Name)
 	assert.NoError(t, err)
-<<<<<<< HEAD
 	it := tbH.MakeObjectIt(false, true)
-	for it.Valid() {
-=======
-	it := tbH.MakeObjectIt()
 	for it.Next() {
->>>>>>> 5f4a341d
 		obj := it.GetObject()
 		for j := 0; j < obj.BlkCnt(); j++ {
 			var v *containers.Batch
@@ -1419,14 +1357,9 @@
 
 	hideCol, err := GetHideKeysOfTable(tbH)
 	assert.NoError(t, err)
-<<<<<<< HEAD
-	it = tbH.MakeObjectIt(false, true)
 	hideColIdx := schema.GetColIdx(hideCol[0].Name)
 	var v *containers.Batch
-	err = it.GetObject().Scan(ctx, &v, 0, []int{hideColIdx, schema.GetPrimaryKey().Idx}, common.DefaultAllocator)
-=======
-	v, err := testutil.GetOneObject(tbH).GetColumnDataByName(context.Background(), 0, hideCol[0].Name, common.DefaultAllocator)
->>>>>>> 5f4a341d
+	err = testutil.GetOneObject(tbH).Scan(ctx, &v, 0, []int{hideColIdx, schema.GetPrimaryKey().Idx}, common.DefaultAllocator)
 	assert.NoError(t, err)
 	defer v.Close()
 
@@ -1504,13 +1437,8 @@
 	tbH, err = dbH.GetRelationByName(schema.Name)
 	assert.NoError(t, err)
 
-<<<<<<< HEAD
 	it = tbH.MakeObjectIt(false, true)
-	for it.Valid() {
-=======
-	it = tbH.MakeObjectIt()
 	for it.Next() {
->>>>>>> 5f4a341d
 		obj := it.GetObject()
 		for j := 0; j < obj.BlkCnt(); j++ {
 			var v *containers.Batch
@@ -1741,13 +1669,8 @@
 		tbH, err := dbH.GetRelationByName(schema.Name)
 		assert.NoError(t, err)
 
-<<<<<<< HEAD
 		it := tbH.MakeObjectIt(false, true)
-		for it.Valid() {
-=======
-		it := tbH.MakeObjectIt()
 		for it.Next() {
->>>>>>> 5f4a341d
 			obj := it.GetObject()
 			for j := 0; j < obj.BlkCnt(); j++ {
 				var v *containers.Batch
@@ -1784,24 +1707,12 @@
 		hideCol, err := GetHideKeysOfTable(tbH)
 		assert.NoError(t, err)
 
-<<<<<<< HEAD
-		it := tbH.MakeObjectIt(false, true)
 		hideColIdx := schema.GetColIdx(hideCol[0].Name)
 		var v *containers.Batch
-		err = it.GetObject().Scan(ctx, &v, 0, []int{hideColIdx, schema.GetPrimaryKey().Idx}, common.DefaultAllocator)
+		err = testutil.GetOneObject(tbH).Scan(ctx, &v, 0, []int{hideColIdx, schema.GetPrimaryKey().Idx}, common.DefaultAllocator)
 		assert.NoError(t, err)
 		defer v.Close()
 
-		_ = it.Close()
-=======
-		v, err := testutil.GetOneObject(tbH).GetColumnDataByName(context.Background(), 0, hideCol[0].Name, common.DefaultAllocator)
-		assert.NoError(t, err)
-		defer v.Close()
-
-		pk, err := testutil.GetOneObject(tbH).GetColumnDataByName(context.Background(), 0, schema.GetPrimaryKey().GetName(), common.DefaultAllocator)
-		assert.NoError(t, err)
-		defer pk.Close()
->>>>>>> 5f4a341d
 
 		delBat = batch.New(true, []string{hideCol[0].Name, schema.GetPrimaryKey().GetName()})
 		delBat.Vecs[0] = v.Vecs[0].GetDownstreamVector()
@@ -1846,13 +1757,8 @@
 		tbH, err := dbH.GetRelationByName(schema.Name)
 		assert.NoError(t, err)
 
-<<<<<<< HEAD
 		it := tbH.MakeObjectIt(false, true)
-		for it.Valid() {
-=======
-		it := tbH.MakeObjectIt()
 		for it.Next() {
->>>>>>> 5f4a341d
 			obj := it.GetObject()
 			for j := 0; j < obj.BlkCnt(); j++ {
 				var v *containers.Batch
@@ -1928,13 +1834,8 @@
 	rel, err = db.GetRelationByName(schema.Name)
 	assert.NoError(t, err)
 	var metas []*catalog.ObjectEntry
-<<<<<<< HEAD
 	it := rel.MakeObjectIt(false, true)
-	for it.Valid() {
-=======
-	it := rel.MakeObjectIt()
 	for it.Next() {
->>>>>>> 5f4a341d
 		blk := it.GetObject()
 		meta := blk.GetMeta().(*catalog.ObjectEntry)
 		metas = append(metas, meta)
