--- conflicted
+++ resolved
@@ -1129,34 +1129,6 @@
 	return
 }
 
-<<<<<<< HEAD
-=======
-func getCkpData(
-	ctx context.Context,
-	entry *checkpoint.CheckpointEntry,
-	fs fileservice.FileService,
-) (data *logtail.CheckpointData, err error) {
-	if data, err = entry.PrefetchMetaIdx(ctx, fs); err != nil {
-		err = moerr.NewInfoNoCtx(fmt.Sprintf("failed to get checkpoint data %v", err))
-		return
-	}
-	if err = entry.ReadMetaIdx(ctx, fs, data); err != nil {
-		err = moerr.NewInfoNoCtx(fmt.Sprintf("failed to get checkpoint data %v", err))
-		return
-	}
-	if err = entry.Prefetch(ctx, fs, data); err != nil {
-		err = moerr.NewInfoNoCtx(fmt.Sprintf("failed to get checkpoint data %v", err))
-		return
-	}
-	if err = entry.Read(ctx, fs, data); err != nil {
-		err = moerr.NewInfoNoCtx(fmt.Sprintf("failed to get checkpoint data %v", err))
-		return
-	}
-
-	return
-}
-
->>>>>>> b8581fea
 type CkpEntry struct {
 	Index  int      `json:"index"`
 	LSN    string   `json:"lsn"`
