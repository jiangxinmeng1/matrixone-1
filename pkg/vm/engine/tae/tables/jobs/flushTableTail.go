// Copyright 2022 Matrix Origin
//
// Licensed under the Apache License, Version 2.0 (the "License");
// you may not use this file except in compliance with the License.
// You may obtain a copy of the License at
//
// http://www.apache.org/licenses/LICENSE-2.0
//
// Unless required by applicable law or agreed to in writing, software
// distributed under the License is distributed on an "AS IS" BASIS,
// WITHOUT WARRANTIES OR CONDITIONS OF ANY KIND, either express or implied.
// See the License for the specific language governing permissions and
// limitations under the License.

package jobs

import (
	"context"
	"fmt"
	"strings"
	"time"

<<<<<<< HEAD
=======
	pkgcatalog "github.com/matrixorigin/matrixone/pkg/catalog"
	"github.com/matrixorigin/matrixone/pkg/common/bitmap"
>>>>>>> 23842ec7
	"github.com/matrixorigin/matrixone/pkg/common/moerr"
	"github.com/matrixorigin/matrixone/pkg/common/mpool"
	"github.com/matrixorigin/matrixone/pkg/container/batch"
	"github.com/matrixorigin/matrixone/pkg/container/types"
	"github.com/matrixorigin/matrixone/pkg/container/vector"
	"github.com/matrixorigin/matrixone/pkg/logutil"
	"github.com/matrixorigin/matrixone/pkg/objectio"
	"github.com/matrixorigin/matrixone/pkg/pb/api"
	"github.com/matrixorigin/matrixone/pkg/util/fault"
	v2 "github.com/matrixorigin/matrixone/pkg/util/metric/v2"
	"github.com/matrixorigin/matrixone/pkg/vm/engine/tae/blockio"
	"github.com/matrixorigin/matrixone/pkg/vm/engine/tae/catalog"
	"github.com/matrixorigin/matrixone/pkg/vm/engine/tae/common"
	"github.com/matrixorigin/matrixone/pkg/vm/engine/tae/containers"
	"github.com/matrixorigin/matrixone/pkg/vm/engine/tae/db/dbutils"
	"github.com/matrixorigin/matrixone/pkg/vm/engine/tae/iface/handle"
	"github.com/matrixorigin/matrixone/pkg/vm/engine/tae/iface/txnif"
	"github.com/matrixorigin/matrixone/pkg/vm/engine/tae/mergesort"
	"github.com/matrixorigin/matrixone/pkg/vm/engine/tae/tables/txnentries"
	"github.com/matrixorigin/matrixone/pkg/vm/engine/tae/tasks"
	"go.uber.org/zap"
	"go.uber.org/zap/zapcore"
)

type TestFlushBailoutPos1 struct{}
type TestFlushBailoutPos2 struct{}

var FlushTableTailTaskFactory = func(
	metas, tombstones []*catalog.ObjectEntry, rt *dbutils.Runtime, endTs types.TS, /* end of dirty range*/
) tasks.TxnTaskFactory {
	return func(ctx *tasks.Context, txn txnif.AsyncTxn) (tasks.Task, error) {
		return NewFlushTableTailTask(ctx, txn, metas, tombstones, rt, endTs)
	}
}

type flushTableTailTask struct {
	*tasks.BaseTask
	txn        txnif.AsyncTxn
	rt         *dbutils.Runtime
	dirtyEndTs types.TS

	scopes          []common.ID
	schema          *catalog.Schema
	tombstoneSchema *catalog.Schema

	rel  handle.Relation
	dbid uint64

	// record the row mapping from deleted blocks to created blocks
	transMappings *api.BlkTransferBooking
	doTransfer    bool

	aObjMetas         []*catalog.ObjectEntry
	aObjHandles       []handle.Object
	createdObjHandles handle.Object

	aTombstoneMetas         []*catalog.ObjectEntry
	aTombstoneHandles       []handle.Object
	createdTombstoneHandles handle.Object

	createdMergedObjectName    string
	createdMergedTombstoneName string

	mergeRowsCnt, aObjDeletesCnt, tombstoneMergeRowsCnt int
}

// A note about flush start timestamp
//
// As the last **committed** time, not the newest allcated time,
// is used in NewFlushTableTailTask, there will be a situation that
// some commiting appends prepared between committed-time and aobj-freeze-time
// are ignored during the data collection stage of flushing,
// which leads to transfer-row-not-found problem.
//
// The proposed solution is to add a check function in NewFlushTableTailTask
// to figure out if there exist an AppendNode with a bigger prepared time
// than flush-start-ts, and if so, retry the flush task
//
// Two question:
//
// 1. How about deletes prepared in that special time range?
//    Never mind, deletes will be transfered when committing the flush task
// 2. Is it guaranteed that the check function is able to see all possible AppendNodes?
//    Probably no, because getting appender and attaching AppendNode are not atomic group opertions.
//    Imagine:
//
//                freeze  check
// committed  x1     |     |     x2
// prepared          |     |  o2
// preparing    i2   |     |
//
// - x1 is the last committed time.
// - getting appender(i2 in graph) is before the freezing
// - attaching AppendNode successfully (o2 in graph) after the check
// - finishing commit at x2
//
// So in order for the check function to work, a dedicated lock is added
// on ablock to ensure that NO AppendNode will be attatched to ablock
// after the very moment when the ablock is freezed.
//
// In the first version proposal, the check in NewFlushTableTailTask is omitted,
// because the existing PrepareCompact in ablock already handles that thing.
// If the last AppendNode in an ablock is not committed, PrepareCompact will
// return false to reschedule the task. However, commiting AppendNode doesn't
// guarantee that the committs has been updated. It's still possible to get a
// old startts which is not able to collect all appends in the ablock.

func NewFlushTableTailTask(
	ctx *tasks.Context,
	txn txnif.AsyncTxn,
	objs []*catalog.ObjectEntry,
	tombStones []*catalog.ObjectEntry,
	rt *dbutils.Runtime,
	dirtyEndTs types.TS,
) (task *flushTableTailTask, err error) {
	task = &flushTableTailTask{
		txn:        txn,
		rt:         rt,
		dirtyEndTs: dirtyEndTs,
	}

	var meta *catalog.ObjectEntry
	if len(objs) != 0 {
		meta = objs[0]
	} else {
		meta = tombStones[0]
	}
	dbId := meta.GetTable().GetDB().ID
	task.dbid = dbId
	var database handle.Database
	database, err = txn.UnsafeGetDatabase(dbId)
	if err != nil {
		return
	}
	tableId := meta.GetTable().ID
	var rel handle.Relation
	rel, err = database.UnsafeGetRelation(tableId)
	task.rel = rel
	if err != nil {
		return
	}
	task.schema = rel.Schema(false).(*catalog.Schema)

	for _, obj := range objs {
		task.scopes = append(task.scopes, *obj.AsCommonID())
		var hdl handle.Object
		hdl, err = rel.GetObject(&obj.ID, false)
		if err != nil {
			return
		}
		if obj.IsTombstone {
			panic(fmt.Sprintf("logic err, obj %v is tombstone", obj.ID.String()))
		}
		if !hdl.IsAppendable() {
			panic(fmt.Sprintf("logic err %v is nonappendable", hdl.GetID().String()))
		}
		task.aObjMetas = append(task.aObjMetas, obj)
		task.aObjHandles = append(task.aObjHandles, hdl)
		if obj.GetObjectData().CheckFlushTaskRetry(txn.GetStartTS()) {
			return nil, txnif.ErrTxnNeedRetry
		}
	}
<<<<<<< HEAD
=======

	task.doTransfer = !strings.Contains(task.schema.Comment, pkgcatalog.MO_COMMENT_NO_DEL_HINT)
	if task.doTransfer {
		task.transMappings = mergesort.NewBlkTransferBooking(len(task.aObjHandles))
	}
>>>>>>> 23842ec7

	task.tombstoneSchema = rel.Schema(true).(*catalog.Schema)

	for _, obj := range tombStones {
		task.scopes = append(task.scopes, *obj.AsCommonID())
		var hdl handle.Object
		hdl, err = rel.GetObject(&obj.ID, true)
		if err != nil {
			return
		}
		if !obj.IsTombstone {
			panic(fmt.Sprintf("logic err, obj %v is not tombstone", obj.ID.String()))
		}
		if !hdl.IsAppendable() {
			panic(fmt.Sprintf("logic err %v is nonappendable", hdl.GetID().String()))
		}
		task.aTombstoneMetas = append(task.aTombstoneMetas, obj)
		task.aTombstoneHandles = append(task.aTombstoneHandles, hdl)
		if obj.GetObjectData().CheckFlushTaskRetry(txn.GetStartTS()) {
			return nil, txnif.ErrTxnNeedRetry
		}
	}

	task.transMappings = mergesort.NewBlkTransferBooking(len(task.aObjHandles))

	task.BaseTask = tasks.NewBaseTask(task, tasks.DataCompactionTask, ctx)

	return
}

// impl DisposableVecPool
func (task *flushTableTailTask) GetVector(typ *types.Type) (*vector.Vector, func()) {
	v := task.rt.VectorPool.Transient.GetVector(typ)
	return v.GetDownstreamVector(), v.Close
}

func (task *flushTableTailTask) GetMPool() *mpool.MPool {
	return task.rt.VectorPool.Transient.GetMPool()
}

// Scopes is used in conflict checking in scheduler. For ScopedTask interface
func (task *flushTableTailTask) Scopes() []common.ID { return task.scopes }

// Name is for ScopedTask interface
func (task *flushTableTailTask) Name() string {
	return fmt.Sprintf("[%d]FT-%d-%s", task.ID(), task.rel.ID(), task.schema.Name)
}

func (task *flushTableTailTask) MarshalLogObject(enc zapcore.ObjectEncoder) (err error) {
	enc.AddString("endTs", task.dirtyEndTs.ToString())
	objs := ""
	for _, obj := range task.aObjMetas {
		objs = fmt.Sprintf("%s%s,", objs, obj.ID.ShortStringEx())
	}
	enc.AddString("a-objs", objs)
	tombstones := ""
	for _, obj := range task.aTombstoneMetas {
		tombstones = fmt.Sprintf("%s%s,", tombstones, obj.ID.ShortStringEx())
	}
	enc.AddString("a-tombstones", tombstones)

	toObjs := ""
	if task.createdObjHandles != nil {
		id := task.createdObjHandles.GetID()
		toObjs = fmt.Sprintf("%s%s,", toObjs, id.ShortStringEx())
	}
	if toObjs != "" {
		enc.AddString("to-objs", toObjs)
	}

	toTombstones := ""
	if task.createdTombstoneHandles != nil {
		id := task.createdTombstoneHandles.GetID()
		toTombstones = fmt.Sprintf("%s%s,", toTombstones, id.ShortStringEx())
	}
	if toTombstones != "" {
		enc.AddString("to-tombstones", toTombstones)
	}
	return
}

func (task *flushTableTailTask) Execute(ctx context.Context) (err error) {
	logutil.Info("[Start]", common.OperationField(task.Name()), common.OperandField(task),
		common.OperandField(len(task.aObjHandles)+len(task.aTombstoneHandles)))

	phaseDesc := ""
	defer func() {
		if err != nil {
			logutil.Error("[DoneWithErr]", common.OperationField(task.Name()),
				common.AnyField("error", err),
				common.AnyField("phase", phaseDesc),
			)
		}
	}()
	now := time.Now()

	/////////////////////
	//// phase seperator
	///////////////////

	phaseDesc = "1-flushing appendable objects for snapshot"
	snapshotSubtasks, err := task.flushAObjsForSnapshot(ctx, false)
	if err != nil {
		return
	}
	defer func() {
		releaseFlushObjTasks(snapshotSubtasks, err)
	}()

	/////////////////////
	//// phase seperator
	///////////////////

	phaseDesc = "1-flushing appendable tombstones for snapshot"
	tombstoneSnapshotSubtasks, err := task.flushAObjsForSnapshot(ctx, true)
	if err != nil {
		return
	}
	defer func() {
		releaseFlushObjTasks(tombstoneSnapshotSubtasks, err)
	}()

	/////////////////////
	//// phase seperator
	///////////////////

	phaseDesc = "1-merge aobjects"
	// merge aobjects, no need to wait, it is a sync procedure, that is why put it
	// after flushAObjsForSnapshot
	if err = task.mergeAObjs(ctx, false); err != nil {
		return
	}

	if v := ctx.Value(TestFlushBailoutPos1{}); v != nil {
		err = moerr.NewInternalErrorNoCtx("test merge bail out")
		return
	}

	/////////////////////
	//// phase seperator
	///////////////////

	phaseDesc = "1-merge atombstones"
	// merge atombstones, no need to wait, it is a sync procedure, that is why put it
	// after flushAObjsForSnapshot
	if err = task.mergeAObjs(ctx, true); err != nil {
		return
	}

	if v := ctx.Value(TestFlushBailoutPos1{}); v != nil {
		err = moerr.NewInternalErrorNoCtx("test merge bail out")
		return
	}

	/////////////////////
	//// phase seperator
	///////////////////
	phaseDesc = "1-waiting flushing appendable blocks for snapshot"
	// wait flush tasks
	if err = task.waitFlushAObjForSnapshot(ctx, snapshotSubtasks, false); err != nil {
		return
	}

	/////////////////////
	//// phase seperator
	///////////////////

	phaseDesc = "1-waiting flushing appendable tombstones for snapshot"
	if err = task.waitFlushAObjForSnapshot(ctx, tombstoneSnapshotSubtasks, true); err != nil {
		return
	}

	phaseDesc = "1-wait LogTxnEntry"
	txnEntry, err := txnentries.NewFlushTableTailEntry(
		task.txn,
		task.ID(),
		task.transMappings,
		task.rel.GetMeta().(*catalog.TableEntry),
		task.aObjMetas,
		task.aObjHandles,
		task.createdObjHandles,
		task.createdMergedObjectName,
		task.aTombstoneMetas,
		task.aTombstoneHandles,
		task.createdTombstoneHandles,
		task.createdMergedTombstoneName,
		task.rt,
	)
	if err != nil {
		return err
	}
	readset := make([]*common.ID, 0, len(task.aObjMetas))
	for _, obj := range task.aObjMetas {
		readset = append(readset, obj.AsCommonID())
	}
	tombstoneReadset := make([]*common.ID, 0, len(task.aTombstoneMetas))
	for _, obj := range task.aTombstoneMetas {
		tombstoneReadset = append(readset, obj.AsCommonID())
	}
	if err = task.txn.LogTxnEntry(
		task.dbid,
		task.rel.ID(),
		txnEntry,
		readset,
		tombstoneReadset,
	); err != nil {
		return
	}
	/////////////////////

	duration := time.Since(now)
	logutil.Info("[End]", common.OperationField(task.Name()),
		common.AnyField("txn-start-ts", task.txn.GetStartTS().ToString()),
		zap.Int("aobj-deletes", task.aObjDeletesCnt),
		zap.Int("aobj-merge-rows", task.mergeRowsCnt),
		zap.Int("tombstone-rows", task.tombstoneMergeRowsCnt),
		common.DurationField(duration),
		common.OperandField(task))

	v2.TaskFlushTableTailDurationHistogram.Observe(duration.Seconds())

	sleep, name, exist := fault.TriggerFault("slow_flush")
	if exist && name == task.schema.Name {
		time.Sleep(time.Duration(sleep) * time.Second)
	}
	return
}

// prepareAObjSortedData read the data from appendable blocks, sort them if sort key exists
func (task *flushTableTailTask) prepareAObjSortedData(
	ctx context.Context, objIdx int, idxs []int, sortKeyPos int, isTombstone bool,
) (bat *containers.Batch, empty bool, err error) {
	if len(idxs) <= 0 {
		logutil.Infof("[FlushTabletail] no mergeable columns")
		return nil, true, nil
	}

	var obj handle.Object
	if isTombstone {
		obj = task.aTombstoneHandles[objIdx]
	} else {
		obj = task.aObjHandles[objIdx]
	}

	views, err := obj.GetColumnDataByIds(ctx, 0, idxs, common.MergeAllocator)
	if err != nil {
		return
	}
	bat = containers.NewBatch()
	rowCntBeforeApplyDelete := views.Columns[0].Length()
	deletes := views.DeleteMask
	views.ApplyDeletes()
	defer views.Close()
	for i, colidx := range idxs {
		colview := views.Columns[i]
		if colview == nil {
			empty = true
			return
		}
		vec := colview.Orphan()
		if vec.Length() == 0 {
			empty = true
			vec.Close()
			bat.Close()
			return
		}
		bat.AddVector(task.schema.ColDefs[colidx].Name, vec.TryConvertConst())
	}

	if isTombstone && deletes != nil {
		panic(fmt.Sprintf("logic err, tombstone %v has deletes", obj.GetID().String()))
	}

	if deletes != nil {
		task.aObjDeletesCnt += deletes.GetCardinality()
	}

	if isTombstone {
		return
	}

	var sortMapping []int64
	if sortKeyPos >= 0 {
		if objIdx == 0 {
			logutil.Infof("flushtabletail sort obj on %s", bat.Attrs[sortKeyPos])
		}
		sortMapping, err = mergesort.SortBlockColumns(bat.Vecs, sortKeyPos, task.rt.VectorPool.Transient)
		if err != nil {
			return
		}
	}
	if task.doTransfer {
		mergesort.AddSortPhaseMapping(task.transMappings, objIdx, rowCntBeforeApplyDelete, deletes, sortMapping)
	}
	return
}

// mergeAObjs merge the data from appendable blocks, and write the merged data to new block,
// recording row mapping in blkTransferBooking struct
func (task *flushTableTailTask) mergeAObjs(ctx context.Context, isTombstone bool) (err error) {
	var objMetas []*catalog.ObjectEntry
	var objHandles []handle.Object
	if isTombstone {
		objHandles = task.aTombstoneHandles
		objMetas = task.aTombstoneMetas
	} else {
		objHandles = task.aObjHandles
		objMetas = task.aObjMetas
	}

	if len(objMetas) == 0 {
		return nil
	}
	// prepare columns idx and sortKey to read sorted batch
	var schema *catalog.Schema
	if isTombstone {
		schema = task.tombstoneSchema
	} else {
		schema = task.schema
	}
	seqnums := make([]uint16, 0, len(schema.ColDefs))
	readColIdxs := make([]int, 0, len(schema.ColDefs))
	sortKeyIdx := -1
	sortKeyPos := -1
	if schema.HasSortKey() {
		sortKeyIdx = schema.GetSingleSortKeyIdx()
	}
	for i, def := range schema.ColDefs {
		if def.IsPhyAddr() {
			continue
		}
		readColIdxs = append(readColIdxs, def.Idx)
		if def.Idx == sortKeyIdx {
			sortKeyPos = i
		}
		seqnums = append(seqnums, def.SeqNum)
	}

	// read from aobjects
	readedBats := make([]*containers.Batch, 0, len(objHandles))
	for _, block := range objHandles {
		err = block.Prefetch(readColIdxs)
		if err != nil {
			return
		}
	}
	for i := range objHandles {
		bat, empty, err := task.prepareAObjSortedData(ctx, i, readColIdxs, sortKeyPos, isTombstone)
		if err != nil {
			return err
		}
		if empty {
			continue
		}
		readedBats = append(readedBats, bat)
	}
	defer func() {
		for _, bat := range readedBats {
			bat.Close()
		}
	}()

	if len(readedBats) == 0 {
		// just soft delete all Objects
		for _, obj := range objHandles {
			tbl := obj.GetRelation()
			if err = tbl.SoftDeleteObject(obj.GetID(), isTombstone); err != nil {
				return err
			}
		}
<<<<<<< HEAD
		if !isTombstone {
=======
		if task.doTransfer {
>>>>>>> 23842ec7
			mergesort.CleanTransMapping(task.transMappings)
		}
		return nil
	}

<<<<<<< HEAD
	// create new object to hold merged blocks
	var toObjectEntry *catalog.ObjectEntry
	var toObjectHandle handle.Object
	if toObjectHandle, err = task.rel.CreateNonAppendableObject(false, isTombstone, nil); err != nil {
		return
	}
	toObjectEntry = toObjectHandle.GetMeta().(*catalog.ObjectEntry)
	toObjectEntry.SetSorted()

=======
>>>>>>> 23842ec7
	// prepare merge
	// fromLayout describes the layout of the input batch, which is a list of batch length
	fromLayout := make([]uint32, 0, len(readedBats))
	// toLayout describes the layout of the output batch, i.e. [8192, 8192, 8192, 4242]
	toLayout := make([]uint32, 0, len(readedBats))
	totalRowCnt := 0
	if sortKeyPos < 0 {
		// no pk, just pick the first column to reshape
		sortKeyPos = 0
	}
	for _, bat := range readedBats {
		vec := bat.Vecs[sortKeyPos]
		fromLayout = append(fromLayout, uint32(vec.Length()))
		totalRowCnt += vec.Length()
	}
	task.mergeRowsCnt = totalRowCnt
	rowsLeft := totalRowCnt
	for rowsLeft > 0 {
		if rowsLeft > int(schema.BlockMaxRows) {
			toLayout = append(toLayout, schema.BlockMaxRows)
			rowsLeft -= int(schema.BlockMaxRows)
		} else {
			toLayout = append(toLayout, uint32(rowsLeft))
			break
		}
	}

	// do first sort
	var writtenBatches []*batch.Batch
	var releaseF func()
	var mapping []uint32
	if schema.HasSortKey() {
<<<<<<< HEAD
		// mergesort is needed, allocate sortedidx and mapping
		allocSz := totalRowCnt * 4
		// sortedIdx is used to shuffle other columns according to the order of the sort key
		sortIdxNode, err := common.MergeAllocator.Alloc(allocSz)
		if err != nil {
			panic(err)
		}
		// sortedidx will be used to shuffle other column, defer free
		defer common.MergeAllocator.Free(sortIdxNode)
		sortedIdx = unsafe.Slice((*uint32)(unsafe.Pointer(&sortIdxNode[0])), totalRowCnt)

		mappingNode, err := common.MergeAllocator.Alloc(allocSz)
		if err != nil {
			panic(err)
		}
		mapping := unsafe.Slice((*uint32)(unsafe.Pointer(&mappingNode[0])), totalRowCnt)

		// modify sortidx and mapping
		orderedVecs = mergesort.MergeColumn(sortVecs, sortedIdx, mapping, fromLayout, toLayout, task.rt.VectorPool.Transient)
		if !isTombstone {
			mergesort.UpdateMappingAfterMerge(task.transMappings, mapping, fromLayout, toLayout)
		}
		// free mapping, which is never used again
		common.MergeAllocator.Free(mappingNode)
	} else {
		// just do reshape
		orderedVecs = mergesort.ReshapeColumn(sortVecs, fromLayout, toLayout, task.rt.VectorPool.Transient)
		// UpdateMappingAfterMerge will handle the nil mapping
		if !isTombstone {
			mergesort.UpdateMappingAfterMerge(task.transMappings, nil, fromLayout, toLayout)
		}
	}
	for _, vec := range orderedVecs {
		defer vec.Close()
	}

	// make all columns ordered and prepared writtenBatches
	writtenBatches := make([]*containers.Batch, 0, len(orderedVecs))
	if isTombstone {
		task.createdTombstoneHandles = toObjectHandle
	} else {
		task.createdObjHandles = toObjectHandle
	}
	for i := 0; i < len(orderedVecs); i++ {
		writtenBatches = append(writtenBatches, containers.NewBatch())
	}
	vecs := make([]containers.Vector, 0, len(readedBats))
	for i, idx := range readColIdxs {
		// skip rowid and sort(reshape) column in the first run
		if schema.ColDefs[idx].IsPhyAddr() {
			continue
		}
		if i == sortKeyPos {
			for i, vec := range orderedVecs {
				writtenBatches[i].AddVector(schema.ColDefs[idx].Name, vec)
			}
			continue
		}
		vecs = vecs[:0]
		for _, bat := range readedBats {
			vecs = append(vecs, bat.Vecs[i])
		}
		var outvecs []containers.Vector
		if schema.HasSortKey() {
			outvecs = mergesort.ShuffleColumn(vecs, sortedIdx, fromLayout, toLayout, task.rt.VectorPool.Transient)
		} else {
			outvecs = mergesort.ReshapeColumn(vecs, fromLayout, toLayout, task.rt.VectorPool.Transient)
		}

		for i, vec := range outvecs {
			writtenBatches[i].AddVector(schema.ColDefs[idx].Name, vec)
			defer vec.Close()
=======
		writtenBatches, releaseF, mapping = mergesort.MergeAObj(task, readedBats, sortKeyPos, schema.BlockMaxRows, len(toLayout))
	} else {
		cnBatches := make([]*batch.Batch, len(readedBats))
		for i := range readedBats {
			cnBatches[i] = containers.ToCNBatch(readedBats[i])
>>>>>>> 23842ec7
		}
		writtenBatches, releaseF = mergesort.ReshapeBatches(cnBatches, fromLayout, toLayout, task)
	}
	defer releaseF()
	if task.doTransfer {
		mergesort.UpdateMappingAfterMerge(task.transMappings, mapping, toLayout)
	}

	// write!
	// create new object to hold merged blocks
	if task.createdObjHandles, err = task.rel.CreateNonAppendableObject(false, nil); err != nil {
		return
	}
	toObjectEntry := task.createdObjHandles.GetMeta().(*catalog.ObjectEntry)
	toObjectEntry.SetSorted()
	name := objectio.BuildObjectNameWithObjectID(&toObjectEntry.ID)
	writer, err := blockio.NewBlockWriterNew(task.rt.Fs.Service, name, schema.Version, seqnums)
	if err != nil {
		return err
	}
	if schema.HasPK() {
		pkIdx := schema.GetSingleSortKeyIdx()
		writer.SetPrimaryKey(uint16(pkIdx))
	} else if schema.HasSortKey() {
		writer.SetSortKey(uint16(schema.GetSingleSortKeyIdx()))
	}
<<<<<<< HEAD
	if isTombstone {
		for _, bat := range writtenBatches {
			_, err = writer.WriteTombstoneBatch(containers.ToCNBatch(bat))
			if err != nil {
				return err
			}
		}
	} else {
		for _, bat := range writtenBatches {
			_, err = writer.WriteBatch(containers.ToCNBatch(bat))
			if err != nil {
				return err
			}
=======
	for _, bat := range writtenBatches {
		_, err = writer.WriteBatch(bat)
		if err != nil {
			return err
>>>>>>> 23842ec7
		}
	}
	_, _, err = writer.Sync(ctx)
	if err != nil {
		return err
	}
	if isTombstone {
		task.createdMergedTombstoneName = name.String()
	} else {
		task.createdMergedObjectName = name.String()
	}

	// update new status for created blocks
<<<<<<< HEAD
	err = toObjectHandle.UpdateStats(writer.Stats(isTombstone))
=======
	err = task.createdObjHandles.UpdateStats(writer.Stats())
>>>>>>> 23842ec7
	if err != nil {
		return
	}
	err = task.createdObjHandles.GetMeta().(*catalog.ObjectEntry).GetObjectData().Init()
	if err != nil {
		return
	}

	// soft delete all aobjs
	for _, obj := range objHandles {
		tbl := obj.GetRelation()
		if err = tbl.SoftDeleteObject(obj.GetID(), isTombstone); err != nil {
			return err
		}
	}

	return nil
}

// flushAObjsForSnapshot schedule io task to flush aobjects for snapshot read. this function will not release any data in io task
func (task *flushTableTailTask) flushAObjsForSnapshot(ctx context.Context, isTombstone bool) (subtasks []*flushObjTask, err error) {
	defer func() {
		if err != nil {
			releaseFlushObjTasks(subtasks, err)
		}
	}()

	var metas []*catalog.ObjectEntry
	if isTombstone {
		metas = task.aTombstoneMetas
	} else {
		metas = task.aObjMetas
	}

	subtasks = make([]*flushObjTask, len(metas))
	// fire flush task
	for i, obj := range metas {
		var data *containers.Batch
		var dataVer *containers.BatchWithVersion
		objData := obj.GetObjectData()
		if dataVer, err = objData.CollectAppendInRange(
			types.TS{}, task.txn.GetStartTS(), true, common.MergeAllocator,
		); err != nil {
			return
		}
		data = dataVer.Batch
		if data == nil || data.Length() == 0 {
			// the new appendable block might has no data when we flush the table, just skip it
			// In previous impl, runner will only pass non-empty obj to NewCompactBlackTask
			continue
		}
		// do not close data, leave that to wait phase

		aobjectTask := NewFlushObjTask(
			tasks.WaitableCtx,
			dataVer.Version,
			dataVer.Seqnums,
			objData.GetFs(),
			obj,
			data,
			nil,
			true,
		)
		if err = task.rt.Scheduler.Schedule(aobjectTask); err != nil {
			return
		}
		subtasks[i] = aobjectTask
	}
	return
}

// waitFlushAObjForSnapshot waits all io tasks about flushing aobject for snapshot read, update locations
func (task *flushTableTailTask) waitFlushAObjForSnapshot(ctx context.Context, subtasks []*flushObjTask, isTombstone bool) (err error) {
	ictx, cancel := context.WithTimeout(ctx, 6*time.Minute)
	defer cancel()
	var handles []handle.Object
	if isTombstone {
		handles = task.aTombstoneHandles
	} else {
		handles = task.aObjHandles
	}
	for i, subtask := range subtasks {
		if subtask == nil {
			continue
		}
		if err = subtask.WaitDone(ictx); err != nil {
			return
		}
		if err = handles[i].UpdateStats(subtask.stat); err != nil {
			return
		}
	}
	return nil
}

func releaseFlushObjTasks(subtasks []*flushObjTask, err error) {
	if err != nil {
		logutil.Infof("[FlushTabletail] release flush aobj bat because of err %v", err)
		// add a timeout to avoid WaitDone block the whole process
		ictx, cancel := context.WithTimeout(
			context.Background(),
			10*time.Second, /*6*time.Minute,*/
		)
		defer cancel()
		for _, subtask := range subtasks {
			if subtask != nil {
				// wait done, otherwise the data might be released before flush, and cause data race
				subtask.WaitDone(ictx)
			}
		}
	}
	for _, subtask := range subtasks {
		if subtask != nil && subtask.data != nil {
			subtask.data.Close()
		}
		if subtask != nil && subtask.delta != nil {
			subtask.delta.Close()
		}
	}
}

// For unit test
func (task *flushTableTailTask) GetCreatedObjects() handle.Object {
	return task.createdObjHandles
}<|MERGE_RESOLUTION|>--- conflicted
+++ resolved
@@ -20,11 +20,8 @@
 	"strings"
 	"time"
 
-<<<<<<< HEAD
-=======
 	pkgcatalog "github.com/matrixorigin/matrixone/pkg/catalog"
 	"github.com/matrixorigin/matrixone/pkg/common/bitmap"
->>>>>>> 23842ec7
 	"github.com/matrixorigin/matrixone/pkg/common/moerr"
 	"github.com/matrixorigin/matrixone/pkg/common/mpool"
 	"github.com/matrixorigin/matrixone/pkg/container/batch"
@@ -187,14 +184,6 @@
 			return nil, txnif.ErrTxnNeedRetry
 		}
 	}
-<<<<<<< HEAD
-=======
-
-	task.doTransfer = !strings.Contains(task.schema.Comment, pkgcatalog.MO_COMMENT_NO_DEL_HINT)
-	if task.doTransfer {
-		task.transMappings = mergesort.NewBlkTransferBooking(len(task.aObjHandles))
-	}
->>>>>>> 23842ec7
 
 	task.tombstoneSchema = rel.Schema(true).(*catalog.Schema)
 
@@ -219,6 +208,10 @@
 	}
 
 	task.transMappings = mergesort.NewBlkTransferBooking(len(task.aObjHandles))
+	task.doTransfer = !strings.Contains(task.schema.Comment, pkgcatalog.MO_COMMENT_NO_DEL_HINT)
+	if task.doTransfer {
+		task.transMappings = mergesort.NewBlkTransferBooking(len(task.aObjHandles))
+	}
 
 	task.BaseTask = tasks.NewBaseTask(task, tasks.DataCompactionTask, ctx)
 
@@ -565,28 +558,12 @@
 				return err
 			}
 		}
-<<<<<<< HEAD
-		if !isTombstone {
-=======
-		if task.doTransfer {
->>>>>>> 23842ec7
+		if !isTombstone && task.doTransfer {
 			mergesort.CleanTransMapping(task.transMappings)
 		}
 		return nil
 	}
 
-<<<<<<< HEAD
-	// create new object to hold merged blocks
-	var toObjectEntry *catalog.ObjectEntry
-	var toObjectHandle handle.Object
-	if toObjectHandle, err = task.rel.CreateNonAppendableObject(false, isTombstone, nil); err != nil {
-		return
-	}
-	toObjectEntry = toObjectHandle.GetMeta().(*catalog.ObjectEntry)
-	toObjectEntry.SetSorted()
-
-=======
->>>>>>> 23842ec7
 	// prepare merge
 	// fromLayout describes the layout of the input batch, which is a list of batch length
 	fromLayout := make([]uint32, 0, len(readedBats))
@@ -619,86 +596,11 @@
 	var releaseF func()
 	var mapping []uint32
 	if schema.HasSortKey() {
-<<<<<<< HEAD
-		// mergesort is needed, allocate sortedidx and mapping
-		allocSz := totalRowCnt * 4
-		// sortedIdx is used to shuffle other columns according to the order of the sort key
-		sortIdxNode, err := common.MergeAllocator.Alloc(allocSz)
-		if err != nil {
-			panic(err)
-		}
-		// sortedidx will be used to shuffle other column, defer free
-		defer common.MergeAllocator.Free(sortIdxNode)
-		sortedIdx = unsafe.Slice((*uint32)(unsafe.Pointer(&sortIdxNode[0])), totalRowCnt)
-
-		mappingNode, err := common.MergeAllocator.Alloc(allocSz)
-		if err != nil {
-			panic(err)
-		}
-		mapping := unsafe.Slice((*uint32)(unsafe.Pointer(&mappingNode[0])), totalRowCnt)
-
-		// modify sortidx and mapping
-		orderedVecs = mergesort.MergeColumn(sortVecs, sortedIdx, mapping, fromLayout, toLayout, task.rt.VectorPool.Transient)
-		if !isTombstone {
-			mergesort.UpdateMappingAfterMerge(task.transMappings, mapping, fromLayout, toLayout)
-		}
-		// free mapping, which is never used again
-		common.MergeAllocator.Free(mappingNode)
-	} else {
-		// just do reshape
-		orderedVecs = mergesort.ReshapeColumn(sortVecs, fromLayout, toLayout, task.rt.VectorPool.Transient)
-		// UpdateMappingAfterMerge will handle the nil mapping
-		if !isTombstone {
-			mergesort.UpdateMappingAfterMerge(task.transMappings, nil, fromLayout, toLayout)
-		}
-	}
-	for _, vec := range orderedVecs {
-		defer vec.Close()
-	}
-
-	// make all columns ordered and prepared writtenBatches
-	writtenBatches := make([]*containers.Batch, 0, len(orderedVecs))
-	if isTombstone {
-		task.createdTombstoneHandles = toObjectHandle
-	} else {
-		task.createdObjHandles = toObjectHandle
-	}
-	for i := 0; i < len(orderedVecs); i++ {
-		writtenBatches = append(writtenBatches, containers.NewBatch())
-	}
-	vecs := make([]containers.Vector, 0, len(readedBats))
-	for i, idx := range readColIdxs {
-		// skip rowid and sort(reshape) column in the first run
-		if schema.ColDefs[idx].IsPhyAddr() {
-			continue
-		}
-		if i == sortKeyPos {
-			for i, vec := range orderedVecs {
-				writtenBatches[i].AddVector(schema.ColDefs[idx].Name, vec)
-			}
-			continue
-		}
-		vecs = vecs[:0]
-		for _, bat := range readedBats {
-			vecs = append(vecs, bat.Vecs[i])
-		}
-		var outvecs []containers.Vector
-		if schema.HasSortKey() {
-			outvecs = mergesort.ShuffleColumn(vecs, sortedIdx, fromLayout, toLayout, task.rt.VectorPool.Transient)
-		} else {
-			outvecs = mergesort.ReshapeColumn(vecs, fromLayout, toLayout, task.rt.VectorPool.Transient)
-		}
-
-		for i, vec := range outvecs {
-			writtenBatches[i].AddVector(schema.ColDefs[idx].Name, vec)
-			defer vec.Close()
-=======
 		writtenBatches, releaseF, mapping = mergesort.MergeAObj(task, readedBats, sortKeyPos, schema.BlockMaxRows, len(toLayout))
 	} else {
 		cnBatches := make([]*batch.Batch, len(readedBats))
 		for i := range readedBats {
 			cnBatches[i] = containers.ToCNBatch(readedBats[i])
->>>>>>> 23842ec7
 		}
 		writtenBatches, releaseF = mergesort.ReshapeBatches(cnBatches, fromLayout, toLayout, task)
 	}
@@ -725,7 +627,6 @@
 	} else if schema.HasSortKey() {
 		writer.SetSortKey(uint16(schema.GetSingleSortKeyIdx()))
 	}
-<<<<<<< HEAD
 	if isTombstone {
 		for _, bat := range writtenBatches {
 			_, err = writer.WriteTombstoneBatch(containers.ToCNBatch(bat))
@@ -739,12 +640,6 @@
 			if err != nil {
 				return err
 			}
-=======
-	for _, bat := range writtenBatches {
-		_, err = writer.WriteBatch(bat)
-		if err != nil {
-			return err
->>>>>>> 23842ec7
 		}
 	}
 	_, _, err = writer.Sync(ctx)
@@ -758,11 +653,7 @@
 	}
 
 	// update new status for created blocks
-<<<<<<< HEAD
-	err = toObjectHandle.UpdateStats(writer.Stats(isTombstone))
-=======
-	err = task.createdObjHandles.UpdateStats(writer.Stats())
->>>>>>> 23842ec7
+	err = task.createdObjHandles.UpdateStats(writer.Stats(isTombstone))
 	if err != nil {
 		return
 	}
