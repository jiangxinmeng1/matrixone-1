// Copyright 2022 Matrix Origin
//
// Licensed under the Apache License, Version 2.0 (the "License");
// you may not use this file except in compliance with the License.
// You may obtain a copy of the License at
//
// http://www.apache.org/licenses/LICENSE-2.0
//
// Unless required by applicable law or agreed to in writing, software
// distributed under the License is distributed on an "AS IS" BASIS,
// WITHOUT WARRANTIES OR CONDITIONS OF ANY KIND, either express or implied.
// See the License for the specific language governing permissions and
// limitations under the License.

package jobs

import (
	"context"
	"fmt"
	"strings"
	"time"

	pkgcatalog "github.com/matrixorigin/matrixone/pkg/catalog"
	"github.com/matrixorigin/matrixone/pkg/common/bitmap"
	"github.com/matrixorigin/matrixone/pkg/common/moerr"
	"github.com/matrixorigin/matrixone/pkg/common/mpool"
	"github.com/matrixorigin/matrixone/pkg/container/batch"
	"github.com/matrixorigin/matrixone/pkg/container/nulls"
	"github.com/matrixorigin/matrixone/pkg/container/types"
	"github.com/matrixorigin/matrixone/pkg/container/vector"
	"github.com/matrixorigin/matrixone/pkg/logutil"
	"github.com/matrixorigin/matrixone/pkg/objectio"
	"github.com/matrixorigin/matrixone/pkg/pb/api"
	"github.com/matrixorigin/matrixone/pkg/util/fault"
	v2 "github.com/matrixorigin/matrixone/pkg/util/metric/v2"
	"github.com/matrixorigin/matrixone/pkg/vm/engine/tae/blockio"
	"github.com/matrixorigin/matrixone/pkg/vm/engine/tae/catalog"
	"github.com/matrixorigin/matrixone/pkg/vm/engine/tae/common"
	"github.com/matrixorigin/matrixone/pkg/vm/engine/tae/containers"
	"github.com/matrixorigin/matrixone/pkg/vm/engine/tae/db/dbutils"
	"github.com/matrixorigin/matrixone/pkg/vm/engine/tae/iface/data"
	"github.com/matrixorigin/matrixone/pkg/vm/engine/tae/iface/handle"
	"github.com/matrixorigin/matrixone/pkg/vm/engine/tae/iface/txnif"
	"github.com/matrixorigin/matrixone/pkg/vm/engine/tae/mergesort"
	"github.com/matrixorigin/matrixone/pkg/vm/engine/tae/tables/txnentries"
	"github.com/matrixorigin/matrixone/pkg/vm/engine/tae/tasks"
	"go.uber.org/zap"
	"go.uber.org/zap/zapcore"
)

type TestFlushBailoutPos1 struct{}
type TestFlushBailoutPos2 struct{}

var FlushTableTailTaskFactory = func(
	metas []*catalog.ObjectEntry, rt *dbutils.Runtime, endTs types.TS, /* end of dirty range*/
) tasks.TxnTaskFactory {
	return func(ctx *tasks.Context, txn txnif.AsyncTxn) (tasks.Task, error) {
		txn.GetMemo().IsFlushOrMerge = true
		return NewFlushTableTailTask(ctx, txn, metas, rt, endTs)
	}
}

type flushTableTailTask struct {
	*tasks.BaseTask
	txn        txnif.AsyncTxn
	rt         *dbutils.Runtime
	dirtyEndTs types.TS

	scopes []common.ID
	schema *catalog.Schema

	rel  handle.Relation
	dbid uint64

	// record the row mapping from deleted blocks to created blocks
	transMappings api.TransferMaps
	doTransfer    bool

	aObjMetas         []*catalog.ObjectEntry
	delSrcMetas       []*catalog.ObjectEntry
	aObjHandles       []handle.Object
	aObjBlockCounts   []uint16
	aObjBlockOffsets  []uint16
	delSrcHandles     []handle.Object
	createdObjHandles handle.Object

	dirtyLen                 int
	createdMergedObjectName  string
	createdDeletesObjectName string

	mergeRowsCnt, aObjDeletesCnt, nObjDeletesCnt int

	createAt time.Time
}

// A note about flush start timestamp
//
// As the last **committed** time, not the newest allcated time,
// is used in NewFlushTableTailTask, there will be a situation that
// some commiting appends prepared between committed-time and aobj-freeze-time
// are ignored during the data collection stage of flushing,
// which leads to transfer-row-not-found problem.
//
// The proposed solution is to add a check function in NewFlushTableTailTask
// to figure out if there exist an AppendNode with a bigger prepared time
// than flush-start-ts, and if so, retry the flush task
//
// Two question:
//
// 1. How about deletes prepared in that special time range?
//    Never mind, deletes will be transfered when committing the flush task
// 2. Is it guaranteed that the check function is able to see all possible AppendNodes?
//    Probably no, because getting appender and attaching AppendNode are not atomic group opertions.
//    Imagine:
//
//                freeze  check
// committed  x1     |     |     x2
// prepared          |     |  o2
// preparing    i2   |     |
//
// - x1 is the last committed time.
// - getting appender(i2 in graph) is before the freezing
// - attaching AppendNode successfully (o2 in graph) after the check
// - finishing commit at x2
//
// So in order for the check function to work, a dedicated lock is added
// on ablock to ensure that NO AppendNode will be attatched to ablock
// after the very moment when the ablock is freezed.
//
// In the first version proposal, the check in NewFlushTableTailTask is omitted,
// because the existing PrepareCompact in ablock already handles that thing.
// If the last AppendNode in an ablock is not committed, PrepareCompact will
// return false to reschedule the task. However, commiting AppendNode doesn't
// guarantee that the committs has been updated. It's still possible to get a
// old startts which is not able to collect all appends in the ablock.

func NewFlushTableTailTask(
	ctx *tasks.Context,
	txn txnif.AsyncTxn,
	objs []*catalog.ObjectEntry,
	rt *dbutils.Runtime,
	dirtyEndTs types.TS,
) (task *flushTableTailTask, err error) {
	task = &flushTableTailTask{
		txn:        txn,
		rt:         rt,
		dirtyEndTs: dirtyEndTs,
	}
	meta := objs[0]
	dbId := meta.GetTable().GetDB().ID
	task.dbid = dbId
	database, err := txn.UnsafeGetDatabase(dbId)
	if err != nil {
		return
	}
	tableId := meta.GetTable().ID
	rel, err := database.UnsafeGetRelation(tableId)
	task.rel = rel
	if err != nil {
		return
	}
	task.schema = rel.Schema().(*catalog.Schema)

	task.BaseTask = tasks.NewBaseTask(task, tasks.DataCompactionTask, ctx)

	objSeen := make(map[*catalog.ObjectEntry]struct{})
	offset := uint16(0)
	for _, obj := range objs {
		task.scopes = append(task.scopes, *obj.AsCommonID())
		var hdl handle.Object
		hdl, err = rel.GetObject(obj.ID())
		if err != nil {
			return
		}
		if _, ok := objSeen[obj]; ok {
			continue
		}
		objSeen[obj] = struct{}{}
		if hdl.IsAppendable() && !obj.HasDropCommitted() {
			task.aObjMetas = append(task.aObjMetas, obj)
			task.aObjHandles = append(task.aObjHandles, hdl)
			blkCount := obj.BlockCnt()
			task.aObjBlockCounts = append(task.aObjBlockCounts, uint16(blkCount))
			task.aObjBlockOffsets = append(task.aObjBlockOffsets, offset)
			offset += uint16(blkCount)
			if obj.GetObjectData().CheckFlushTaskRetry(txn.GetStartTS()) {
				logutil.Info(
					"[FLUSH-NEED-RETRY]",
					zap.String("task", task.Name()),
					common.AnyField("obj", obj.ID().String()),
				)
				return nil, txnif.ErrTxnNeedRetry
			}
		} else if hdl.IsAppendable() && obj.HasDropCommitted() && !obj.InMemoryDeletesExisted() {
			// skip dropped . refer to Collector.tryCompactTree
		} else {
			task.delSrcMetas = append(task.delSrcMetas, obj)
			task.delSrcHandles = append(task.delSrcHandles, hdl)
		}
	}

	task.doTransfer = !strings.Contains(task.schema.Comment, pkgcatalog.MO_COMMENT_NO_DEL_HINT)
	if task.doTransfer {
<<<<<<< HEAD
		blkCount := uint16(0)
		if len(task.aObjBlockCounts) != 0 {
			objCount := len(task.aObjBlockCounts)
			blkCount = task.aObjBlockOffsets[objCount-1] + task.aObjBlockCounts[objCount-1]
		}
		task.transMappings = mergesort.NewBlkTransferBooking(int(blkCount))
=======
		task.transMappings = make(api.TransferMaps, len(task.aObjHandles))
		for i := range len(task.aObjHandles) {
			task.transMappings[i] = make(api.TransferMap)
		}
>>>>>>> 94dd785b
	}

	tblEntry := rel.GetMeta().(*catalog.TableEntry)
	tblEntry.Stats.RLock()
	defer tblEntry.Stats.RUnlock()
	task.dirtyLen = len(tblEntry.DeletedDirties)
	for _, obj := range tblEntry.DeletedDirties {
		task.scopes = append(task.scopes, *obj.AsCommonID())
		var hdl handle.Object
		hdl, err = rel.GetObject(obj.ID())
		if err != nil {
			return
		}
		if _, ok := objSeen[obj]; ok {
			continue
		}
		objSeen[obj] = struct{}{}
		task.delSrcMetas = append(task.delSrcMetas, obj)
		task.delSrcHandles = append(task.delSrcHandles, hdl)
	}
	task.createAt = time.Now()
	return
}

// impl DisposableVecPool
func (task *flushTableTailTask) GetVector(typ *types.Type) (*vector.Vector, func()) {
	v := task.rt.VectorPool.Transient.GetVector(typ)
	return v.GetDownstreamVector(), v.Close
}

func (task *flushTableTailTask) GetMPool() *mpool.MPool {
	return task.rt.VectorPool.Transient.GetMPool()
}

// Scopes is used in conflict checking in scheduler. For ScopedTask interface
func (task *flushTableTailTask) Scopes() []common.ID { return task.scopes }

// Name is for ScopedTask interface
func (task *flushTableTailTask) Name() string {
	return fmt.Sprintf("[FT-%d]%d-%s", task.ID(), task.rel.ID(), task.schema.Name)
}

func (task *flushTableTailTask) MarshalLogObject(enc zapcore.ObjectEncoder) (err error) {
	enc.AddString("endTs", task.dirtyEndTs.ToString())
	objs := ""
	for _, obj := range task.aObjMetas {
		objs = fmt.Sprintf("%s%s,", objs, obj.ID().ShortStringEx())
	}
	enc.AddString("a-objs", objs)
	// delsrc := ""
	// for _, del := range task.delSrcMetas {
	// 	delsrc = fmt.Sprintf("%s%s,", delsrc, del.ID.ShortStringEx())
	// }
	// enc.AddString("deletes-src", delsrc)
	enc.AddInt("delete-obj-ndv", len(task.delSrcMetas))

	toObjs := ""
	if task.createdObjHandles != nil {
		id := task.createdObjHandles.GetID()
		toObjs = fmt.Sprintf("%s%s,", toObjs, id.ShortStringEx())
	}
	if toObjs != "" {
		enc.AddString("to-objs", toObjs)
	}
	return
}

var (
	SlowFlushIOTask      = 10 * time.Second
	SlowFlushTaskOverall = 60 * time.Second
	SlowDelCollect       = 10 * time.Second
	SlowDelCollectNObj   = 10
)

func (task *flushTableTailTask) Execute(ctx context.Context) (err error) {
	logutil.Info(
		"[FLUSH-START]",
		zap.String("task", task.Name()),
		zap.Any("extra-info", task),
		common.AnyField("txn-info", task.txn.String()),
		zap.Int("aobj-ndv", len(task.aObjHandles)+len(task.delSrcHandles)),
	)

	phaseDesc := ""
	defer func() {
		if err != nil {
			logutil.Error("[FLUSH-ERR]",
				zap.String("task", task.Name()),
				common.AnyField("error", err),
				common.AnyField("phase", phaseDesc),
			)
		}
	}()
	statWait := time.Since(task.createAt)
	now := time.Now()

	/////////////////////
	//// phase seperator
	///////////////////

	phaseDesc = "1-flushing appendable blocks for snapshot"

	inst := time.Now()
	snapshotSubtasks, err := task.flushAObjsForSnapshot(ctx)
	statFlushAobj := time.Since(inst)
	defer func() {
		releaseFlushObjTasks(task, snapshotSubtasks, err)
	}()
	if err != nil {
		return
	}

	/////////////////////
	//// phase seperator
	///////////////////

	phaseDesc = "1-write all deletes from naobjs"
	// just collect deletes, do not soft delete it, leave that to merge task.
	inst = time.Now()
	deleteTask, emptyMap, err := task.flushAllDeletesFromDelSrc(ctx)
	statFlushDel := time.Since(inst)
	if err != nil {
		return
	}
	defer func() {
		relaseFlushDelTask(task, deleteTask, err)
	}()
	/////////////////////
	//// phase seperator
	///////////////////

	phaseDesc = "1-merge aobjects"
	// merge aobjects, no need to wait, it is a sync procedure, that is why put it
	// after flushAObjsForSnapshot and flushAllDeletesFromNObjs
	inst = time.Now()
	if err = task.mergeAObjs(ctx); err != nil {
		return
	}
	statMergeAobj := time.Since(inst)

	if v := ctx.Value(TestFlushBailoutPos1{}); v != nil {
		err = moerr.NewInternalErrorNoCtx("test merge bail out")
		return
	}

	/////////////////////
	//// phase seperator
	///////////////////
	phaseDesc = "1-waiting flushing appendable blocks for snapshot"
	// wait flush tasks
	inst = time.Now()
	if err = task.waitFlushAObjForSnapshot(ctx, snapshotSubtasks); err != nil {
		return
	}
	statWaitAobj := time.Since(inst)

	/////////////////////
	//// phase seperator
	///////////////////

	phaseDesc = "1-wait flushing all deletes from naobjs"
	inst = time.Now()
	if err = task.waitFlushAllDeletesFromDelSrc(ctx, deleteTask, emptyMap); err != nil {
		return
	}
	statWaitDels := time.Since(inst)

	phaseDesc = "1-wait LogTxnEntry"
	inst = time.Now()
	txnEntry, err := txnentries.NewFlushTableTailEntry(
		ctx,
		task.txn,
		task.Name(),
		task.transMappings,
		task.rel.GetMeta().(*catalog.TableEntry),
		task.aObjMetas,
		task.delSrcMetas,
		task.aObjHandles,
		task.delSrcHandles,
		task.aObjBlockOffsets,
		task.createdObjHandles,
		task.createdDeletesObjectName,
		task.createdMergedObjectName,
		task.dirtyLen,
		task.rt,
		task.dirtyEndTs,
	)
	if err != nil {
		return err
	}
	if err = task.txn.LogTxnEntry(
		task.dbid,
		task.rel.ID(),
		txnEntry,
		nil,
	); err != nil {
		return
	}
	statNewFlushEntry := time.Since(inst)
	/////////////////////

	duration := time.Since(now)
	logutil.Info("[FLUSH-END]",
		zap.String("task", task.Name()),
		zap.Int("aobj-deletes", task.aObjDeletesCnt),
		zap.Int("aobj-merge-rows", task.mergeRowsCnt),
		zap.Int("nobj-deletes", task.nObjDeletesCnt),
		common.DurationField(duration),
		zap.Any("extra-info", task))
	v2.TaskFlushTableTailDurationHistogram.Observe(duration.Seconds())

	if time.Since(task.createAt) > SlowFlushTaskOverall {
		logutil.Info(
			"[FLUSH-SUMMARY]",
			zap.String("task", task.Name()),
			common.AnyField("wait-execute", statWait),
			common.AnyField("schedule-flush-aobj", statFlushAobj),
			common.AnyField("schedule-flush-dels", statFlushDel),
			common.AnyField("do-merge", statMergeAobj),
			common.AnyField("wait-aobj-flush", statWaitAobj),
			common.AnyField("wait-dels-flush", statWaitDels),
			common.AnyField("log-txn-entry", statNewFlushEntry),
		)
	}

	sleep, name, exist := fault.TriggerFault("slow_flush")
	if exist && name == task.schema.Name {
		time.Sleep(time.Duration(sleep) * time.Second)
	}
	return
}

// prepareAObjSortedData read the data from appendable blocks, sort them if sort key exists
func (task *flushTableTailTask) prepareAObjSortedData(
	ctx context.Context, objIdx int, blkIdx uint16, idxs []int, sortKeyPos int,
) (bat *containers.Batch, empty bool, err error) {
	if len(idxs) <= 0 {
		logutil.Info(
			"NO-MERGEABLE-COLUMNS",
			zap.String("task", task.Name()),
		)
		return nil, true, nil
	}
	obj := task.aObjHandles[objIdx]

	loadedBat, err := obj.GetColumnDataByIds(ctx, blkIdx, idxs, common.MergeAllocator)
	if err != nil {
		return
	}
	for i := range idxs {
		if vec := loadedBat.Vecs[i]; vec == nil || vec.Length() == 0 {
			empty = true
			loadedBat.Close()
			return
		}
	}
	totalRowCnt := loadedBat.Length()
	task.aObjDeletesCnt += loadedBat.Deletes.GetCardinality()
	bat = loadedBat

	var sortMapping []int64
	if sortKeyPos >= 0 {
		if objIdx == 0 {
			logutil.Info("[FLUSH-STEP]", zap.String("task", task.Name()), common.AnyField("sort-key", bat.Attrs[sortKeyPos]))
		}
		sortMapping, err = mergesort.SortBlockColumns(bat.Vecs, sortKeyPos, task.rt.VectorPool.Transient)
		if bat.Deletes != nil {
			nulls.Filter(bat.Deletes, sortMapping, false)
		}
		if err != nil {
			return
		}
	}
	if task.doTransfer {
		mergesort.AddSortPhaseMapping(task.transMappings, task.getBlockOffset(objIdx, blkIdx), totalRowCnt, sortMapping)
	}
	return
}
func (task *flushTableTailTask) getBlockOffset(objIdx int, blkIdx uint16) int {
	return int(task.aObjBlockOffsets[objIdx] + blkIdx)
}

// mergeAObjs merge the data from appendable blocks, and write the merged data to new block,
// recording row mapping in blkTransferBooking struct
func (task *flushTableTailTask) mergeAObjs(ctx context.Context) (err error) {
	if len(task.aObjMetas) == 0 {
		return nil
	}

	// prepare columns idx and sortKey to read sorted batch
	schema := task.schema
	seqnums := make([]uint16, 0, len(schema.ColDefs))
	readColIdxs := make([]int, 0, len(schema.ColDefs))
	sortKeyIdx := -1
	sortKeyPos := -1
	if schema.HasSortKey() {
		sortKeyIdx = schema.GetSingleSortKeyIdx()
	}
	for i, def := range schema.ColDefs {
		if def.IsPhyAddr() {
			continue
		}
		readColIdxs = append(readColIdxs, def.Idx)
		if def.Idx == sortKeyIdx {
			sortKeyPos = i
		}
		seqnums = append(seqnums, def.SeqNum)
	}

	// read from aobjects
	readedBats := make([]*containers.Batch, 0, len(task.aObjHandles))
	defer func() {
		for _, bat := range readedBats {
			bat.Close()
		}
	}()
	for _, block := range task.aObjHandles {
		if err = block.Prefetch(readColIdxs); err != nil {
			return
		}
	}

	for i := range task.aObjHandles {
		for blkIdx := uint16(0); blkIdx < task.aObjBlockCounts[i]; blkIdx++ {
			if bat, empty, err := task.prepareAObjSortedData(
				ctx, i, blkIdx, readColIdxs, sortKeyPos,
			); err != nil {
				return err
			} else if empty {
				continue
			} else {
				readedBats = append(readedBats, bat)
			}
		}
	}

	// prepare merge
	// toLayout describes the layout of the output batch, i.e. [8192, 8192, 8192, 4242]
	toLayout := make([]uint32, 0, len(readedBats))
	if sortKeyPos < 0 {
		// no pk, just pick the first column to reshape
		sortKeyPos = 0
	}
	for _, bat := range readedBats {
		task.mergeRowsCnt += bat.Vecs[sortKeyPos].Length()
	}
	task.mergeRowsCnt -= task.aObjDeletesCnt

	if task.mergeRowsCnt == 0 {
		// just soft delete all Objects
		for _, obj := range task.aObjHandles {
			tbl := obj.GetRelation()
			if err = tbl.SoftDeleteObject(obj.GetID()); err != nil {
				return err
			}
		}
		if task.doTransfer {
			mergesort.CleanTransMapping(task.transMappings)
		}
		return nil
	}

	rowsLeft := task.mergeRowsCnt
	for rowsLeft > 0 {
		if rowsLeft > int(schema.BlockMaxRows) {
			toLayout = append(toLayout, schema.BlockMaxRows)
			rowsLeft -= int(schema.BlockMaxRows)
		} else {
			toLayout = append(toLayout, uint32(rowsLeft))
			break
		}
	}

	// do first sort
	var writtenBatches []*batch.Batch
	var releaseF func()
	var mapping []int
	if schema.HasSortKey() {
		writtenBatches, releaseF, mapping, err = mergesort.MergeAObj(ctx, task, readedBats, sortKeyPos, toLayout)
		if err != nil {
			return
		}
	} else {
		writtenBatches, releaseF, mapping, err = mergesort.ReshapeBatches(readedBats, toLayout, task)
		if err != nil {
			return
		}
	}
	defer releaseF()
	if task.doTransfer {
		mergesort.UpdateMappingAfterMerge(task.transMappings, mapping, toLayout)
	}

	// write!
	// create new object to hold merged blocks
	if task.createdObjHandles, err = task.rel.CreateNonAppendableObject(nil); err != nil {
		return
	}
	toObjectEntry := task.createdObjHandles.GetMeta().(*catalog.ObjectEntry)
	toObjectEntry.SetSorted()
	name := objectio.BuildObjectNameWithObjectID(toObjectEntry.ID())
	writer, err := blockio.NewBlockWriterNew(task.rt.Fs.Service, name, schema.Version, seqnums)
	if err != nil {
		return err
	}
	if schema.HasPK() {
		pkIdx := schema.GetSingleSortKeyIdx()
		writer.SetPrimaryKey(uint16(pkIdx))
	} else if schema.HasSortKey() {
		writer.SetSortKey(uint16(schema.GetSingleSortKeyIdx()))
	}
	for _, bat := range writtenBatches {
		_, err = writer.WriteBatch(bat)
		if err != nil {
			return err
		}
	}
	_, _, err = writer.Sync(ctx)
	if err != nil {
		return err
	}
	task.createdMergedObjectName = name.String()

	// update new status for created blocks
	err = task.createdObjHandles.UpdateStats(writer.Stats())
	if err != nil {
		return
	}
	err = task.createdObjHandles.GetMeta().(*catalog.ObjectEntry).GetObjectData().Init()
	if err != nil {
		return
	}

	// soft delete all aobjs
	for _, obj := range task.aObjHandles {
		tbl := obj.GetRelation()
		if err = tbl.SoftDeleteObject(obj.GetID()); err != nil {
			return err
		}
	}

	return nil
}

// flushAObjsForSnapshot schedule io task to flush aobjects for snapshot read. this function will not release any data in io task
func (task *flushTableTailTask) flushAObjsForSnapshot(ctx context.Context) (subtasks []*flushObjTask, err error) {
	subtasks = make([]*flushObjTask, len(task.aObjMetas))
	// fire flush task
	for i, obj := range task.aObjMetas {
		var deletes *containers.Batch
		var dataVer *containers.BatchWithVersion
		data := make([]*containers.Batch, 0)
		objData := obj.GetObjectData()
		for j := 0; j < obj.BlockCnt(); j++ {
			if dataVer, err = objData.CollectAppendInRangeWithBlockID(
				uint16(j), types.TS{}, task.txn.GetStartTS(), true, common.MergeAllocator,
			); err != nil {
				for _, batch := range data {
					batch.Close()
				}
				return
			}
			if dataVer.Batch == nil || dataVer.Batch.Length() == 0 {
				panic("logic error")
			}
			data = append(data, dataVer.Batch)
		}
		// do not close data, leave that to wait phase
		if deletes, _, err = objData.CollectDeleteInRange(
			ctx, types.TS{}, task.txn.GetStartTS(), true, common.MergeAllocator,
		); err != nil {
			for _, batch := range data {
				batch.Close()
			}
			return
		}
		if deletes != nil {
			// make sure every batch in deltaloc object is sorted by rowid
			_, err = mergesort.SortBlockColumns(deletes.Vecs, 0, task.rt.VectorPool.Transient)
			if err != nil {
				for _, batch := range data {
					batch.Close()
				}
				deletes.Close()
				return
			}
		}

		aobjectTask := NewFlushObjTask(
			tasks.WaitableCtx,
			dataVer.Version,
			dataVer.Seqnums,
			objData.GetFs(),
			obj,
			data,
			deletes,
			true,
			task.Name(),
		)
		if err = task.rt.Scheduler.Schedule(aobjectTask); err != nil {
			return
		}
		subtasks[i] = aobjectTask
	}
	return
}

// waitFlushAObjForSnapshot waits all io tasks about flushing aobject for snapshot read, update locations
func (task *flushTableTailTask) waitFlushAObjForSnapshot(ctx context.Context, subtasks []*flushObjTask) (err error) {
	ictx, cancel := context.WithTimeout(ctx, 6*time.Minute)
	defer cancel()
	for i, subtask := range subtasks {
		if subtask == nil {
			continue
		}
		if err = subtask.WaitDone(ictx); err != nil {
			return
		}
		if err = task.aObjHandles[i].UpdateStats(subtask.stat); err != nil {
			return
		}
		if subtask.delta == nil {
			continue
		}
		deltaLoc := blockio.EncodeLocation(
			subtask.name,
			subtask.blocks[len(subtask.data)].GetExtent(),
			uint32(subtask.delta.Length()),
			subtask.blocks[len(subtask.data)].GetID())

		for j := 0; j < int(subtask.stat.BlkCnt()); j++ {
			if err = task.aObjHandles[i].UpdateDeltaLoc(uint16(j), deltaLoc); err != nil {
				return err
			}
		}
	}
	return nil
}

// flushAllDeletesFromDelSrc collects all deletes from objs and flush them into one obj
func (task *flushTableTailTask) flushAllDeletesFromDelSrc(ctx context.Context) (subtask *flushDeletesTask, emtpyDelObjIdx []*bitmap.Bitmap, err error) {
	var bufferBatch *containers.Batch
	defer func() {
		if err != nil && bufferBatch != nil {
			bufferBatch.Close()
		}
	}()
	emtpyDelObjIdx = make([]*bitmap.Bitmap, len(task.delSrcMetas))
	var (
		enableDetailRecord = len(task.delSrcMetas) > SlowDelCollectNObj
		tbl                *catalog.TableEntry
		tombstone          data.Tombstone
		locMap             = make(map[string]int)
		now                = time.Now()
		recorder           = &common.DeletesCollectRecorder{TempCache: make(map[string]common.TempDelCacheEntry)}
		totalRecorder      = &common.DeletesCollectBoard{}
		loopCnt, readCnt   int
	)

	if enableDetailRecord {
		ctx = context.WithValue(ctx, common.RecorderKey{}, recorder)
		tbl = task.rel.GetMeta().(*catalog.TableEntry)
		defer func() {
			for _, v := range recorder.TempCache {
				v.Bat = nil
				v.Release()
			}
		}()
	}

	for i, obj := range task.delSrcMetas {
		objData := obj.GetObjectData()
		var deletes *containers.Batch
		emptyDelObjs := &bitmap.Bitmap{}
		emptyDelObjs.InitWithSize(int64(obj.BlockCnt()))
		if enableDetailRecord {
			tombstone = tbl.TryGetTombstone(*obj.ID())
		}
		for j := 0; j < obj.BlockCnt(); j++ {
			loopCnt++
			found, _ := objData.HasDeleteIntentsPreparedInByBlock(uint16(j), types.TS{}, task.txn.GetStartTS())
			if !found {
				emptyDelObjs.Add(uint64(j))
				continue
			}
			if enableDetailRecord && tombstone != nil {
				if loc := tombstone.GetLatestDeltaloc(uint16(j)); loc != nil {
					sloc := loc.String()
					locMap[sloc]++
					if locMap[sloc] == 10 { // trigger cache only once
						recorder.TempCache[sloc] = common.TempDelCacheEntry{}
					}
				}
			}
			recorder.LoadCost = 0
			if deletes, err = objData.CollectDeleteInRangeByBlock(
				ctx, uint16(j), types.TS{}, task.txn.GetStartTS(), true, common.MergeAllocator,
			); err != nil {
				return
			}
			readCnt++
			if enableDetailRecord {
				totalRecorder.Add(recorder)
			}
			if deletes == nil || deletes.Length() == 0 {
				emptyDelObjs.Add(uint64(j))
				continue
			}
			if bufferBatch == nil {
				bufferBatch = makeDeletesTempBatch(deletes, task.rt.VectorPool.Transient)
			}
			task.nObjDeletesCnt += deletes.Length()
			// deletes is closed by Extend
			bufferBatch.Extend(deletes)
		}
		emtpyDelObjIdx[i] = emptyDelObjs
	}

	if cost := time.Since(now); cost > SlowDelCollect {
		fields := make([]zap.Field, 0, 12)
		fields = append(fields, zap.String("task", task.Name()))
		fields = append(fields, common.AnyField("collect-tombstones-duration", cost))
		fields = append(fields, common.AnyField("loop-count", loopCnt))
		fields = append(fields, common.AnyField("read-count", readCnt))
		fields = append(fields, common.AnyField("table-id", task.rel.ID()))
		fields = append(fields, common.AnyField("table-name", task.schema.Name))
		if enableDetailRecord {
			fields = append(fields, common.AnyField("detail-stats", totalRecorder.String()))
			fields = append(fields, common.AnyField("distinct-loc-num", len(locMap)))
			fields = append(fields, common.AnyField("location-distribution", locMap))
		}
		logutil.Info("[FLUSH-ANALYZE]", fields...)
	}

	if bufferBatch != nil {
		// make sure every batch in deltaloc object is sorted by rowid
		_, err = mergesort.SortBlockColumns(bufferBatch.Vecs, 0, task.rt.VectorPool.Transient)
		if err != nil {
			return
		}
		subtask = NewFlushDeletesTask(tasks.WaitableCtx, task.rt.Fs, bufferBatch, task.Name())
		if err = task.rt.Scheduler.Schedule(subtask); err != nil {
			return
		}
	}
	return
}

// waitFlushAllDeletesFromDelSrc waits all io tasks about flushing deletes from objs, update locations but skip those in emtpyDelObjIdx
func (task *flushTableTailTask) waitFlushAllDeletesFromDelSrc(ctx context.Context, subtask *flushDeletesTask, emtpyDelObjIdx []*bitmap.Bitmap) (err error) {
	if subtask == nil {
		return
	}
	ictx, cancel := context.WithTimeout(ctx, 6*time.Minute)
	defer cancel()
	if err = subtask.WaitDone(ictx); err != nil {
		return err
	}
	task.createdDeletesObjectName = subtask.name.String()
	deltaLoc := blockio.EncodeLocation(
		subtask.name,
		subtask.blocks[0].GetExtent(),
		uint32(subtask.delta.Length()),
		subtask.blocks[0].GetID())

	v2.TaskFlushDeletesCountHistogram.Observe(float64(task.nObjDeletesCnt))
	v2.TaskFlushDeletesSizeHistogram.Observe(float64(deltaLoc.Extent().End()))
	logutil.Info(
		"[FLUSH-DELTA-LOC-ANALYZE]",
		zap.String("task", task.Name()),
		common.AnyField("delta-loc", deltaLoc),
		common.AnyField("src-obj-ndv", len(task.delSrcHandles)),
	)
	for i, hdl := range task.delSrcHandles {
		for j := 0; j < hdl.GetMeta().(*catalog.ObjectEntry).BlockCnt(); j++ {
			if emtpyDelObjIdx[i] != nil && emtpyDelObjIdx[i].Contains(uint64(j)) {
				continue
			}
			if err = hdl.UpdateDeltaLoc(uint16(j), deltaLoc); err != nil {
				return err
			}

		}
	}
	return
}

func makeDeletesTempBatch(template *containers.Batch, pool *containers.VectorPool) *containers.Batch {
	bat := containers.NewBatchWithCapacity(len(template.Attrs))
	for i, name := range template.Attrs {
		bat.AddVector(name, pool.GetVector(template.Vecs[i].GetType()))
	}
	return bat
}

func relaseFlushDelTask(ftask *flushTableTailTask, task *flushDeletesTask, err error) {
	if err != nil && task != nil {
		logutil.Info(
			"[FLUSH-DEL-ERR]",
			zap.String("task", ftask.Name()),
			common.AnyField("error", err),
		)
		ictx, cancel := context.WithTimeout(
			context.Background(),
			10*time.Second, /*6*time.Minute,*/
		)
		defer cancel()
		task.WaitDone(ictx)
	}
	if task != nil && task.delta != nil {
		task.delta.Close()
	}
}

func releaseFlushObjTasks(ftask *flushTableTailTask, subtasks []*flushObjTask, err error) {
	if err != nil {
		logutil.Info(
			"[FLUSH-AOBJ-ERR]",
			common.AnyField("error", err),
			zap.String("task", ftask.Name()),
		)
		// add a timeout to avoid WaitDone block the whole process
		ictx, cancel := context.WithTimeout(
			context.Background(),
			10*time.Second, /*6*time.Minute,*/
		)
		defer cancel()
		for _, subtask := range subtasks {
			if subtask != nil {
				// wait done, otherwise the data might be released before flush, and cause data race
				subtask.WaitDone(ictx)
			}
		}
	}
	for _, subtask := range subtasks {
		if subtask != nil && subtask.data != nil {
			for _, bat := range subtask.data {
				bat.Close()
			}
		}
		if subtask != nil && subtask.delta != nil {
			subtask.delta.Close()
		}
	}
}

// For unit test
func (task *flushTableTailTask) GetCreatedObjects() handle.Object {
	return task.createdObjHandles
}<|MERGE_RESOLUTION|>--- conflicted
+++ resolved
@@ -201,19 +201,15 @@
 
 	task.doTransfer = !strings.Contains(task.schema.Comment, pkgcatalog.MO_COMMENT_NO_DEL_HINT)
 	if task.doTransfer {
-<<<<<<< HEAD
 		blkCount := uint16(0)
 		if len(task.aObjBlockCounts) != 0 {
 			objCount := len(task.aObjBlockCounts)
 			blkCount = task.aObjBlockOffsets[objCount-1] + task.aObjBlockCounts[objCount-1]
 		}
-		task.transMappings = mergesort.NewBlkTransferBooking(int(blkCount))
-=======
-		task.transMappings = make(api.TransferMaps, len(task.aObjHandles))
-		for i := range len(task.aObjHandles) {
+		task.transMappings = make(api.TransferMaps, blkCount)
+		for i := range blkCount {
 			task.transMappings[i] = make(api.TransferMap)
 		}
->>>>>>> 94dd785b
 	}
 
 	tblEntry := rel.GetMeta().(*catalog.TableEntry)
