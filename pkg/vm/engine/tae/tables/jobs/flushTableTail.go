--- conflicted
+++ resolved
@@ -206,11 +206,7 @@
 			objCount := len(task.aObjBlockCounts)
 			blkCount = task.aObjBlockOffsets[objCount-1] + task.aObjBlockCounts[objCount-1]
 		}
-<<<<<<< HEAD
-		task.transMappings = make(api.TransferMaps,blkCount)
-=======
 		task.transMappings = make(api.TransferMaps, blkCount)
->>>>>>> da2c3cc1
 		for i := range blkCount {
 			task.transMappings[i] = make(api.TransferMap)
 		}
