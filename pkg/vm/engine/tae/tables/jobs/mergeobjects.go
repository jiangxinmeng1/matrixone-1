--- conflicted
+++ resolved
@@ -180,86 +180,6 @@
 
 func (task *mergeObjectsTask) HostHintName() string { return "DN" }
 
-<<<<<<< HEAD
-func (task *mergeObjectsTask) PrepareData(ctx context.Context) ([]*batch.Batch, []*nulls.Nulls, func(), error) {
-	var err error
-	views := make([]*containers.BlockView, task.totalMergedBlkCnt)
-	releaseF := func() {
-		for _, view := range views {
-			if view != nil {
-				view.Close()
-			}
-		}
-	}
-	defer func() {
-		if err != nil {
-			releaseF()
-		}
-	}()
-	schema := task.rel.Schema(task.isTombstone).(*catalog.Schema)
-	idxs := make([]int, 0, len(schema.ColDefs)-1)
-	attrs := make([]string, 0, len(schema.ColDefs)-1)
-	for _, def := range schema.ColDefs {
-		if def.IsPhyAddr() {
-			continue
-		}
-		idxs = append(idxs, def.Idx)
-		attrs = append(attrs, def.Name)
-	}
-	for i, obj := range task.mergedObjsHandle {
-
-		maxBlockOffset := task.totalMergedBlkCnt
-		if i != len(task.mergedObjs)-1 {
-			maxBlockOffset = task.mergedBlkCnt[i+1]
-		}
-		minBlockOffset := task.mergedBlkCnt[i]
-
-		for j := 0; j < maxBlockOffset-minBlockOffset; j++ {
-			if views[minBlockOffset+j], err = obj.GetColumnDataByIds(ctx, uint16(j), idxs, common.MergeAllocator); err != nil {
-				return nil, nil, nil, err
-			}
-			// if the object is dropped, skip the tombstone row
-			if task.isTombstone {
-				view := views[minBlockOffset+j]
-				tbl := task.rel.GetMeta().(*catalog.TableEntry)
-				rowidVec := view.Columns[0].GetData()
-				rowidVec.Foreach(func(v any, isNull bool, row int) error {
-					rowID := v.(types.Rowid)
-					objectID := rowID.BorrowObjectID()
-					obj, err := tbl.GetObjectByID(objectID, false)
-					if err != nil {
-						panic(err)
-					}
-					if obj.HasDropCommitted() {
-						view.DeleteMask.Add(uint64(row))
-					}
-					return nil
-				}, nil)
-				view.ApplyDeletes()
-			}
-		}
-	}
-
-	batches := make([]*batch.Batch, 0, task.totalMergedBlkCnt)
-	dels := make([]*nulls.Nulls, 0, task.totalMergedBlkCnt)
-	for _, view := range views {
-		batch := batch.New(true, attrs)
-		if len(attrs) != len(view.Columns) {
-			panic(fmt.Sprintf("mismatch %v, %v, %v", attrs, len(attrs), len(view.Columns)))
-		}
-		for i, col := range view.Columns {
-			batch.Vecs[i] = col.GetData().GetDownstreamVector()
-		}
-		batch.SetRowCount(view.Columns[0].Length())
-		batches = append(batches, batch)
-		dels = append(dels, view.DeleteMask)
-	}
-
-	return batches, dels, releaseF, nil
-}
-
-=======
->>>>>>> e7a5b9c2
 func (task *mergeObjectsTask) LoadNextBatch(ctx context.Context, objIdx uint32) (*batch.Batch, *nulls.Nulls, func(), error) {
 	if objIdx >= uint32(len(task.mergedObjs)) {
 		panic("invalid objIdx")
@@ -384,11 +304,7 @@
 		sortkeyPos = schema.GetSingleSortKeyIdx()
 	}
 	phaseDesc = "1-DoMergeAndWrite"
-<<<<<<< HEAD
-	if err = mergesort.DoMergeAndWrite(ctx, sortkeyPos, int(schema.BlockMaxRows), task, task.isTombstone); err != nil {
-=======
-	if err = mergesort.DoMergeAndWrite(ctx, sortkeyPos, task); err != nil {
->>>>>>> e7a5b9c2
+	if err = mergesort.DoMergeAndWrite(ctx, sortkeyPos, task, task.isTombstone); err != nil {
 		return err
 	}
 
@@ -464,11 +380,7 @@
 	if isTombstone {
 		if err = txn.LogTxnEntry(entry.DbId, entry.TblId, txnEntry, nil, ids); err != nil {
 			return nil, err
-		}
-	} else {
-		if err = txn.LogTxnEntry(entry.DbId, entry.TblId, txnEntry, ids, nil); err != nil {
-			return nil, err
-		}
+			return nil, err
 	}
 
 	return createdObjs, nil
