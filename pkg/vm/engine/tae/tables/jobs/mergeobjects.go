--- conflicted
+++ resolved
@@ -345,20 +345,12 @@
 		sortkeyPos = schema.GetSingleSortKeyIdx()
 	}
 	phaseDesc = "1-DoMergeAndWrite"
-<<<<<<< HEAD
-	if err = mergesort.DoMergeAndWrite(ctx, sortkeyPos, task, task.isTombstone); err != nil {
-=======
-	if err = mergesort.DoMergeAndWrite(ctx, task.txn.String(), sortkeyPos, task); err != nil {
->>>>>>> fdd3eae6
+	if err = mergesort.DoMergeAndWrite(ctx, task.txn.String(), sortkeyPos, task, task.isTombstone); err != nil {
 		return err
 	}
 
 	phaseDesc = "2-HandleMergeEntryInTxn"
-<<<<<<< HEAD
-	if task.createdBObjs, err = HandleMergeEntryInTxn(ctx, task.txn, task.commitEntry, task.rt, task.isTombstone); err != nil {
-=======
-	if task.createdBObjs, err = HandleMergeEntryInTxn(task.txn, task.Name(), task.commitEntry, task.rt); err != nil {
->>>>>>> fdd3eae6
+	if task.createdBObjs, err = HandleMergeEntryInTxn(task.txn, task.Name(), task.commitEntry, task.rt, task.isTombstone); err != nil {
 		return err
 	}
 
@@ -368,13 +360,7 @@
 	return nil
 }
 
-<<<<<<< HEAD
-func HandleMergeEntryInTxn(
-	ctx context.Context, txn txnif.AsyncTxn, entry *api.MergeCommitEntry, rt *dbutils.Runtime, isTombstone bool,
-) ([]*catalog.ObjectEntry, error) {
-=======
-func HandleMergeEntryInTxn(txn txnif.AsyncTxn, taskName string, entry *api.MergeCommitEntry, rt *dbutils.Runtime) ([]*catalog.ObjectEntry, error) {
->>>>>>> fdd3eae6
+func HandleMergeEntryInTxn(txn txnif.AsyncTxn, taskName string, entry *api.MergeCommitEntry, rt *dbutils.Runtime, isTombstone bool) ([]*catalog.ObjectEntry, error) {
 	database, err := txn.GetDatabaseByID(entry.DbId)
 	if err != nil {
 		return nil, err
