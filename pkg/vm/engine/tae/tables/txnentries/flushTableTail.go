--- conflicted
+++ resolved
@@ -189,13 +189,12 @@
 	if entry.createdBlkHandles == nil {
 		return
 	}
-<<<<<<< HEAD
 	blkOffset := 0
 	for _, blk := range entry.ablksMetas {
 		blkCnt := blk.BlockCnt()
 		existed := false
 		for j := 0; j < blkCnt; j++ {
-			mapping := entry.transMappings.Mappings[blkOffset+j].M
+			mapping := entry.transMappings[blkOffset+j]
 			if len(mapping) != 0 {
 				existed = true
 				break
@@ -203,14 +202,6 @@
 		}
 		if !existed {
 			blkOffset += blkCnt
-=======
-	for i, blk := range entry.ablksMetas {
-		// For ablock, there is only one block in it.
-		// Checking the block mapping once is enough
-		mapping := entry.transMappings[i]
-		if len(mapping) == 0 {
-			// empty frozen aobjects, it can not has any more deletes
->>>>>>> 94dd785b
 			continue
 		}
 		// For ablock, there is only one block in it.
@@ -238,12 +229,8 @@
 		transCnt += count
 		for i := 0; i < count; i++ {
 			row := rowid[i].GetRowOffset()
-<<<<<<< HEAD
-			mapping := entry.transMappings.Mappings[blkOffset+int(rowid[i].GetBlockOffset())].M
-			destpos, ok := mapping[int32(row)]
-=======
+			mapping := entry.transMappings[blkOffset+int(rowid[i].GetBlockOffset())]
 			destpos, ok := mapping[row]
->>>>>>> 94dd785b
 			if !ok {
 				panic(fmt.Sprintf("%s-%d find no transfer mapping for row %d, commit ts %v", blk.ID().String(), rowid[i].GetBlockOffset(), row, ts[i].ToString()))
 			}
