--- conflicted
+++ resolved
@@ -87,9 +87,9 @@
 ) (*flushTableTailEntry, error) {
 
 	entry := &flushTableTailEntry{
-<<<<<<< HEAD
 		txn:                     txn,
 		taskID:                  taskID,
+		taskName:                taskName,
 		transMappings:           mapping,
 		tableEntry:              tableEntry,
 		aobjMetas:               aobjsMetas,
@@ -101,22 +101,6 @@
 		createdTombstoneHandles: createdTombstoneHandles,
 		createdDeletesFile:      createdMergedTombstoneFile,
 		rt:                      rt,
-=======
-		txn:                txn,
-		taskName:           taskName,
-		transMappings:      mapping,
-		tableEntry:         tableEntry,
-		ablksMetas:         ablksMetas,
-		delSrcMetas:        nblksMetas,
-		ablksHandles:       ablksHandles,
-		delSrcHandles:      nblksHandles,
-		createdBlkHandles:  createdBlkHandles,
-		createdDeletesFile: createdDeletesFile,
-		createdMergeFile:   createdMergeFile,
-		dirtyLen:           dirtyLen,
-		rt:                 rt,
-		dirtyEndTs:         dirtyEndTs,
->>>>>>> fdd3eae6
 	}
 
 	if entry.transMappings != nil {
@@ -247,16 +231,6 @@
 	}
 
 	if aconflictCnt, totalTrans := len(entry.nextRoundDirties), trans+entry.transCntBeforeCommit; aconflictCnt > 0 || totalTrans > 0 {
-<<<<<<< HEAD
-		logutil.Infof(
-			"[FlushTabletail] task %d ww (%s .. %s): on %d aobj, transfer %v rows, %d in commit queue",
-			entry.taskID,
-			entry.txn.GetStartTS().ToString(),
-			entry.txn.GetPrepareTS().ToString(),
-			aconflictCnt,
-			totalTrans,
-			trans,
-=======
 		logutil.Info(
 			"[FLUSH-PREPARE-COMMIT]",
 			zap.String("task", entry.taskName),
@@ -264,7 +238,6 @@
 			zap.Int("ablks", aconflictCnt),
 			zap.Int("transfer-rows", totalTrans),
 			zap.Int("in-queue-transfers", trans),
->>>>>>> fdd3eae6
 		)
 	}
 	return nil
@@ -291,21 +264,14 @@
 	fs := entry.rt.Fs.Service
 
 	// object for snapshot read of aobjects
-<<<<<<< HEAD
-	aobjNames := make([]string, 0, len(entry.aobjMetas))
-	for _, obj := range entry.aobjMetas {
-		if !obj.HasPersistedData() {
-			logutil.Infof("[FlushTabletail] skip empty aobject %s when rollback", obj.ID.String())
-=======
 	ablkNames := make([]string, 0, len(entry.ablksMetas))
-	for _, blk := range entry.ablksMetas {
+	for _, blk := range entry.aobjMetas {
 		if !blk.HasPersistedData() {
 			logutil.Info(
 				"[FLUSH-PREPARE-ROLLBACK]",
 				zap.String("task", entry.taskName),
 				zap.String("extra-info", fmt.Sprintf("skip empty ablk %s when rollback", blk.ID.String())),
 			)
->>>>>>> fdd3eae6
 			continue
 		}
 		seg := obj.ID.Segment()
