--- conflicted
+++ resolved
@@ -41,21 +41,12 @@
 	taskID     uint64
 	tableEntry *catalog.TableEntry
 
-<<<<<<< HEAD
-	transMappings      *BlkTransferBooking
+	transMappings      *api.BlkTransferBooking
 	ablksMetas         []*catalog.ObjectEntry
 	delSrcMetas        []*catalog.ObjectEntry
 	ablksHandles       []handle.Object
 	delSrcHandles      []handle.Object
 	createdBlkHandles  handle.Object
-=======
-	transMappings      *api.BlkTransferBooking
-	ablksMetas         []*catalog.BlockEntry
-	delSrcMetas        []*catalog.BlockEntry
-	ablksHandles       []handle.Block
-	delSrcHandles      []handle.Block
-	createdBlkHandles  []handle.Block
->>>>>>> 9ee10935
 	pageIds            []*common.ID
 	nextRoundDirties   []*catalog.ObjectEntry
 	createdDeletesFile string
@@ -168,15 +159,9 @@
 			if delTbls[destpos.Idx] == nil {
 				delTbls[destpos.Idx] = model.NewTransDels(entry.txn.GetPrepareTS())
 			}
-<<<<<<< HEAD
 			delTbls[destpos.Idx].Mapping[destpos.Row] = ts[i]
 			if err = entry.createdBlkHandles.RangeDelete(
 				uint16(destpos.Idx), uint32(destpos.Row), uint32(destpos.Row), handle.DT_MergeCompact, common.MergeAllocator,
-=======
-			delTbls[destpos.Idx].Mapping[int(destpos.Row)] = ts[i]
-			if err = entry.createdBlkHandles[destpos.Idx].RangeDelete(
-				uint32(destpos.Row), uint32(destpos.Row), handle.DT_MergeCompact, common.MergeAllocator,
->>>>>>> 9ee10935
 			); err != nil {
 				return err
 			}
