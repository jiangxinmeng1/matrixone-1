--- conflicted
+++ resolved
@@ -61,12 +61,8 @@
 	taskName string,
 	relation handle.Relation,
 	droppedObjs, createdObjs []*catalog.ObjectEntry,
-<<<<<<< HEAD
-	transMappings *api.BlkTransferBooking,
+	transMappings api.TransferMaps,
 	isTombstone bool,
-=======
-	transMappings api.TransferMaps,
->>>>>>> 6f9754c2
 	rt *dbutils.Runtime,
 ) (*mergeObjectsEntry, error) {
 	totalCreatedBlkCnt := 0
