--- conflicted
+++ resolved
@@ -49,12 +49,8 @@
 
 	rt                   *dbutils.Runtime
 	pageIds              []*common.ID
-<<<<<<< HEAD
 	isTombstone          bool
-	delTbls              [][]*model.TransDels
-=======
 	delTbls              map[objectio.ObjectId]map[uint16]struct{}
->>>>>>> 5f4a341d
 	collectTs            types.TS
 	transCntBeforeCommit int
 }
@@ -87,15 +83,7 @@
 	}
 
 	if !entry.skipTransfer && totalCreatedBlkCnt > 0 {
-<<<<<<< HEAD
-		entry.delTbls = make([][]*model.TransDels, len(createdObjs))
-		for i := 0; i < len(createdObjs); i++ {
-			entry.delTbls[i] = make([]*model.TransDels, createdObjs[i].BlockCnt())
-		}
-=======
 		entry.delTbls = make(map[types.Objectid]map[uint16]struct{})
-		entry.nextRoundDirties = make(map[*catalog.ObjectEntry]struct{})
->>>>>>> 5f4a341d
 		entry.collectTs = rt.Now()
 		var err error
 		// phase 1 transfer
@@ -246,11 +234,7 @@
 		blkID := objectio.NewBlockidWithObjectID(entry.createdObjs[destpos.ObjIdx].ID(), uint16(destpos.BlkIdx))
 		entry.rt.TransferDelsMap.SetDelsForBlk(*blkID, int(destpos.RowIdx), entry.txn.GetPrepareTS(), ts[i])
 		var targetObj handle.Object
-<<<<<<< HEAD
-		targetObj, err = entry.relation.GetObject(&entry.createdObjs[destpos.ObjIdx].ID, entry.isTombstone)
-=======
-		targetObj, err = entry.relation.GetObject(entry.createdObjs[destpos.ObjIdx].ID())
->>>>>>> 5f4a341d
+		targetObj, err = entry.relation.GetObject(entry.createdObjs[destpos.ObjIdx].ID(), entry.isTombstone)
 		if err != nil {
 			return
 		}
