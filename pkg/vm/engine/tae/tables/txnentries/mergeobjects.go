// Copyright 2021 Matrix Origin
//
// Licensed under the Apache License, Version 2.0 (the "License");
// you may not use this file except in compliance with the License.
// You may obtain a copy of the License at
//
//      http://www.apache.org/licenses/LICENSE-2.0
//
// Unless required by applicable law or agreed to in writing, software
// distributed under the License is distributed on an "AS IS" BASIS,
// WITHOUT WARRANTIES OR CONDITIONS OF ANY KIND, either express or implied.
// See the License for the specific language governing permissions and
// limitations under the License.

package txnentries

import (
	"fmt"
	"math"
	"sync"
	"time"

	"github.com/matrixorigin/matrixone/pkg/container/types"
	"github.com/matrixorigin/matrixone/pkg/container/vector"
	"github.com/matrixorigin/matrixone/pkg/logutil"
	"github.com/matrixorigin/matrixone/pkg/objectio"
	"github.com/matrixorigin/matrixone/pkg/pb/api"
	v2 "github.com/matrixorigin/matrixone/pkg/util/metric/v2"
	"github.com/matrixorigin/matrixone/pkg/vm/engine/tae/catalog"
	"github.com/matrixorigin/matrixone/pkg/vm/engine/tae/common"
	"github.com/matrixorigin/matrixone/pkg/vm/engine/tae/db/dbutils"
	"github.com/matrixorigin/matrixone/pkg/vm/engine/tae/iface/handle"
	"github.com/matrixorigin/matrixone/pkg/vm/engine/tae/iface/txnif"
	"github.com/matrixorigin/matrixone/pkg/vm/engine/tae/model"
)

type mergeObjectsEntry struct {
	sync.RWMutex
	txn                txnif.AsyncTxn
	relation           handle.Relation
	droppedObjs        []*catalog.ObjectEntry
	createdObjs        []*catalog.ObjectEntry
	createdBlkCnt      []int
	totalCreatedBlkCnt int
	transMappings      *api.BlkTransferBooking
	skipTransfer       bool

	rt                   *dbutils.Runtime
	pageIds              []*common.ID
	isTombstone          bool
	delTbls              []*model.TransDels
	collectTs            types.TS
	transCntBeforeCommit int
}

func NewMergeObjectsEntry(
	txn txnif.AsyncTxn,
	relation handle.Relation,
	droppedObjs, createdObjs []*catalog.ObjectEntry,
	transMappings *api.BlkTransferBooking,
	isTombstone bool,
	rt *dbutils.Runtime,
) (*mergeObjectsEntry, error) {
	createdBlkCnt := make([]int, len(createdObjs))
	totalCreatedBlkCnt := 0
	for i, obj := range createdObjs {
		createdBlkCnt[i] = totalCreatedBlkCnt
		totalCreatedBlkCnt += obj.BlockCnt()
	}
	entry := &mergeObjectsEntry{
		txn:                txn,
		relation:           relation,
		createdObjs:        createdObjs,
		totalCreatedBlkCnt: totalCreatedBlkCnt,
		createdBlkCnt:      createdBlkCnt,
		droppedObjs:        droppedObjs,
		transMappings:      transMappings,
		skipTransfer:       transMappings == nil,
		rt:                 rt,
		isTombstone:        isTombstone,
	}

<<<<<<< HEAD
	if totalCreatedBlkCnt > 0 {
		entry.delTbls = make([]*model.TransDels, totalCreatedBlkCnt)
		entry.collectTs = rt.Now()
		var err error
		// phase 1 transfer
		entry.transCntBeforeCommit, err = entry.collectDelsAndTransfer(entry.txn.GetStartTS(), entry.collectTs)
		if err != nil {
			return nil, err
=======
	if !entry.skipTransfer {
		if totalCreatedBlkCnt > 0 {
			entry.delTbls = make([]*model.TransDels, totalCreatedBlkCnt)
			entry.nextRoundDirties = make(map[*catalog.ObjectEntry]struct{})
			entry.collectTs = rt.Now()
			var err error
			// phase 1 transfer
			entry.transCntBeforeCommit, _, err = entry.collectDelsAndTransfer(entry.txn.GetStartTS(), entry.collectTs)
			if err != nil {
				return nil, err
			}
>>>>>>> 23842ec7
		}
		entry.prepareTransferPage()
	}
	return entry, nil
}

func (entry *mergeObjectsEntry) prepareTransferPage() {
	if entry.isTombstone {
		return
	}
	k := 0
	for _, obj := range entry.droppedObjs {
		for j := 0; j < obj.BlockCnt(); j++ {
			if len(entry.transMappings.Mappings[k].M) == 0 {
				k++
				continue
			}
			mapping := entry.transMappings.Mappings[k].M
			if len(mapping) == 0 {
				panic("cannot tranfer empty block")
			}
			tblEntry := obj.GetTable()
			isTransient := !tblEntry.GetLastestSchema(false).HasPK()
			id := obj.AsCommonID()
			id.SetBlockOffset(uint16(j))
			page := model.NewTransferHashPage(id, time.Now(), isTransient)
			for srcRow, dst := range mapping {
				objID := entry.createdObjs[dst.ObjIdx].ID
				blkID := objectio.NewBlockidWithObjectID(&objID, uint16(dst.BlkIdx))
				page.Train(uint32(srcRow), *objectio.NewRowid(blkID, uint32(dst.RowIdx)))
			}
			entry.pageIds = append(entry.pageIds, id)
			_ = entry.rt.TransferTable.AddPage(page)
			k++
		}
	}
	if k != len(entry.transMappings.Mappings) {
		panic(fmt.Sprintf("k %v, mapping %v", k, len(entry.transMappings.Mappings)))
	}
}

func (entry *mergeObjectsEntry) PrepareRollback() (err error) {
	for _, id := range entry.pageIds {
		_ = entry.rt.TransferTable.DeletePage(id)
	}
	entry.pageIds = nil
	return
}

func (entry *mergeObjectsEntry) ApplyRollback() (err error) {
	//TODO::?
	return
}

func (entry *mergeObjectsEntry) ApplyCommit() (err error) {
	return
}

func (entry *mergeObjectsEntry) MakeCommand(csn uint32) (cmd txnif.TxnCmd, err error) {
	droppedObjs := make([]*common.ID, 0)
	for _, blk := range entry.droppedObjs {
		id := blk.AsCommonID()
		droppedObjs = append(droppedObjs, id)
	}
	createdObjs := make([]*common.ID, 0)
	for _, blk := range entry.createdObjs {
		id := blk.AsCommonID()
		createdObjs = append(createdObjs, id)
	}
	cmd = newMergeBlocksCmd(
		entry.relation.ID(),
		droppedObjs,
		createdObjs,
		entry.txn,
		csn)
	return
}

func (entry *mergeObjectsEntry) Set1PC()     {}
func (entry *mergeObjectsEntry) Is1PC() bool { return false }

// ATTENTION !!! (from, to] !!!
func (entry *mergeObjectsEntry) transferObjectDeletes(
	dropped *catalog.ObjectEntry,
	from, to types.TS,
	blkOffsetBase int) (transCnt int, collect, transfer time.Duration, err error) {

	dataBlock := dropped.GetObjectData()

	inst := time.Now()
	bat, _, err := dataBlock.CollectDeleteInRange(
		entry.txn.GetContext(),
		from.Next(),
		to,
		common.MergeAllocator,
	)
	if err != nil {
		return
	}
	collect = time.Since(inst)
	if bat == nil || bat.Length() == 0 {
		return
	}
	inst = time.Now()
	defer func() { transfer = time.Since(inst) }()

	rowid := vector.MustFixedCol[types.Rowid](bat.GetVectorByName(catalog.AttrRowID).GetDownstreamVector())
	ts := vector.MustFixedCol[types.TS](bat.GetVectorByName(catalog.AttrCommitTs).GetDownstreamVector())

	count := len(rowid)
	transCnt += count
	for i := 0; i < count; i++ {
		row := rowid[i].GetRowOffset()
		blkOffsetInObj := int(rowid[i].GetBlockOffset())
		blkOffset := blkOffsetBase + blkOffsetInObj
		mapping := entry.transMappings.Mappings[blkOffset].M
		if len(mapping) == 0 {
			// this block had been all deleted, skip
			// Note: it is possible that the block is empty, but not the object
			continue
		}
		destpos, ok := mapping[int32(row)]
		if !ok {
			_min, _max := int32(math.MaxInt32), int32(0)
			for k := range mapping {
				if k < _min {
					_min = k
				}
				if k > _max {
					_max = k
				}
			}
			panic(fmt.Sprintf(
				"%s-%d find no transfer mapping for row %d, mapping range (%d, %d)",
				dropped.ID.String(), blkOffsetInObj, row, _min, _max))
		}
		if entry.delTbls[destpos.BlkIdx] == nil {
			entry.delTbls[destpos.BlkIdx] = model.NewTransDels(entry.txn.GetPrepareTS())
		}
		entry.delTbls[destpos.BlkIdx].Mapping[int(destpos.RowIdx)] = ts[i]
<<<<<<< HEAD
		targetObj, err := entry.relation.GetObject(&entry.createdObjs[destpos.ObjIdx].ID, entry.isTombstone)
=======
		var targetObj handle.Object
		targetObj, err = entry.relation.GetObject(&entry.createdObjs[destpos.ObjIdx].ID)
>>>>>>> 23842ec7
		if err != nil {
			return
		}
		id := targetObj.Fingerprint()
		if err = targetObj.GetRelation().RangeDelete(
			id, uint32(destpos.RowIdx), uint32(destpos.RowIdx), handle.DT_MergeCompact,
		); err != nil {
			return
		}
	}
	return
}

type tempStat struct {
	transObj                           int
	pcost, ccost, tcost, mpt, mct, mtt time.Duration
}

func (s *tempStat) String() string {
	return fmt.Sprintf("transObj %d, pcost %v, ccost %v, tcost %v, mpt %v, mct %v, mtt %v",
		s.transObj, s.pcost, s.ccost, s.tcost, s.mpt, s.mct, s.mtt)
}

// ATTENTION !!! (from, to] !!!
func (entry *mergeObjectsEntry) collectDelsAndTransfer(from, to types.TS) (transCnt int, stat tempStat, err error) {
	if len(entry.createdBlkCnt) == 0 {
		return
	}

	blksOffsetBase := 0
	var pcost, ccost, tcost time.Duration
	var mpt, mct, mtt time.Duration
	transobj := 0
	for _, dropped := range entry.droppedObjs {
		inst := time.Now()
		// handle object transfer
		hasMappingInThisObj := false
		blkCnt := dropped.BlockCnt()
		for iblk := 0; iblk < blkCnt; iblk++ {
			if len(entry.transMappings.Mappings[blksOffsetBase+iblk].M) != 0 {
				hasMappingInThisObj = true
				break
			}
		}
		if !hasMappingInThisObj {
			// this object had been all deleted, skip
			blksOffsetBase += blkCnt
			continue
		}
		pcost += time.Since(inst)
		if pcost > mpt {
			mpt = pcost
		}
		cnt := 0

		var ct, tt time.Duration
		cnt, ct, tt, err = entry.transferObjectDeletes(dropped, from, to, blksOffsetBase)
		if err != nil {
			return
		}
		if ct > mct {
			mct = ct
		}
		if tt > mtt {
			mtt = tt
		}
		ccost += ct
		tcost += tt
		transCnt += cnt
		transobj++
		blksOffsetBase += blkCnt
	}
	stat = tempStat{
		transObj: transobj,
		pcost:    pcost,
		ccost:    ccost,
		tcost:    tcost,
		mpt:      mpt,
		mct:      mct,
		mtt:      mtt,
	}
	return
}

func (entry *mergeObjectsEntry) PrepareCommit() (err error) {
	inst := time.Now()
	defer func() {
		v2.TaskCommitMergeObjectsDurationHistogram.Observe(time.Since(inst).Seconds())
	}()
	if len(entry.createdBlkCnt) == 0 || entry.skipTransfer {
		logutil.Infof("mergeblocks commit %v, [%v,%v], no transfer",
			entry.relation.ID(),
			entry.txn.GetStartTS().ToString(),
			entry.txn.GetCommitTS().ToString())
		return
	}
	// phase 2 transfer
<<<<<<< HEAD
	transCnt, err := entry.collectDelsAndTransfer(entry.collectTs, entry.txn.GetPrepareTS().Prev())
=======
	transCnt, stat, err := entry.collectDelsAndTransfer(entry.collectTs, entry.txn.GetPrepareTS())
>>>>>>> 23842ec7
	if err != nil {
		return nil
	}

<<<<<<< HEAD
=======
	inst1 := time.Now()
	tblEntry := entry.droppedObjs[0].GetTable()
	tblEntry.Stats.Lock()
	for dropped := range entry.nextRoundDirties {
		tblEntry.DeletedDirties = append(tblEntry.DeletedDirties, dropped)
	}
	tblEntry.Stats.Unlock()

>>>>>>> 23842ec7
	objID := entry.createdObjs[0].ID
	for i, delTbl := range entry.delTbls {
		if delTbl != nil {
			destid := objectio.NewBlockidWithObjectID(&objID, uint16(i))
			entry.rt.TransferDelsMap.SetDelsForBlk(*destid, delTbl)
		}
	}
<<<<<<< HEAD
	logutil.Infof("mergeblocks commit %v, [%v,%v], trans %d, %d in commit queue",
=======
	rest := time.Since(inst1)
	logutil.Infof("mergeblocks commit %v, [%v,%v], trans %d on %d objects, %d in commit queue",
>>>>>>> 23842ec7
		entry.relation.ID(),
		entry.txn.GetStartTS().ToString(),
		entry.txn.GetCommitTS().ToString(),
		entry.transCntBeforeCommit+transCnt,
		transCnt,
	)
	if total := time.Since(inst); total > 300*time.Millisecond {
		logutil.Infof("mergeblocks slow commit total %v, transfer: %v, rest %v", total, stat.String(), rest)
	}

	return
}<|MERGE_RESOLUTION|>--- conflicted
+++ resolved
@@ -80,16 +80,6 @@
 		isTombstone:        isTombstone,
 	}
 
-<<<<<<< HEAD
-	if totalCreatedBlkCnt > 0 {
-		entry.delTbls = make([]*model.TransDels, totalCreatedBlkCnt)
-		entry.collectTs = rt.Now()
-		var err error
-		// phase 1 transfer
-		entry.transCntBeforeCommit, err = entry.collectDelsAndTransfer(entry.txn.GetStartTS(), entry.collectTs)
-		if err != nil {
-			return nil, err
-=======
 	if !entry.skipTransfer {
 		if totalCreatedBlkCnt > 0 {
 			entry.delTbls = make([]*model.TransDels, totalCreatedBlkCnt)
@@ -101,7 +91,6 @@
 			if err != nil {
 				return nil, err
 			}
->>>>>>> 23842ec7
 		}
 		entry.prepareTransferPage()
 	}
@@ -242,12 +231,8 @@
 			entry.delTbls[destpos.BlkIdx] = model.NewTransDels(entry.txn.GetPrepareTS())
 		}
 		entry.delTbls[destpos.BlkIdx].Mapping[int(destpos.RowIdx)] = ts[i]
-<<<<<<< HEAD
-		targetObj, err := entry.relation.GetObject(&entry.createdObjs[destpos.ObjIdx].ID, entry.isTombstone)
-=======
 		var targetObj handle.Object
-		targetObj, err = entry.relation.GetObject(&entry.createdObjs[destpos.ObjIdx].ID)
->>>>>>> 23842ec7
+		targetObj, err = entry.relation.GetObject(&entry.createdObjs[destpos.ObjIdx].ID, entry.isTombstone)
 		if err != nil {
 			return
 		}
@@ -345,26 +330,11 @@
 		return
 	}
 	// phase 2 transfer
-<<<<<<< HEAD
-	transCnt, err := entry.collectDelsAndTransfer(entry.collectTs, entry.txn.GetPrepareTS().Prev())
-=======
-	transCnt, stat, err := entry.collectDelsAndTransfer(entry.collectTs, entry.txn.GetPrepareTS())
->>>>>>> 23842ec7
+	transCnt, stat, err := entry.collectDelsAndTransfer(entry.collectTs, entry.txn.GetPrepareTS().Prev())
 	if err != nil {
 		return nil
 	}
 
-<<<<<<< HEAD
-=======
-	inst1 := time.Now()
-	tblEntry := entry.droppedObjs[0].GetTable()
-	tblEntry.Stats.Lock()
-	for dropped := range entry.nextRoundDirties {
-		tblEntry.DeletedDirties = append(tblEntry.DeletedDirties, dropped)
-	}
-	tblEntry.Stats.Unlock()
-
->>>>>>> 23842ec7
 	objID := entry.createdObjs[0].ID
 	for i, delTbl := range entry.delTbls {
 		if delTbl != nil {
@@ -372,12 +342,7 @@
 			entry.rt.TransferDelsMap.SetDelsForBlk(*destid, delTbl)
 		}
 	}
-<<<<<<< HEAD
 	logutil.Infof("mergeblocks commit %v, [%v,%v], trans %d, %d in commit queue",
-=======
-	rest := time.Since(inst1)
-	logutil.Infof("mergeblocks commit %v, [%v,%v], trans %d on %d objects, %d in commit queue",
->>>>>>> 23842ec7
 		entry.relation.ID(),
 		entry.txn.GetStartTS().ToString(),
 		entry.txn.GetCommitTS().ToString(),
