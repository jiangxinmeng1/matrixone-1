// Copyright 2021 Matrix Origin
//
// Licensed under the Apache License, Version 2.0 (the "License");
// you may not use this file except in compliance with the License.
// You may obtain a copy of the License at
//
//      http://www.apache.org/licenses/LICENSE-2.0
//
// Unless required by applicable law or agreed to in writing, software
// distributed under the License is distributed on an "AS IS" BASIS,
// WITHOUT WARRANTIES OR CONDITIONS OF ANY KIND, either express or implied.
// See the License for the specific language governing permissions and
// limitations under the License.

package txnentries

import (
	"context"
	"fmt"
	"math"
	"sync"
	"time"

	"github.com/matrixorigin/matrixone/pkg/container/types"
	"github.com/matrixorigin/matrixone/pkg/container/vector"
	"github.com/matrixorigin/matrixone/pkg/logutil"
	"github.com/matrixorigin/matrixone/pkg/objectio"
	"github.com/matrixorigin/matrixone/pkg/pb/api"
	v2 "github.com/matrixorigin/matrixone/pkg/util/metric/v2"
	"github.com/matrixorigin/matrixone/pkg/vm/engine/tae/catalog"
	"github.com/matrixorigin/matrixone/pkg/vm/engine/tae/common"
	"github.com/matrixorigin/matrixone/pkg/vm/engine/tae/db/dbutils"
	"github.com/matrixorigin/matrixone/pkg/vm/engine/tae/iface/handle"
	"github.com/matrixorigin/matrixone/pkg/vm/engine/tae/iface/txnif"
	"github.com/matrixorigin/matrixone/pkg/vm/engine/tae/model"
	"github.com/matrixorigin/matrixone/pkg/vm/engine/tae/tables"
	"go.uber.org/zap"
)

type mergeObjectsEntry struct {
	sync.RWMutex
	txn           txnif.AsyncTxn
	taskName      string
	relation      handle.Relation
	droppedObjs   []*catalog.ObjectEntry
	createdObjs   []*catalog.ObjectEntry
	transMappings api.TransferMaps
	skipTransfer  bool

	rt                   *dbutils.Runtime
	pageIds              []*common.ID
	isTombstone          bool
	delTbls              map[objectio.ObjectId]map[uint16]struct{}
	collectTs            types.TS
	transCntBeforeCommit int
}

func NewMergeObjectsEntry(
	ctx context.Context,
	txn txnif.AsyncTxn,
	taskName string,
	relation handle.Relation,
	droppedObjs, createdObjs []*catalog.ObjectEntry,
	transMappings api.TransferMaps,
	isTombstone bool,
	rt *dbutils.Runtime,
) (*mergeObjectsEntry, error) {
	totalCreatedBlkCnt := 0
	for i, obj := range createdObjs {
		createdObjs[i] = obj.GetLatestNode()
		totalCreatedBlkCnt += createdObjs[i].BlockCnt()
	}
	entry := &mergeObjectsEntry{
		txn:           txn,
		relation:      relation,
		createdObjs:   createdObjs,
		droppedObjs:   droppedObjs,
		transMappings: transMappings,
		skipTransfer:  transMappings == nil,
		rt:            rt,
		isTombstone:   isTombstone,
		taskName:      taskName,
	}

	if !entry.skipTransfer && totalCreatedBlkCnt > 0 {
		entry.delTbls = make(map[types.Objectid]map[uint16]struct{})
		entry.collectTs = rt.Now()
		var err error
		// phase 1 transfer
		entry.transCntBeforeCommit, _, err = entry.collectDelsAndTransfer(ctx, entry.txn.GetStartTS(), entry.collectTs)
		if err != nil {
			return nil, err
		}
		entry.prepareTransferPage(ctx)
	}
	return entry, nil
}

func (entry *mergeObjectsEntry) prepareTransferPage(ctx context.Context) {
	if entry.isTombstone {
		return
	}
	k := 0
	pagesToSet := make([][]*model.TransferHashPage, 0, len(entry.droppedObjs))
	bts := time.Now().Add(time.Hour)
	createdObjIDs := make([]*objectio.ObjectId, 0, len(entry.createdObjs))
	for _, obj := range entry.createdObjs {
		createdObjIDs = append(createdObjIDs, obj.ID())
	}
	for _, obj := range entry.droppedObjs {
		ioVector := model.InitTransferPageIO()
		pages := make([]*model.TransferHashPage, 0, obj.BlockCnt())
		var duration time.Duration
		var start time.Time
		for j := 0; j < obj.BlockCnt(); j++ {
			m := entry.transMappings[k]
			k++
			if len(m) == 0 {
				continue
			}
			tblEntry := obj.GetTable()
			isTransient := !tblEntry.GetLastestSchema(false).HasPK()
			id := obj.AsCommonID()
			id.SetBlockOffset(uint16(j))
			page := model.NewTransferHashPage(id, bts, isTransient, entry.rt.LocalFs.Service, model.GetTTL(), model.GetDiskTTL(), createdObjIDs)
			page.Train(m)

			start = time.Now()
			err := model.AddTransferPage(page, ioVector)
			if err != nil {
				return
			}
			duration += time.Since(start)

			entry.pageIds = append(entry.pageIds, id)
			pages = append(pages, page)
		}

		start = time.Now()
		model.WriteTransferPage(ctx, entry.rt.LocalFs.Service, pages, *ioVector)
		pagesToSet = append(pagesToSet, pages)
		duration += time.Since(start)
		v2.TransferPageMergeLatencyHistogram.Observe(duration.Seconds())
	}

	now := time.Now()
	for _, pages := range pagesToSet {
		for _, page := range pages {
			if page.BornTS() != bts {
				page.SetBornTS(now.Add(time.Minute))
			} else {
				page.SetBornTS(now)
			}
			entry.rt.TransferTable.AddPage(page)
		}
	}

	if k != len(entry.transMappings) {
		logutil.Fatal(fmt.Sprintf("k %v, mapping %v", k, len(entry.transMappings)))
	}
}

func (entry *mergeObjectsEntry) PrepareRollback() (err error) {
	for _, id := range entry.pageIds {
		_ = entry.rt.TransferTable.DeletePage(id)
	}
	for objectID, blkMap := range entry.delTbls {
		for blkOffset := range blkMap {
			blkID := objectio.NewBlockidWithObjectID(&objectID, blkOffset)
			entry.rt.TransferDelsMap.DeleteDelsForBlk(*blkID)
		}
	}
	entry.pageIds = nil
	return
}

func (entry *mergeObjectsEntry) ApplyRollback() (err error) {
	//TODO::?
	return
}

func (entry *mergeObjectsEntry) ApplyCommit(_ string) (err error) {
	return
}

func (entry *mergeObjectsEntry) MakeCommand(csn uint32) (cmd txnif.TxnCmd, err error) {
	droppedObjs := make([]*common.ID, 0)
	for _, blk := range entry.droppedObjs {
		id := blk.AsCommonID()
		droppedObjs = append(droppedObjs, id)
	}
	createdObjs := make([]*common.ID, 0)
	for _, blk := range entry.createdObjs {
		id := blk.AsCommonID()
		createdObjs = append(createdObjs, id)
	}
	cmd = newMergeBlocksCmd(
		entry.relation.ID(),
		droppedObjs,
		createdObjs,
		entry.txn,
		csn)
	return
}

// ATTENTION !!! (from, to] !!!
func (entry *mergeObjectsEntry) transferObjectDeletes(
	ctx context.Context,
	dropped *catalog.ObjectEntry,
	from, to types.TS,
	blkOffsetBase int,
) (transCnt int, collect, transfer time.Duration, err error) {
	inst := time.Now()
	bat, err := tables.TombstoneRangeScanByObject(
		ctx,
		dropped.GetTable(),
		*dropped.ID(),
		from.Next(),
		to,
		common.MergeAllocator,
		entry.rt.VectorPool.Small,
	)
	if err != nil {
		return
	}
	collect = time.Since(inst)
	if bat == nil || bat.Length() == 0 {
		return
	}
	inst = time.Now()
	defer func() { transfer = time.Since(inst) }()

	rowid := vector.MustFixedCol[types.Rowid](bat.GetVectorByName(catalog.AttrRowID).GetDownstreamVector())
	ts := vector.MustFixedCol[types.TS](bat.GetVectorByName(catalog.AttrCommitTs).GetDownstreamVector())

	count := len(rowid)
	transCnt += count
	for i := 0; i < count; i++ {
		row := rowid[i].GetRowOffset()
		blkOffsetInObj := int(rowid[i].GetBlockOffset())
		blkOffset := blkOffsetBase + blkOffsetInObj
		mapping := entry.transMappings[blkOffset]
		if len(mapping) == 0 {
			// this block had been all deleted, skip
			// Note: it is possible that the block is empty, but not the object
			continue
		}
		destpos, ok := mapping[row]
		if !ok {
			_min, _max := uint32(math.MaxUint32), uint32(0)
			for k := range mapping {
				if k < _min {
					_min = k
				}
				if k > _max {
					_max = k
				}
			}
			panic(fmt.Sprintf(
				"%s-%d find no transfer mapping for row %d, mapping range (%d, %d)",
				dropped.ID().String(), blkOffsetInObj, row, _min, _max))
		}
		if entry.delTbls[*entry.createdObjs[destpos.ObjIdx].ID()] == nil {
			entry.delTbls[*entry.createdObjs[destpos.ObjIdx].ID()] = make(map[uint16]struct{})
		}
		entry.delTbls[*entry.createdObjs[destpos.ObjIdx].ID()][destpos.BlkIdx] = struct{}{}
		blkID := objectio.NewBlockidWithObjectID(entry.createdObjs[destpos.ObjIdx].ID(), destpos.BlkIdx)
		entry.rt.TransferDelsMap.SetDelsForBlk(*blkID, int(destpos.RowIdx), entry.txn.GetPrepareTS(), ts[i])
		var targetObj handle.Object
		targetObj, err = entry.relation.GetObject(entry.createdObjs[destpos.ObjIdx].ID(), entry.isTombstone)
		if err != nil {
			return
		}
<<<<<<< HEAD
		id := targetObj.Fingerprint()
		if err = targetObj.GetRelation().RangeDelete(
			id, uint32(destpos.RowIdx), uint32(destpos.RowIdx), handle.DT_MergeCompact,
=======
		if err = targetObj.RangeDelete(
			destpos.BlkIdx, destpos.RowIdx, destpos.RowIdx, handle.DT_MergeCompact, common.MergeAllocator,
>>>>>>> d5a8adf3
		); err != nil {
			return
		}
	}
	return
}

type tempStat struct {
	transObj                           int
	pcost, ccost, tcost, mpt, mct, mtt time.Duration
}

func (s *tempStat) String() string {
	return fmt.Sprintf("transObj %d, pcost %v, ccost %v, tcost %v, mpt %v, mct %v, mtt %v",
		s.transObj, s.pcost, s.ccost, s.tcost, s.mpt, s.mct, s.mtt)
}

// ATTENTION !!! (from, to] !!!
func (entry *mergeObjectsEntry) collectDelsAndTransfer(
	ctx context.Context, from, to types.TS,
) (transCnt int, stat tempStat, err error) {
	if len(entry.createdObjs) == 0 {
		return
	}

	blksOffsetBase := 0
	var pcost, ccost, tcost time.Duration
	var mpt, mct, mtt time.Duration
	transobj := 0
	for _, dropped := range entry.droppedObjs {
		inst := time.Now()
		// handle object transfer
		hasMappingInThisObj := false
		blkCnt := dropped.BlockCnt()
		for iblk := 0; iblk < blkCnt; iblk++ {
			if len(entry.transMappings[blksOffsetBase+iblk]) != 0 {
				hasMappingInThisObj = true
				break
			}
		}
		if !hasMappingInThisObj {
			// this object had been all deleted, skip
			blksOffsetBase += blkCnt
			continue
		}
		pcost += time.Since(inst)
		if pcost > mpt {
			mpt = pcost
		}
		cnt := 0

		var ct, tt time.Duration
		cnt, ct, tt, err = entry.transferObjectDeletes(ctx, dropped, from, to, blksOffsetBase)
		if err != nil {
			return
		}
		if ct > mct {
			mct = ct
		}
		if tt > mtt {
			mtt = tt
		}
		ccost += ct
		tcost += tt
		transCnt += cnt
		transobj++
		blksOffsetBase += blkCnt
	}
	stat = tempStat{
		transObj: transobj,
		pcost:    pcost,
		ccost:    ccost,
		tcost:    tcost,
		mpt:      mpt,
		mct:      mct,
		mtt:      mtt,
	}
	return
}

func (entry *mergeObjectsEntry) PrepareCommit() (err error) {
	inst := time.Now()
	defer func() {
		v2.TaskCommitMergeObjectsDurationHistogram.Observe(time.Since(inst).Seconds())
	}()
	if len(entry.createdObjs) == 0 || entry.skipTransfer {
		logutil.Info(
			"[MERGE-PREPARE-COMMIT]",
			zap.Uint64("table-id", entry.relation.ID()),
			zap.Int("created-objs", len(entry.createdObjs)),
			zap.Bool("skip-transfer", entry.skipTransfer),
			zap.String("task", entry.taskName),
			zap.String("commit-ts", entry.txn.GetPrepareTS().ToString()),
		)
		return
	}
	// phase 2 transfer
	ctx := context.Background()
	transCnt, stat, err := entry.collectDelsAndTransfer(ctx, entry.collectTs, entry.txn.GetPrepareTS().Prev())
	if err != nil {
		return nil
	}

	inst1 := time.Now()

	total := time.Since(inst)
	fields := make([]zap.Field, 0, 9)
	fields = append(fields,
		zap.Uint64("table-id", entry.relation.ID()),
		zap.String("task", entry.taskName),
		zap.Int("total-transfer", entry.transCntBeforeCommit+transCnt),
		zap.Int("in-queue-transfer", transCnt),
		zap.Duration("total-cost", total),
		zap.Duration("this-tran-cost", time.Since(inst1)),
		zap.String("commit-ts", entry.txn.GetPrepareTS().ToString()),
	)

	if total > 300*time.Millisecond {
		fields = append(fields, zap.String("stat", stat.String()))
		logutil.Info(
			"[MERGE-PREPARE-COMMIT-SLOW]",
			fields...,
		)
	} else {
		logutil.Info(
			"[MERGE-PREPARE-COMMIT]",
			fields...,
		)
	}

	return
}<|MERGE_RESOLUTION|>--- conflicted
+++ resolved
@@ -271,14 +271,8 @@
 		if err != nil {
 			return
 		}
-<<<<<<< HEAD
-		id := targetObj.Fingerprint()
-		if err = targetObj.GetRelation().RangeDelete(
-			id, uint32(destpos.RowIdx), uint32(destpos.RowIdx), handle.DT_MergeCompact,
-=======
 		if err = targetObj.RangeDelete(
 			destpos.BlkIdx, destpos.RowIdx, destpos.RowIdx, handle.DT_MergeCompact, common.MergeAllocator,
->>>>>>> d5a8adf3
 		); err != nil {
 			return
 		}
