// Copyright 2021 Matrix Origin
//
// Licensed under the Apache License, Version 2.0 (the "License");
// you may not use this file except in compliance with the License.
// You may obtain a copy of the License at
//
//      http://www.apache.org/licenses/LICENSE-2.0
//
// Unless required by applicable law or agreed to in writing, software
// distributed under the License is distributed on an "AS IS" BASIS,
// WITHOUT WARRANTIES OR CONDITIONS OF ANY KIND, either express or implied.
// See the License for the specific language governing permissions and
// limitations under the License.

package txnentries

import (
	"fmt"
	"math"
	"sync"
	"time"

	"github.com/matrixorigin/matrixone/pkg/container/types"
	"github.com/matrixorigin/matrixone/pkg/container/vector"
	"github.com/matrixorigin/matrixone/pkg/logutil"
	"github.com/matrixorigin/matrixone/pkg/objectio"
	"github.com/matrixorigin/matrixone/pkg/pb/api"
	v2 "github.com/matrixorigin/matrixone/pkg/util/metric/v2"
	"github.com/matrixorigin/matrixone/pkg/vm/engine/tae/catalog"
	"github.com/matrixorigin/matrixone/pkg/vm/engine/tae/common"
	"github.com/matrixorigin/matrixone/pkg/vm/engine/tae/db/dbutils"
	"github.com/matrixorigin/matrixone/pkg/vm/engine/tae/iface/handle"
	"github.com/matrixorigin/matrixone/pkg/vm/engine/tae/iface/txnif"
	"github.com/matrixorigin/matrixone/pkg/vm/engine/tae/model"
)

type mergeObjectsEntry struct {
	sync.RWMutex
	txn           txnif.AsyncTxn
	relation      handle.Relation
	droppedObjs   []*catalog.ObjectEntry
	createdObjs   []*catalog.ObjectEntry
	transMappings *api.BlkTransferBooking
	skipTransfer  bool

	rt                   *dbutils.Runtime
	pageIds              []*common.ID
<<<<<<< HEAD
	isTombstone          bool
	delTbls              []*model.TransDels
=======
	delTbls              [][]*model.TransDels
>>>>>>> a1fcd682
	collectTs            types.TS
	transCntBeforeCommit int
}

func NewMergeObjectsEntry(
	txn txnif.AsyncTxn,
	relation handle.Relation,
	droppedObjs, createdObjs []*catalog.ObjectEntry,
	transMappings *api.BlkTransferBooking,
	isTombstone bool,
	rt *dbutils.Runtime,
) (*mergeObjectsEntry, error) {
	totalCreatedBlkCnt := 0
	for _, obj := range createdObjs {
		totalCreatedBlkCnt += obj.BlockCnt()
	}
	entry := &mergeObjectsEntry{
<<<<<<< HEAD
		txn:                txn,
		relation:           relation,
		createdObjs:        createdObjs,
		totalCreatedBlkCnt: totalCreatedBlkCnt,
		createdBlkCnt:      createdBlkCnt,
		droppedObjs:        droppedObjs,
		transMappings:      transMappings,
		skipTransfer:       transMappings == nil,
		rt:                 rt,
		isTombstone:        isTombstone,
	}

	if !entry.skipTransfer && totalCreatedBlkCnt > 0 {
		entry.delTbls = make([]*model.TransDels, totalCreatedBlkCnt)
=======
		txn:           txn,
		relation:      relation,
		createdObjs:   createdObjs,
		droppedObjs:   droppedObjs,
		transMappings: transMappings,
		skipTransfer:  transMappings == nil,
		rt:            rt,
	}

	if !entry.skipTransfer && totalCreatedBlkCnt > 0 {
		entry.delTbls = make([][]*model.TransDels, len(createdObjs))
		for i := 0; i < len(createdObjs); i++ {
			entry.delTbls[i] = make([]*model.TransDels, createdObjs[i].BlockCnt())
		}
		entry.nextRoundDirties = make(map[*catalog.ObjectEntry]struct{})
>>>>>>> a1fcd682
		entry.collectTs = rt.Now()
		var err error
		// phase 1 transfer
		entry.transCntBeforeCommit, _, err = entry.collectDelsAndTransfer(entry.txn.GetStartTS(), entry.collectTs)
		if err != nil {
			return nil, err
		}
		entry.prepareTransferPage()
	}
	return entry, nil
}

func (entry *mergeObjectsEntry) prepareTransferPage() {
	if entry.isTombstone {
		return
	}
	k := 0
	for _, obj := range entry.droppedObjs {
		for j := 0; j < obj.BlockCnt(); j++ {
			if len(entry.transMappings.Mappings[k].M) == 0 {
				k++
				continue
			}
			mapping := entry.transMappings.Mappings[k].M
			if len(mapping) == 0 {
				panic("cannot tranfer empty block")
			}
			tblEntry := obj.GetTable()
			isTransient := !tblEntry.GetLastestSchema(false).HasPK()
			id := obj.AsCommonID()
			id.SetBlockOffset(uint16(j))
			page := model.NewTransferHashPage(id, time.Now(), isTransient)
			for srcRow, dst := range mapping {
				objID := entry.createdObjs[dst.ObjIdx].ID
				blkID := objectio.NewBlockidWithObjectID(&objID, uint16(dst.BlkIdx))
				page.Train(uint32(srcRow), *objectio.NewRowid(blkID, uint32(dst.RowIdx)))
			}
			entry.pageIds = append(entry.pageIds, id)
			_ = entry.rt.TransferTable.AddPage(page)
			k++
		}
	}
	if k != len(entry.transMappings.Mappings) {
		panic(fmt.Sprintf("k %v, mapping %v", k, len(entry.transMappings.Mappings)))
	}
}

func (entry *mergeObjectsEntry) PrepareRollback() (err error) {
	for _, id := range entry.pageIds {
		_ = entry.rt.TransferTable.DeletePage(id)
	}
	entry.pageIds = nil
	return
}

func (entry *mergeObjectsEntry) ApplyRollback() (err error) {
	//TODO::?
	return
}

func (entry *mergeObjectsEntry) ApplyCommit(_ string) (err error) {
	return
}

func (entry *mergeObjectsEntry) MakeCommand(csn uint32) (cmd txnif.TxnCmd, err error) {
	droppedObjs := make([]*common.ID, 0)
	for _, blk := range entry.droppedObjs {
		id := blk.AsCommonID()
		droppedObjs = append(droppedObjs, id)
	}
	createdObjs := make([]*common.ID, 0)
	for _, blk := range entry.createdObjs {
		id := blk.AsCommonID()
		createdObjs = append(createdObjs, id)
	}
	cmd = newMergeBlocksCmd(
		entry.relation.ID(),
		droppedObjs,
		createdObjs,
		entry.txn,
		csn)
	return
}

func (entry *mergeObjectsEntry) Set1PC()     {}
func (entry *mergeObjectsEntry) Is1PC() bool { return false }

// ATTENTION !!! (from, to] !!!
func (entry *mergeObjectsEntry) transferObjectDeletes(
	dropped *catalog.ObjectEntry,
	from, to types.TS,
	blkOffsetBase int) (transCnt int, collect, transfer time.Duration, err error) {

	dataBlock := dropped.GetObjectData()

	inst := time.Now()
	bat, _, err := dataBlock.CollectDeleteInRange(
		entry.txn.GetContext(),
		from.Next(),
		to,
		common.MergeAllocator,
	)
	if err != nil {
		return
	}
	collect = time.Since(inst)
	if bat == nil || bat.Length() == 0 {
		return
	}
	inst = time.Now()
	defer func() { transfer = time.Since(inst) }()

	rowid := vector.MustFixedCol[types.Rowid](bat.GetVectorByName(catalog.AttrRowID).GetDownstreamVector())
	ts := vector.MustFixedCol[types.TS](bat.GetVectorByName(catalog.AttrCommitTs).GetDownstreamVector())

	count := len(rowid)
	transCnt += count
	for i := 0; i < count; i++ {
		row := rowid[i].GetRowOffset()
		blkOffsetInObj := int(rowid[i].GetBlockOffset())
		blkOffset := blkOffsetBase + blkOffsetInObj
		mapping := entry.transMappings.Mappings[blkOffset].M
		if len(mapping) == 0 {
			// this block had been all deleted, skip
			// Note: it is possible that the block is empty, but not the object
			continue
		}
		destpos, ok := mapping[int32(row)]
		if !ok {
			_min, _max := int32(math.MaxInt32), int32(0)
			for k := range mapping {
				if k < _min {
					_min = k
				}
				if k > _max {
					_max = k
				}
			}
			panic(fmt.Sprintf(
				"%s-%d find no transfer mapping for row %d, mapping range (%d, %d)",
				dropped.ID.String(), blkOffsetInObj, row, _min, _max))
		}
		if entry.delTbls[destpos.ObjIdx][destpos.BlkIdx] == nil {
			entry.delTbls[destpos.ObjIdx][destpos.BlkIdx] = model.NewTransDels(entry.txn.GetPrepareTS())
		}
		entry.delTbls[destpos.ObjIdx][destpos.BlkIdx].Mapping[int(destpos.RowIdx)] = ts[i]
		var targetObj handle.Object
		targetObj, err = entry.relation.GetObject(&entry.createdObjs[destpos.ObjIdx].ID, entry.isTombstone)
		if err != nil {
			return
		}
		id := targetObj.Fingerprint()
		if err = targetObj.GetRelation().RangeDelete(
			id, uint32(destpos.RowIdx), uint32(destpos.RowIdx), handle.DT_MergeCompact,
		); err != nil {
			return
		}
	}
	return
}

type tempStat struct {
	transObj                           int
	pcost, ccost, tcost, mpt, mct, mtt time.Duration
}

func (s *tempStat) String() string {
	return fmt.Sprintf("transObj %d, pcost %v, ccost %v, tcost %v, mpt %v, mct %v, mtt %v",
		s.transObj, s.pcost, s.ccost, s.tcost, s.mpt, s.mct, s.mtt)
}

// ATTENTION !!! (from, to] !!!
func (entry *mergeObjectsEntry) collectDelsAndTransfer(from, to types.TS) (transCnt int, stat tempStat, err error) {
	if len(entry.createdObjs) == 0 {
		return
	}

	blksOffsetBase := 0
	var pcost, ccost, tcost time.Duration
	var mpt, mct, mtt time.Duration
	transobj := 0
	for _, dropped := range entry.droppedObjs {
		inst := time.Now()
		// handle object transfer
		hasMappingInThisObj := false
		blkCnt := dropped.BlockCnt()
		for iblk := 0; iblk < blkCnt; iblk++ {
			if len(entry.transMappings.Mappings[blksOffsetBase+iblk].M) != 0 {
				hasMappingInThisObj = true
				break
			}
		}
		if !hasMappingInThisObj {
			// this object had been all deleted, skip
			blksOffsetBase += blkCnt
			continue
		}
		pcost += time.Since(inst)
		if pcost > mpt {
			mpt = pcost
		}
		cnt := 0

		var ct, tt time.Duration
		cnt, ct, tt, err = entry.transferObjectDeletes(dropped, from, to, blksOffsetBase)
		if err != nil {
			return
		}
		if ct > mct {
			mct = ct
		}
		if tt > mtt {
			mtt = tt
		}
		ccost += ct
		tcost += tt
		transCnt += cnt
		transobj++
		blksOffsetBase += blkCnt
	}
	stat = tempStat{
		transObj: transobj,
		pcost:    pcost,
		ccost:    ccost,
		tcost:    tcost,
		mpt:      mpt,
		mct:      mct,
		mtt:      mtt,
	}
	return
}

func (entry *mergeObjectsEntry) PrepareCommit() (err error) {
	inst := time.Now()
	defer func() {
		v2.TaskCommitMergeObjectsDurationHistogram.Observe(time.Since(inst).Seconds())
	}()
	if len(entry.createdObjs) == 0 || entry.skipTransfer {
		logutil.Infof("mergeblocks commit %v, [%v,%v], no transfer",
			entry.relation.ID(),
			entry.txn.GetStartTS().ToString(),
			entry.txn.GetCommitTS().ToString())
		return
	}
	// phase 2 transfer
	transCnt, stat, err := entry.collectDelsAndTransfer(entry.collectTs, entry.txn.GetPrepareTS().Prev())
	if err != nil {
		return nil
	}

	inst1 := time.Now()
<<<<<<< HEAD
	objID := entry.createdObjs[0].ID
	for i, delTbl := range entry.delTbls {
		if delTbl != nil {
			destid := objectio.NewBlockidWithObjectID(&objID, uint16(i))
			entry.rt.TransferDelsMap.SetDelsForBlk(*destid, delTbl)
=======
	tblEntry := entry.droppedObjs[0].GetTable()
	tblEntry.Stats.Lock()
	for dropped := range entry.nextRoundDirties {
		tblEntry.DeletedDirties = append(tblEntry.DeletedDirties, dropped)
	}
	tblEntry.Stats.Unlock()

	for objIdx := range entry.delTbls {
		for blkIdx, delTbl := range entry.delTbls[objIdx] {
			if delTbl != nil {
				destId := objectio.NewBlockidWithObjectID(&entry.createdObjs[objIdx].ID, uint16(blkIdx))
				entry.rt.TransferDelsMap.SetDelsForBlk(*destId, delTbl)
			}
>>>>>>> a1fcd682
		}
	}
	rest := time.Since(inst1)
	logutil.Infof("mergeblocks commit %v, [%v,%v], trans %d, %d in commit queue",
		entry.relation.ID(),
		entry.txn.GetStartTS().ToString(),
		entry.txn.GetCommitTS().ToString(),
		entry.transCntBeforeCommit+transCnt,
		transCnt,
	)
	if total := time.Since(inst); total > 300*time.Millisecond {
		logutil.Infof("mergeblocks slow commit total %v, transfer: %v, rest %v", total, stat.String(), rest)
	}

	return
}<|MERGE_RESOLUTION|>--- conflicted
+++ resolved
@@ -45,12 +45,8 @@
 
 	rt                   *dbutils.Runtime
 	pageIds              []*common.ID
-<<<<<<< HEAD
 	isTombstone          bool
-	delTbls              []*model.TransDels
-=======
 	delTbls              [][]*model.TransDels
->>>>>>> a1fcd682
 	collectTs            types.TS
 	transCntBeforeCommit int
 }
@@ -68,7 +64,6 @@
 		totalCreatedBlkCnt += obj.BlockCnt()
 	}
 	entry := &mergeObjectsEntry{
-<<<<<<< HEAD
 		txn:                txn,
 		relation:           relation,
 		createdObjs:        createdObjs,
@@ -83,23 +78,6 @@
 
 	if !entry.skipTransfer && totalCreatedBlkCnt > 0 {
 		entry.delTbls = make([]*model.TransDels, totalCreatedBlkCnt)
-=======
-		txn:           txn,
-		relation:      relation,
-		createdObjs:   createdObjs,
-		droppedObjs:   droppedObjs,
-		transMappings: transMappings,
-		skipTransfer:  transMappings == nil,
-		rt:            rt,
-	}
-
-	if !entry.skipTransfer && totalCreatedBlkCnt > 0 {
-		entry.delTbls = make([][]*model.TransDels, len(createdObjs))
-		for i := 0; i < len(createdObjs); i++ {
-			entry.delTbls[i] = make([]*model.TransDels, createdObjs[i].BlockCnt())
-		}
-		entry.nextRoundDirties = make(map[*catalog.ObjectEntry]struct{})
->>>>>>> a1fcd682
 		entry.collectTs = rt.Now()
 		var err error
 		// phase 1 transfer
@@ -351,19 +329,6 @@
 	}
 
 	inst1 := time.Now()
-<<<<<<< HEAD
-	objID := entry.createdObjs[0].ID
-	for i, delTbl := range entry.delTbls {
-		if delTbl != nil {
-			destid := objectio.NewBlockidWithObjectID(&objID, uint16(i))
-			entry.rt.TransferDelsMap.SetDelsForBlk(*destid, delTbl)
-=======
-	tblEntry := entry.droppedObjs[0].GetTable()
-	tblEntry.Stats.Lock()
-	for dropped := range entry.nextRoundDirties {
-		tblEntry.DeletedDirties = append(tblEntry.DeletedDirties, dropped)
-	}
-	tblEntry.Stats.Unlock()
 
 	for objIdx := range entry.delTbls {
 		for blkIdx, delTbl := range entry.delTbls[objIdx] {
@@ -371,7 +336,6 @@
 				destId := objectio.NewBlockidWithObjectID(&entry.createdObjs[objIdx].ID, uint16(blkIdx))
 				entry.rt.TransferDelsMap.SetDelsForBlk(*destId, delTbl)
 			}
->>>>>>> a1fcd682
 		}
 	}
 	rest := time.Since(inst1)
