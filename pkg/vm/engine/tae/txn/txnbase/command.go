// Copyright 2021 Matrix Origin
//
// Licensed under the Apache License, Version 2.0 (the "License");
// you may not use this file except in compliance with the License.
// You may obtain a copy of the License at
//
//      http://www.apache.org/licenses/LICENSE-2.0
//
// Unless required by applicable law or agreed to in writing, software
// distributed under the License is distributed on an "AS IS" BASIS,
// WITHOUT WARRANTIES OR CONDITIONS OF ANY KIND, either express or implied.
// See the License for the specific language governing permissions and
// limitations under the License.

package txnbase

import (
	"bytes"
	"fmt"
	"io"

	"github.com/matrixorigin/matrixone/pkg/container/types"
	"github.com/matrixorigin/matrixone/pkg/vm/engine/tae/common"

	"github.com/RoaringBitmap/roaring"
	"github.com/matrixorigin/matrixone/pkg/vm/engine/tae/containers"
	"github.com/matrixorigin/matrixone/pkg/vm/engine/tae/iface/txnif"
)

const (
	CmdPointer int16 = iota
	CmdDeleteBitmap
	CmdBatch
	CmdAppend
	CmdDelete
	CmdComposed
	CmdTxn
	CmdTxnState
	CmdCustomized
)

func init() {
	txnif.RegisterCmdFactory(CmdPointer, func(int16) txnif.TxnCmd {
		return new(PointerCmd)
	})
	txnif.RegisterCmdFactory(CmdDeleteBitmap, func(int16) txnif.TxnCmd {
		return new(DeleteBitmapCmd)
	})
	txnif.RegisterCmdFactory(CmdBatch, func(int16) txnif.TxnCmd {
		return new(BatchCmd)
	})
	txnif.RegisterCmdFactory(CmdComposed, func(int16) txnif.TxnCmd {
		return new(ComposedCmd)
	})
	txnif.RegisterCmdFactory(CmdTxn, func(int16) txnif.TxnCmd {
		return NewEmptyTxnCmd()
	})
	txnif.RegisterCmdFactory(CmdTxnState, func(int16) txnif.TxnCmd {
		return NewEmptyTxnStateCmd()
	})
}

type CustomizedCmd interface {
	GetID() uint32
}

func IsCustomizedCmd(cmd txnif.TxnCmd) bool {
	ctype := cmd.GetType()
	return ctype >= CmdCustomized
}

type BaseCmd struct{}

func (base *BaseCmd) Close() {}

type PointerCmd struct {
	BaseCmd
	Group uint32
	Lsn   uint64
}

type DeleteBitmapCmd struct {
	BaseCmd
	Bitmap *roaring.Bitmap
}

type TxnCmd struct {
	*ComposedCmd
	*TxnCtx
	Txn txnif.AsyncTxn
}

type TxnStateCmd struct {
	ID       string
	State    txnif.TxnState
	CommitTs types.TS
}

type BatchCmd struct {
	BaseCmd
	Bat *containers.Batch
}

type ComposedCmd struct {
	BaseCmd
	Cmds    []txnif.TxnCmd
	CmdSize uint32
}

type BaseCustomizedCmd struct {
	BaseCmd
	ID   uint32
	Impl txnif.TxnCmd
}

func NewBaseCustomizedCmd(id uint32, impl txnif.TxnCmd) *BaseCustomizedCmd {
	return &BaseCustomizedCmd{
		ID:   id,
		Impl: impl,
	}
}

func NewDeleteBitmapCmd(bitmap *roaring.Bitmap) *DeleteBitmapCmd {
	return &DeleteBitmapCmd{
		Bitmap: bitmap,
	}
}

func NewBatchCmd(bat *containers.Batch) *BatchCmd {
	return &BatchCmd{
		Bat: bat,
	}
}

func NewComposedCmd() *ComposedCmd {
	return &ComposedCmd{
		Cmds: make([]txnif.TxnCmd, 0),
	}
}

func (c *BaseCustomizedCmd) GetID() uint32 {
	return c.ID
}

func NewEmptyTxnStateCmd() *TxnStateCmd {
	return &TxnStateCmd{}
}

func NewTxnStateCmd(id string, state txnif.TxnState, cts types.TS) *TxnStateCmd {
	return &TxnStateCmd{
		ID:       id,
		State:    state,
		CommitTs: cts,
	}
}

func NewTxnCmd() *TxnCmd {
	return &TxnCmd{
		ComposedCmd: NewComposedCmd(),
		TxnCtx:      &TxnCtx{},
	}
}

func NewEmptyTxnCmd() *TxnCmd {
	return &TxnCmd{
		ComposedCmd: NewComposedCmd(),
		TxnCtx:      NewEmptyTxnCtx(),
	}
}
func (c *TxnStateCmd) WriteTo(w io.Writer) (n int64, err error) {
<<<<<<< HEAD
	typ := c.GetType()
	if _, err = w.Write(types.EncodeInt16(&typ)); err != nil {
=======
	t := c.GetType()
	if _, err = w.Write(types.EncodeInt16(&t)); err != nil {
>>>>>>> 6a79d797
		return
	}
	// if err = binary.Write(w, binary.BigEndian, c.GetType()); err != nil {
	// 	return
	// }
	n += 2
	var sn int64
	if sn, err = common.WriteString(c.ID, w); err != nil {
		return
	}
	n += sn
	state := int32(c.State)
	if _, err = w.Write(types.EncodeInt32(&state)); err != nil {
		return
	}
	n += 4
	if _, err = w.Write(c.CommitTs[:]); err != nil {
		return
	}
	n += types.TxnTsSize
	return
}
func (c *TxnStateCmd) ReadFrom(r io.Reader) (n int64, err error) {
	var sn int64
	if c.ID, sn, err = common.ReadString(r); err != nil {
		return
	}
	n += sn
	state := int32(0)
	if _, err = r.Read(types.EncodeInt32(&state)); err != nil {
		return
	}
	c.State = txnif.TxnState(state)
	n += 4
	if _, err = r.Read(c.CommitTs[:]); err != nil {
		return
	}
	n += types.TxnTsSize
	return
}
func (c *TxnStateCmd) Marshal() (buf []byte, err error) {
	var bbuf bytes.Buffer
	if _, err = c.WriteTo(&bbuf); err != nil {
		return
	}
	buf = bbuf.Bytes()
	return
}
func (c *TxnStateCmd) ApplyCommit()                  {}
func (c *TxnStateCmd) ApplyRollback()                {}
func (c *TxnStateCmd) SetReplayTxn(_ txnif.AsyncTxn) {}
func (c *TxnStateCmd) Unmarshal(buf []byte) (err error) {
	bbuf := bytes.NewBuffer(buf)
	_, err = c.ReadFrom(bbuf)
	return err
}
func (c *TxnStateCmd) GetType() int16 { return CmdTxnState }
func (c *TxnStateCmd) Desc() string {
	return fmt.Sprintf("Tid=%s,State=%s,Cts=%s", c.ID, txnif.TxnStrState(c.State), c.CommitTs.ToString())
}
func (c *TxnStateCmd) String() string {
	return fmt.Sprintf("Tid=%s,State=%v,Cts=%s", c.ID, txnif.TxnStrState(c.State), c.CommitTs.ToString())
}
func (c *TxnStateCmd) VerboseString() string {
	return fmt.Sprintf("Tid=%s,State=%v,Cts=%s", c.ID, txnif.TxnStrState(c.State), c.CommitTs.ToString())
}
func (c *TxnStateCmd) Close() {
}
func (c *TxnCmd) ApplyCommit() {
	c.ComposedCmd.ApplyCommit()
}
func (c *TxnCmd) ApplyRollback() {
	c.ComposedCmd.ApplyRollback()
}
func (c *TxnCmd) SetReplayTxn(txn txnif.AsyncTxn) {
	c.ComposedCmd.SetReplayTxn(txn)
}
func (c *TxnCmd) SetTxn(txn txnif.AsyncTxn) {
	c.Txn = txn
	c.ID = txn.GetID()
	c.StartTS = txn.GetStartTS()
	c.PrepareTS = txn.GetPrepareTS()
	c.Participants = txn.GetParticipants()
	c.Memo = txn.GetMemo()
}
func (c *TxnCmd) WriteTo(w io.Writer) (n int64, err error) {
<<<<<<< HEAD
	typ := c.GetType()
	if _, err = w.Write(types.EncodeInt16(&typ)); err != nil {
=======
	t := c.GetType()
	if _, err = w.Write(types.EncodeInt16(&t)); err != nil {
>>>>>>> 6a79d797
		return
	}
	// if err = binary.Write(w, binary.BigEndian, c.GetType()); err != nil {
	// 	return
	// }
	n += 2
	var sn int64
	sn, err = c.ComposedCmd.WriteTo(w)
	if err != nil {
		return
	}
	n += sn
	if sn, err = common.WriteString(c.ID, w); err != nil {
		return
	}
	n += sn
	//start ts
	if _, err = w.Write(c.StartTS[:]); err != nil {
		return
	}
	n += types.TxnTsSize
	//prepare ts
	if _, err = w.Write(c.PrepareTS[:]); err != nil {
		return
	}
	n += types.TxnTsSize
	//participants
	length := uint32(len(c.Participants))
	if _, err = w.Write(types.EncodeUint32(&length)); err != nil {
		return
	}
	n += 4
	for _, p := range c.Participants {
		if _, err = w.Write(types.EncodeUint64(&p)); err != nil {
			return
		}
		n += 8
	}
	if sn, err = c.Memo.WriteTo(w); err != nil {
		return
	}
	n += sn
	return
}
func (c *TxnCmd) ReadFrom(r io.Reader) (n int64, err error) {
	var sn int64
	var cmd txnif.TxnCmd
	cmd, sn, err = BuildCommandFrom(r)
	if err != nil {
		return
	}
	c.ComposedCmd = cmd.(*ComposedCmd)
	n += sn
	if c.ID, sn, err = common.ReadString(r); err != nil {
		return
	}
	n += sn
	// start timestamp
	if _, err = r.Read(c.StartTS[:]); err != nil {
		return
	}
	n += types.TxnTsSize
	// prepare timestamp
	if _, err = r.Read(c.PrepareTS[:]); err != nil {
		return
	}
	n += types.TxnTsSize
	// participants
	num := uint32(0)
	if _, err = r.Read(types.EncodeUint32(&num)); err != nil {
		return
	}
	n += 4
	c.Participants = make([]uint64, num)
	for i := 0; i < int(num); i++ {
		id := uint64(0)
		if _, err = r.Read(types.EncodeUint64(&id)); err != nil {
			break
		} else {
			c.Participants = append(c.Participants, id)
			n += 8
		}
	}
	if sn, err = c.Memo.ReadFrom(r); err != nil {
		return
	}
	n += sn
	return

}
func (c *TxnCmd) Marshal() (buf []byte, err error) {
	var bbuf bytes.Buffer
	if _, err = c.WriteTo(&bbuf); err != nil {
		return
	}
	buf = bbuf.Bytes()
	return
}
func (c *TxnCmd) Unmarshal(buf []byte) (err error) {
	bbuf := bytes.NewBuffer(buf)
	_, err = c.ReadFrom(bbuf)
	return err
}
func (c *TxnCmd) GetType() int16 { return CmdTxn }
func (c *TxnCmd) Desc() string {
	return fmt.Sprintf("Tid=%X,Is2PC=%v,%s", c.ID, c.Is2PC(), c.ComposedCmd.Desc())
}
func (c *TxnCmd) String() string {
	return fmt.Sprintf("Tid=%X,Is2PC=%v,%s", c.ID, c.Is2PC(), c.ComposedCmd.String())
}
func (c *TxnCmd) VerboseString() string {
	return fmt.Sprintf("Tid=%X,Is2PC=%v,%s", c.ID, c.Is2PC(), c.ComposedCmd.VerboseString())
}
func (c *TxnCmd) Close() {
	c.ComposedCmd.Close()
}
func (e *PointerCmd) ApplyCommit()                  {}
func (e *PointerCmd) ApplyRollback()                {}
func (e *PointerCmd) SetReplayTxn(_ txnif.AsyncTxn) {}
func (e *PointerCmd) GetType() int16 {
	return CmdPointer
}
func (e *PointerCmd) Desc() string {
	s := fmt.Sprintf("CmdName=Ptr;Group=%d;Lsn=%d", e.Group, e.Lsn)
	return s
}
func (e *PointerCmd) String() string {
	s := fmt.Sprintf("CmdName=Ptr;Group=%d;Lsn=%d]", e.Group, e.Lsn)
	return s
}

func (e *PointerCmd) VerboseString() string {
	s := fmt.Sprintf("CmdName=Ptr;Group=%d;Lsn=%d]", e.Group, e.Lsn)
	return s
}
func (e *PointerCmd) WriteTo(w io.Writer) (n int64, err error) {
<<<<<<< HEAD
	typ := e.GetType()
	if _, err = w.Write(types.EncodeInt16(&typ)); err != nil {
=======
	t := e.GetType()
	if _, err = w.Write(types.EncodeInt16(&t)); err != nil {
>>>>>>> 6a79d797
		return
	}
	if _, err = w.Write(types.EncodeUint32(&e.Group)); err != nil {
		return
	}
	if _, err = w.Write(types.EncodeUint64(&e.Lsn)); err != nil {
		return
	}
	n = 14
	return
}

func (e *PointerCmd) Marshal() (buf []byte, err error) {
	var bbuf bytes.Buffer
	if _, err = e.WriteTo(&bbuf); err != nil {
		return
	}
	buf = bbuf.Bytes()
	return
}

func (e *PointerCmd) ReadFrom(r io.Reader) (n int64, err error) {
	if _, err = r.Read(types.EncodeUint32(&e.Group)); err != nil {
		return
	}
	if _, err = r.Read(types.EncodeUint64(&e.Lsn)); err != nil {
		return
	}
	n = 12
	return
}

func (e *PointerCmd) Unmarshal(buf []byte) error {
	bbuf := bytes.NewBuffer(buf)
	_, err := e.ReadFrom(bbuf)
	return err
}
func (e *DeleteBitmapCmd) ApplyCommit()                  {}
func (e *DeleteBitmapCmd) ApplyRollback()                {}
func (e *DeleteBitmapCmd) SetReplayTxn(_ txnif.AsyncTxn) {}
func (e *DeleteBitmapCmd) GetType() int16 {
	return CmdDeleteBitmap
}

func (e *DeleteBitmapCmd) ReadFrom(r io.Reader) (n int64, err error) {
	e.Bitmap = roaring.NewBitmap()
	n, err = e.Bitmap.ReadFrom(r)
	return
}

func (e *DeleteBitmapCmd) WriteTo(w io.Writer) (n int64, err error) {
	if e == nil {
		return
	}
<<<<<<< HEAD
	typ := e.GetType()
	if _, err = w.Write(types.EncodeInt16(&typ)); err != nil {
=======
	t := e.GetType()
	if _, err = w.Write(types.EncodeInt16(&t)); err != nil {
>>>>>>> 6a79d797
		return
	}
	// if err = binary.Write(w, binary.BigEndian, e.GetType()); err != nil {
	// 	return
	// }
	n, err = e.Bitmap.WriteTo(w)
	n += 2
	return
}

func (e *DeleteBitmapCmd) Marshal() (buf []byte, err error) {
	var bbuf bytes.Buffer
	if _, err = e.WriteTo(&bbuf); err != nil {
		return
	}
	buf = bbuf.Bytes()
	return
}

func (e *DeleteBitmapCmd) Unmarshal(buf []byte) error {
	bbuf := bytes.NewBuffer(buf)
	_, err := e.ReadFrom(bbuf)
	return err
}

func (e *DeleteBitmapCmd) Desc() string {
	s := fmt.Sprintf("CmdName=DEL;Cardinality=%d", e.Bitmap.GetCardinality())
	return s
}

func (e *DeleteBitmapCmd) String() string {
	s := fmt.Sprintf("CmdName=DEL;Cardinality=%d", e.Bitmap.GetCardinality())
	return s
}

func (e *DeleteBitmapCmd) VerboseString() string {
	s := fmt.Sprintf("CmdName=DEL;Cardinality=%d;Deletes=%v", e.Bitmap.GetCardinality(), e.Bitmap.String())
	return s
}
func (e *BatchCmd) GetType() int16 {
	return CmdBatch
}
func (e *BatchCmd) ApplyCommit()                  {}
func (e *BatchCmd) ApplyRollback()                {}
func (e *BatchCmd) SetReplayTxn(_ txnif.AsyncTxn) {}
func (e *BatchCmd) Close() {
	if e.Bat != nil {
		e.Bat.Close()
		e.Bat = nil
	}
}

func (e *BatchCmd) Marshal() (buf []byte, err error) {
	var bbuf bytes.Buffer
	if _, err = e.WriteTo(&bbuf); err != nil {
		return
	}
	buf = bbuf.Bytes()
	return
}

func (e *BatchCmd) Unmarshal(buf []byte) error {
	bbuf := bytes.NewBuffer(buf)
	_, err := e.ReadFrom(bbuf)
	return err
}

func (e *BatchCmd) ReadFrom(r io.Reader) (n int64, err error) {
	e.Bat = containers.NewBatch()
	n, err = e.Bat.ReadFrom(r)
	return
}

func (e *BatchCmd) WriteTo(w io.Writer) (n int64, err error) {
<<<<<<< HEAD
	typ := e.GetType()
	if _, err = w.Write(types.EncodeInt16(&typ)); err != nil {
=======
	t := e.GetType()
	if _, err = w.Write(types.EncodeInt16(&t)); err != nil {
>>>>>>> 6a79d797
		return
	}
	// if err = binary.Write(w, binary.BigEndian, e.GetType()); err != nil {
	// 	return
	// }
	if n, err = e.Bat.WriteTo(w); err != nil {
		return
	}
	n += 2
	return
}

func (e *BatchCmd) Desc() string {
	s := fmt.Sprintf("CmdName=BAT;Rows=%d", e.Bat.Length())
	if e.Bat.HasDelete() {
		s = fmt.Sprintf("%s;DelCnt=%d", s, e.Bat.DeleteCnt())
	}
	return s
}

func (e *BatchCmd) String() string {
	return e.Desc()
}

func (e *BatchCmd) VerboseString() string {
	s := fmt.Sprintf("CmdName=BAT;Rows=%d;Data=%v", e.Bat.Length(), e.Bat)
	return s
}
func (cc *ComposedCmd) ApplyCommit() {
	for _, c := range cc.Cmds {
		c.ApplyCommit()
	}
}
func (cc *ComposedCmd) ApplyRollback() {
	for _, c := range cc.Cmds {
		c.ApplyRollback()
	}
}
func (cc *ComposedCmd) SetReplayTxn(txn txnif.AsyncTxn) {
	for _, c := range cc.Cmds {
		c.SetReplayTxn(txn)
	}
}
func (cc *ComposedCmd) Close() {
	for _, cmd := range cc.Cmds {
		cmd.Close()
	}
}
func (cc *ComposedCmd) GetType() int16 {
	return CmdComposed
}

func (cc *ComposedCmd) Marshal() (buf []byte, err error) {
	var bbuf bytes.Buffer
	if _, err = cc.WriteTo(&bbuf); err != nil {
		return
	}
	buf = bbuf.Bytes()
	return
}

func (cc *ComposedCmd) Unmarshal(buf []byte) (err error) {
	bbuf := bytes.NewBuffer(buf)
	_, err = cc.ReadFrom(bbuf)
	return err
}

func (cc *ComposedCmd) WriteTo(w io.Writer) (n int64, err error) {
<<<<<<< HEAD
	typ := cc.GetType()
	if _, err = w.Write(types.EncodeInt16(&typ)); err != nil {
=======
	t := cc.GetType()
	if _, err = w.Write(types.EncodeInt16(&t)); err != nil {
>>>>>>> 6a79d797
		return
	}
	// if err = binary.Write(w, binary.BigEndian, cc.GetType()); err != nil {
	// 	return
	// }
	n += 2
	if _, err = w.Write(types.EncodeUint32(&cc.CmdSize)); err != nil {
		return
	}
	n += 4
	cmds := uint32(len(cc.Cmds))
	if _, err = w.Write(types.EncodeUint32(&cmds)); err != nil {
		return
	}
	n += 4
	var cn int64
	for _, cmd := range cc.Cmds {
		if cn, err = cmd.WriteTo(w); err != nil {
			break
		} else {
			n += cn
		}
	}
	return
}

func (cc *ComposedCmd) ReadFrom(r io.Reader) (n int64, err error) {
	if _, err = r.Read(types.EncodeUint32(&cc.CmdSize)); err != nil {
		return
	}
	n += 4
	cmds := uint32(0)
	if _, err = r.Read(types.EncodeUint32(&cmds)); err != nil {
		return
	}
	n += 4
	var cn int64
	cc.Cmds = make([]txnif.TxnCmd, cmds)
	for i := 0; i < int(cmds); i++ {
		if cc.Cmds[i], cn, err = BuildCommandFrom(r); err != nil {
			break
		} else {
			n += cn
		}
	}
	return
}

func (cc *ComposedCmd) AddCmd(cmd txnif.TxnCmd) {
	cc.Cmds = append(cc.Cmds, cmd)
}

func (cc *ComposedCmd) SetCmdSize(size uint32) {
	cc.CmdSize = size
}

func (cc *ComposedCmd) ToString(prefix string) string {
	s := fmt.Sprintf("%sComposedCmd: Cnt=%d/%d", prefix, cc.CmdSize, len(cc.Cmds))
	for _, cmd := range cc.Cmds {
		s = fmt.Sprintf("%s\n%s\t%s", s, prefix, cmd.String())
	}
	return s
}

func (cc *ComposedCmd) ToDesc(prefix string) string {
	s := fmt.Sprintf("%sComposedCmd: Cnt=%d/%d", prefix, cc.CmdSize, len(cc.Cmds))
	for _, cmd := range cc.Cmds {
		s = fmt.Sprintf("%s\n%s\t%s", s, prefix, cmd.Desc())
	}
	return s
}
func (cc *ComposedCmd) ToVerboseString(prefix string) string {
	s := fmt.Sprintf("%sComposedCmd: Cnt=%d/%d", prefix, cc.CmdSize, len(cc.Cmds))
	for _, cmd := range cc.Cmds {
		s = fmt.Sprintf("%s\n%s\t%s", s, prefix, cmd.VerboseString())
	}
	return s
}

func (cc *ComposedCmd) VerboseString() string {
	return cc.ToVerboseString("")
}
func (cc *ComposedCmd) String() string {
	return cc.ToString("")
}
func (cc *ComposedCmd) Desc() string {
	return cc.ToDesc("")
}
func BuildCommandFrom(r io.Reader) (cmd txnif.TxnCmd, n int64, err error) {
	var cmdType int16
	if _, err = r.Read(types.EncodeInt16(&cmdType)); err != nil {
		return
	}

	factory := txnif.GetCmdFactory(cmdType)

	cmd = factory(cmdType)
	n, err = cmd.ReadFrom(r)
	n += 2
	return
}<|MERGE_RESOLUTION|>--- conflicted
+++ resolved
@@ -168,13 +168,8 @@
 	}
 }
 func (c *TxnStateCmd) WriteTo(w io.Writer) (n int64, err error) {
-<<<<<<< HEAD
-	typ := c.GetType()
-	if _, err = w.Write(types.EncodeInt16(&typ)); err != nil {
-=======
 	t := c.GetType()
 	if _, err = w.Write(types.EncodeInt16(&t)); err != nil {
->>>>>>> 6a79d797
 		return
 	}
 	// if err = binary.Write(w, binary.BigEndian, c.GetType()); err != nil {
@@ -261,13 +256,8 @@
 	c.Memo = txn.GetMemo()
 }
 func (c *TxnCmd) WriteTo(w io.Writer) (n int64, err error) {
-<<<<<<< HEAD
-	typ := c.GetType()
-	if _, err = w.Write(types.EncodeInt16(&typ)); err != nil {
-=======
 	t := c.GetType()
 	if _, err = w.Write(types.EncodeInt16(&t)); err != nil {
->>>>>>> 6a79d797
 		return
 	}
 	// if err = binary.Write(w, binary.BigEndian, c.GetType()); err != nil {
@@ -404,13 +394,8 @@
 	return s
 }
 func (e *PointerCmd) WriteTo(w io.Writer) (n int64, err error) {
-<<<<<<< HEAD
-	typ := e.GetType()
-	if _, err = w.Write(types.EncodeInt16(&typ)); err != nil {
-=======
 	t := e.GetType()
 	if _, err = w.Write(types.EncodeInt16(&t)); err != nil {
->>>>>>> 6a79d797
 		return
 	}
 	if _, err = w.Write(types.EncodeUint32(&e.Group)); err != nil {
@@ -465,13 +450,8 @@
 	if e == nil {
 		return
 	}
-<<<<<<< HEAD
-	typ := e.GetType()
-	if _, err = w.Write(types.EncodeInt16(&typ)); err != nil {
-=======
 	t := e.GetType()
 	if _, err = w.Write(types.EncodeInt16(&t)); err != nil {
->>>>>>> 6a79d797
 		return
 	}
 	// if err = binary.Write(w, binary.BigEndian, e.GetType()); err != nil {
@@ -546,13 +526,8 @@
 }
 
 func (e *BatchCmd) WriteTo(w io.Writer) (n int64, err error) {
-<<<<<<< HEAD
-	typ := e.GetType()
-	if _, err = w.Write(types.EncodeInt16(&typ)); err != nil {
-=======
 	t := e.GetType()
 	if _, err = w.Write(types.EncodeInt16(&t)); err != nil {
->>>>>>> 6a79d797
 		return
 	}
 	// if err = binary.Write(w, binary.BigEndian, e.GetType()); err != nil {
@@ -621,13 +596,8 @@
 }
 
 func (cc *ComposedCmd) WriteTo(w io.Writer) (n int64, err error) {
-<<<<<<< HEAD
-	typ := cc.GetType()
-	if _, err = w.Write(types.EncodeInt16(&typ)); err != nil {
-=======
 	t := cc.GetType()
 	if _, err = w.Write(types.EncodeInt16(&t)); err != nil {
->>>>>>> 6a79d797
 		return
 	}
 	// if err = binary.Write(w, binary.BigEndian, cc.GetType()); err != nil {
