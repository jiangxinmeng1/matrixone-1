--- conflicted
+++ resolved
@@ -75,23 +75,14 @@
 func (rel *TxnRelation) AddObjsWithMetaLoc(context.Context, containers.Vector) error {
 	return nil
 }
-<<<<<<< HEAD
 func (rel *TxnRelation) GetMeta() any                    { return nil }
 func (rel *TxnRelation) GetDB() (handle.Database, error) { return nil, nil }
 func (rel *TxnRelation) GetObject(id *types.Objectid, isTombstone bool) (obj handle.Object, err error) {
-=======
-func (rel *TxnRelation) GetMeta() any                                                { return nil }
-func (rel *TxnRelation) GetDB() (handle.Database, error)                             { return nil, nil }
-func (rel *TxnRelation) GetObject(id *types.Objectid) (obj handle.Object, err error) { return }
-func (rel *TxnRelation) SoftDeleteObject(id *types.Objectid) (err error)             { return }
-func (rel *TxnRelation) CreateObject() (obj handle.Object, err error)                { return }
-func (rel *TxnRelation) CreateNonAppendableObject(*objectio.CreateObjOpt) (obj handle.Object, err error) {
->>>>>>> 96e5a0a1
 	return
 }
 func (rel *TxnRelation) SoftDeleteObject(id *types.Objectid, isTombstone bool) (err error) { return }
-func (rel *TxnRelation) CreateObject(bool, bool) (obj handle.Object, err error)            { return }
-func (rel *TxnRelation) CreateNonAppendableObject(bool, bool, *objectio.CreateObjOpt) (obj handle.Object, err error) {
+func (rel *TxnRelation) CreateObject(bool) (obj handle.Object, err error)            { return }
+func (rel *TxnRelation) CreateNonAppendableObject(bool, *objectio.CreateObjOpt) (obj handle.Object, err error) {
 	return
 }
 func (rel *TxnRelation) GetValue(*common.ID, uint32, uint16, bool) (v any, isNull bool, err error) {
