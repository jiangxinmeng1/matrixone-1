// Copyright 2021 Matrix Origin
//
// Licensed under the Apache License, Version 2.0 (the "License");
// you may not use this file except in compliance with the License.
// You may obtain a copy of the License at
//
//      http://www.apache.org/licenses/LICENSE-2.0
//
// Unless required by applicable law or agreed to in writing, software
// distributed under the License is distributed on an "AS IS" BASIS,
// WITHOUT WARRANTIES OR CONDITIONS OF ANY KIND, either express or implied.
// See the License for the specific language governing permissions and
// limitations under the License.

package txnbase

import (
	"encoding/binary"
	"fmt"
	"io"

	"github.com/matrixorigin/matrixone/pkg/container/types"
	"github.com/matrixorigin/matrixone/pkg/vm/engine/tae/iface/txnif"
	"github.com/matrixorigin/matrixone/pkg/vm/engine/tae/wal"
)

type MVCCNode interface {
	String() string

	IsVisible(ts types.TS) (visible bool)
	CheckConflict(ts types.TS) error
	UpdateNode(o MVCCNode)

	PreparedIn(minTS, maxTS types.TS) (in, before bool)
	CommittedIn(minTS, maxTS types.TS) (in, before bool)
	NeedWaitCommitting(ts types.TS) (bool, txnif.TxnReader)
	IsSameTxn(ts types.TS) bool
	IsActive() bool
	IsCommitting() bool
	IsCommitted() bool

	GetEnd() types.TS
	GetPrepare() types.TS
	GetTxn() txnif.TxnReader
	AddLogIndex(idx *wal.Index)
	GetLogIndex() []*wal.Index

	ApplyCommit(index *wal.Index) (err error)
	ApplyRollback(index *wal.Index) (err error)
	PrepareCommit() (err error)

	WriteTo(w io.Writer) (n int64, err error)
	ReadFrom(r io.Reader) (n int64, err error)
	CloneData() MVCCNode
	CloneAll() MVCCNode
}

// TODO prepare ts
type TxnMVCCNode struct {
	Start, Prepare, End types.TS
	Txn                 txnif.TxnReader
	//Aborted bool
	//State txnif.TxnState
	LogIndex []*wal.Index
}

func NewTxnMVCCNodeWithTxn(txn txnif.TxnReader) *TxnMVCCNode {
	var ts types.TS
	if txn != nil {
		ts = txn.GetStartTS()
	}
	return &TxnMVCCNode{
		Start: ts,
		Txn:   txn,
	}
}

// Check w-w confilct
func (un *TxnMVCCNode) CheckConflict(ts types.TS) error {
<<<<<<< HEAD
	// If node is held by a active txn
	if un.IsActive() {
		// No conflict if it is the same txn
=======
	if !un.IsCommitted() {
>>>>>>> b3b4cbf2
		if un.IsSameTxn(ts) {
			return nil
		}
		return txnif.ErrTxnWWConflict
	}

	// For a committed node, it is w-w conflict if ts is lt the node commit ts
	// -------+-------------+-------------------->
	//        ts         CommitTs            time
	if un.End.Greater(ts) {
		return txnif.ErrTxnWWConflict
	}
	return nil
}

// Check whether is mvcc node is visible to ts
// Make sure all the relevant prepared txns should be committed|rollbacked
func (un *TxnMVCCNode) IsVisible(ts types.TS) (visible bool) {
	// Node is always visible to its born txn
	if un.IsSameTxn(ts) {
		return true
	}

	// The born txn of this node has not been commited|rollbacked
	if un.IsActive() || un.IsCommitting() {
		return false
	}

	// Node is visible if the commit ts is le ts
	if un.End.LessEq(ts) {
		return true
	}

	// Node is invisible if the commit ts is gt ts
	return false

}
func (un *TxnMVCCNode) GetPrepare() types.TS { return un.Prepare }

func (un *TxnMVCCNode) PreparedIn(minTS, maxTS types.TS) (in, before bool) {
	// -------+----------+----------------+--------------->
	//        |          |                |             Time
	//       MinTS     MaxTs       Prepare In future
	// Created by other active txn
	// false: not prepared in range
	// false: not prepared before minTs
	if un.Prepare.IsEmpty() {
		return false, false
	}

	// -------+--------------+------------+--------------->
	//        |              |            |             Time
	//    PrepareTs        MinTs         MaxTs
	// Created by other committed txn
	// false: not prepared in range
	// true: prepared before minTs
	if un.Prepare.Less(minTS) {
		return false, true
	}

	// -------+--------------+------------+--------------->
	//        |              |            |             Time
	//       MinTs       PrepareTs       MaxTs
	// Created by other committed txn
	// true: prepared in range
	// false: not prepared before minTs
	if un.Prepare.GreaterEq(minTS) && un.Prepare.LessEq(maxTS) {
		return true, false
	}

	// -------+--------------+------------+--------------->
	//        |              |            |             Time
	//       MinTs          MaxTs     PrepareTs
	// Created by other committed txn
	// false: not prepared in range
	// false: not prepared before minTs
	return false, false
}

// in indicates whether this node is committed in between [minTs, maxTs]
// before indicates whether this node is committed before minTs
// NeedWaitCommitting should be called before to make sure all prepared active
// txns in between [minTs, maxTs] be committed or rollbacked
func (un *TxnMVCCNode) CommittedIn(minTS, maxTS types.TS) (in, before bool) {
	// -------+----------+----------------+--------------->
	//        |          |                |             Time
	//       MinTS     MaxTs       Commit In future
	// Created by other active txn
	// false: not committed in range
	// false: not committed before minTs
	if un.End.IsEmpty() {
		return false, false
	}

	// -------+--------------+------------+--------------->
	//        |              |            |             Time
	//    CommittedTS     MinTs         MaxTs
	// Created by other committed txn
	// false: not committed in range
	// true: committed before minTs
	if un.End.Less(minTS) {
		return false, true
	}

	// -------+--------------+------------+--------------->
	//        |              |            |             Time
	//       MinTs     CommittedTS       MaxTs
	// Created by other committed txn
	// true: committed in range
	// false: not committed before minTs
	if un.End.GreaterEq(minTS) && un.End.LessEq(maxTS) {
		return true, false
	}

	// -------+--------------+------------+--------------->
	//        |              |            |             Time
	//       MinTs          MaxTs     CommittedTs
	// Created by other committed txn
	// false: not committed in range
	// false: not committed before minTs
	return false, false
}

// Check whether need to wait this mvcc node
func (un *TxnMVCCNode) NeedWaitCommitting(ts types.TS) (bool, txnif.TxnReader) {
	// If this node is active, not to wait
	// If this node is committed|rollbacked, not to wait
	if !un.IsCommitting() {
		return false, nil
	}

	// --------+----------------+------------------------>
	//         Ts           PrepareTs                Time
	// If ts is before the prepare ts. not to wait
	if un.Txn.GetPrepareTS().GreaterEq(ts) {
		return false, nil
	}

	// --------+----------------+------------------------>
	//     PrepareTs            Ts                   Time
	// If ts is before the prepare ts. not to wait
	return true, un.Txn
}

func (un *TxnMVCCNode) IsSameTxn(ts types.TS) bool {
	if un.Txn == nil {
		return false
	}
	return un.Txn.GetStartTS().Equal(ts)
}

func (un *TxnMVCCNode) IsActive() bool {
	if un.Txn == nil {
		return false
	}
	return un.Txn.GetTxnState(false) == txnif.TxnStateActive
}

func (un *TxnMVCCNode) IsCommitting() bool {
	if un.Txn == nil {
		return false
	}
	return un.Txn.GetTxnState(false) != txnif.TxnStateActive
}

func (un *TxnMVCCNode) IsCommitted() bool {
	return un.Txn == nil
}

func (un *TxnMVCCNode) GetStart() types.TS {
	return un.Start
}

func (un *TxnMVCCNode) GetEnd() types.TS {
	return un.End
}

func (un *TxnMVCCNode) GetTxn() txnif.TxnReader {
	return un.Txn
}

func (un *TxnMVCCNode) Compare(o *TxnMVCCNode) int {
	if un.Start.Less(o.Start) {
		return -1
	}
	if un.Start.Equal(o.Start) {
		return 0
	}
	return 1
}

func (un *TxnMVCCNode) AddLogIndex(idx *wal.Index) {
	if un.LogIndex == nil {
		un.LogIndex = make([]*wal.Index, 0)
	}
	un.LogIndex = append(un.LogIndex, idx)

}
func (un *TxnMVCCNode) GetLogIndex() []*wal.Index {
	return un.LogIndex
}
func (un *TxnMVCCNode) ApplyCommit(index *wal.Index, deleteTxn bool) (ts types.TS, err error) {
	un.End = un.Txn.GetCommitTS()
	if deleteTxn {
		un.Txn = nil
	}
	un.AddLogIndex(index)
	ts = un.End
	return
}
func (un *TxnMVCCNode) OnReplayCommit(ts types.TS) {
	un.End = ts
}
func (un *TxnMVCCNode) ApplyRollback(index *wal.Index) (err error) {
	un.End = un.Txn.GetCommitTS()
	un.Txn = nil
	un.AddLogIndex(index)
	return
}

func (un *TxnMVCCNode) WriteTo(w io.Writer) (n int64, err error) {
	if err = binary.Write(w, binary.BigEndian, un.Start); err != nil {
		return
	}
	n += 12
	if err = binary.Write(w, binary.BigEndian, un.Prepare); err != nil {
		return
	}
	n += 12
	if err = binary.Write(w, binary.BigEndian, un.End); err != nil {
		return
	}
	n += 12
	var sn int64
	length := uint32(len(un.LogIndex))
	if err = binary.Write(w, binary.BigEndian, length); err != nil {
		return
	}
	n += 4
	for _, idx := range un.LogIndex {
		sn, err = idx.WriteTo(w)
		if err != nil {
			return
		}
		n += sn
	}
	return
}

func (un *TxnMVCCNode) ReadFrom(r io.Reader) (n int64, err error) {
	if err = binary.Read(r, binary.BigEndian, &un.Start); err != nil {
		return
	}
	n += 12
	if err = binary.Read(r, binary.BigEndian, &un.Prepare); err != nil {
		return
	}
	n += 12
	if err = binary.Read(r, binary.BigEndian, &un.End); err != nil {
		return
	}
	n += 12

	length := uint32(0)
	if err = binary.Read(r, binary.BigEndian, &length); err != nil {
		return
	}
	n += 4
	if length != 0 {
		un.LogIndex = make([]*wal.Index, 0)
	}
	var sn int64
	for i := 0; i < int(length); i++ {
		idx := new(wal.Index)
		sn, err = idx.ReadFrom(r)
		if err != nil {
			return
		}
		n += sn
		un.LogIndex = append(un.LogIndex, idx)
	}
	return
}

func CompareTxnMVCCNode(e, o *TxnMVCCNode) int {
	return e.Compare(o)
}

func (un *TxnMVCCNode) UpdateNode(o *TxnMVCCNode) {
	if !un.Start.Equal(o.Start) {
		panic("logic err")
	}
	if !un.End.Equal(o.End) {
		panic("logic err")
	}
	un.AddLogIndex(o.LogIndex[0])
}

func (un *TxnMVCCNode) CloneAll() *TxnMVCCNode {
	n := &TxnMVCCNode{}
	n.Start = un.Start
	n.Prepare = un.Prepare
	n.End = un.End
	if len(un.LogIndex) != 0 {
		n.LogIndex = make([]*wal.Index, 0)
		for _, idx := range un.LogIndex {
			n.LogIndex = append(n.LogIndex, idx.Clone())
		}
	}
	return n
}

func (un *TxnMVCCNode) String() string {
	return fmt.Sprintf("[%v,%v,%v][logIndex=%v]",
		un.Start,
		un.Prepare,
		un.End,
		un.LogIndex)
}

func (un *TxnMVCCNode) PrepareCommit() (ts types.TS, err error) {
	un.Prepare = un.Txn.GetPrepareTS()
	ts = un.Prepare
	return
}<|MERGE_RESOLUTION|>--- conflicted
+++ resolved
@@ -77,13 +77,9 @@
 
 // Check w-w confilct
 func (un *TxnMVCCNode) CheckConflict(ts types.TS) error {
-<<<<<<< HEAD
 	// If node is held by a active txn
-	if un.IsActive() {
+	if !un.IsCommitted() {
 		// No conflict if it is the same txn
-=======
-	if !un.IsCommitted() {
->>>>>>> b3b4cbf2
 		if un.IsSameTxn(ts) {
 			return nil
 		}
