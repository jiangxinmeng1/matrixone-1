// Copyright 2021 Matrix Origin
//
// Licensed under the Apache License, Version 2.0 (the "License");
// you may not use this file except in compliance with the License.
// You may obtain a copy of the License at
//
//      http://www.apache.org/licenses/LICENSE-2.0
//
// Unless required by applicable law or agreed to in writing, software
// distributed under the License is distributed on an "AS IS" BASIS,
// WITHOUT WARRANTIES OR CONDITIONS OF ANY KIND, either express or implied.
// See the License for the specific language governing permissions and
// limitations under the License.

package txnimpl

import (
	"github.com/matrixorigin/matrixone/pkg/objectio"
	"github.com/matrixorigin/matrixone/pkg/vm/engine/tae/buffer/base"
	"github.com/matrixorigin/matrixone/pkg/vm/engine/tae/catalog"
	"github.com/matrixorigin/matrixone/pkg/vm/engine/tae/common"
	"github.com/matrixorigin/matrixone/pkg/vm/engine/tae/containers"
	"github.com/matrixorigin/matrixone/pkg/vm/engine/tae/iface/txnif"
	"github.com/matrixorigin/matrixone/pkg/vm/engine/tae/model"
	"github.com/matrixorigin/matrixone/pkg/vm/engine/tae/tasks"
	"github.com/matrixorigin/matrixone/pkg/vm/engine/tae/txn/txnbase"
)

// anode corresponds to an appendable standalone-uncommitted block
// which belongs to txn's workspace and can be appended data into.
type anode struct {
	*baseNode
}

// NewANode creates a InsertNode with data in memory.
func NewANode(
	tbl *txnTable,
	fs *objectio.ObjectFS,
	mgr base.INodeManager,
	sched tasks.TaskScheduler,
	meta *catalog.BlockEntry,
) *anode {
	impl := new(anode)
	impl.baseNode = newBaseNode(tbl, fs, mgr, sched, meta)
	impl.storage.mnode = newMemoryNode(impl.baseNode)
	impl.storage.mnode.Ref()
	return impl
}

func (n *anode) GetAppends() []*appendInfo {
	return n.storage.mnode.appends
}
func (n *anode) AddApplyInfo(srcOff, srcLen, destOff, destLen uint32, dbid uint64, dest *common.ID) *appendInfo {
	seq := len(n.storage.mnode.appends)
	info := &appendInfo{
		dest:    dest,
		destOff: destOff,
		destLen: destLen,
		dbid:    dbid,
		srcOff:  srcOff,
		srcLen:  srcLen,
		seq:     uint32(seq),
	}
	n.storage.mnode.appends = append(n.storage.mnode.appends, info)
	return info
}

func (n *anode) MakeCommand(id uint32) (cmd txnif.TxnCmd, err error) {
	if n.IsPersisted() {
		return nil, nil
	}
	if n.storage.mnode.data == nil {
		return
	}
	composedCmd := NewAppendCmd(id, n)
	batCmd := txnbase.NewBatchCmd(n.storage.mnode.data)
	composedCmd.AddCmd(batCmd)
	return composedCmd, nil
}

func (n *anode) Close() (err error) {
	if n.storage.mnode.data != nil {
		n.storage.mnode.data.Close()
	}
	return
}

func (n *anode) Append(data *containers.Batch, offset uint32) (an uint32, err error) {
	schema := n.table.entry.GetSchema()
	if n.storage.mnode.data == nil {
		opts := containers.Options{}
		opts.Capacity = data.Length() - int(offset)
		if opts.Capacity > int(txnbase.MaxNodeRows) {
			opts.Capacity = int(txnbase.MaxNodeRows)
		}
		n.storage.mnode.data = containers.BuildBatch(
			schema.AllNames(),
			schema.AllTypes(),
			schema.AllNullables(),
			opts)
	}

	from := uint32(n.storage.mnode.data.Length())
	an = n.storage.mnode.PrepareAppend(data, offset)
	for _, attr := range data.Attrs {
		if attr == catalog.PhyAddrColumnName {
			continue
		}
		def := schema.ColDefs[schema.GetColIdx(attr)]
		destVec := n.storage.mnode.data.Vecs[def.Idx]
		// logutil.Infof("destVec: %s, %d, %d", destVec.String(), cnt, data.Length())
		destVec.ExtendWithOffset(data.Vecs[def.Idx], int(offset), int(an))
	}
	n.storage.mnode.rows = uint32(n.storage.mnode.data.Length())
	err = n.storage.mnode.FillPhyAddrColumn(from, an)
	return
}

func (n *anode) FillBlockView(view *model.BlockView, colIdxes []int) (err error) {
	for _, colIdx := range colIdxes {
		orig := n.storage.mnode.data.Vecs[colIdx]
<<<<<<< HEAD
		if buffers[i] != nil {
			view.SetData(colIdx, containers.CloneWithBuffer(orig))
		} else {
			view.SetData(colIdx, orig.CloneWindow(0, orig.Length()))
		}

=======
		view.SetData(colIdx, orig.CloneWindow(0, orig.Length()))
>>>>>>> b5cfd63a
	}
	view.DeleteMask = n.storage.mnode.data.Deletes
	return
}
func (n *anode) FillColumnView(view *model.ColumnView) (err error) {
	orig := n.storage.mnode.data.Vecs[view.ColIdx]
<<<<<<< HEAD
	if buffer != nil {
		view.SetData(containers.CloneWithBuffer(orig))
	} else {
		view.SetData(orig.CloneWindow(0, orig.Length()))
	}
=======
	view.SetData(orig.CloneWindow(0, orig.Length()))
>>>>>>> b5cfd63a
	view.DeleteMask = n.storage.mnode.data.Deletes
	return
}

func (n *anode) GetSpace() uint32 {
	return txnbase.MaxNodeRows - n.storage.mnode.rows
}

func (n *anode) RowsWithoutDeletes() uint32 {
	deletes := uint32(0)
	if n.storage.mnode.data != nil && n.storage.mnode.data.Deletes != nil {
		deletes = uint32(n.storage.mnode.data.DeleteCnt())
	}
	return n.storage.mnode.rows - deletes
}

func (n *anode) LengthWithDeletes(appended, toAppend uint32) uint32 {
	if !n.storage.mnode.data.HasDelete() {
		return toAppend
	}
	appendedOffset := n.OffsetWithDeletes(appended)
	toAppendOffset := n.OffsetWithDeletes(toAppend + appended)
	// logutil.Infof("appened:%d, toAppend:%d, off1=%d, off2=%d", appended, toAppend, appendedOffset, toAppendOffset)
	return toAppendOffset - appendedOffset
}

func (n *anode) OffsetWithDeletes(count uint32) uint32 {
	if !n.storage.mnode.data.HasDelete() {
		return count
	}
	offset := count
	for offset < n.storage.mnode.rows {
		deletes := n.storage.mnode.data.Deletes.Rank(offset)
		if offset == count+uint32(deletes) {
			break
		}
		offset = count + uint32(deletes)
	}
	return offset
}

func (n *anode) GetValue(col int, row uint32) (any, error) {
	if !n.IsPersisted() {
		return n.storage.mnode.data.Vecs[col].Get(int(row)), nil
	}
	//TODO:: get value from S3/FS
	panic("not implemented yet :GetValue from FS/S3 ")
}

func (n *anode) RangeDelete(start, end uint32) error {
	n.storage.mnode.data.RangeDelete(int(start), int(end+1))
	return nil
}

func (n *anode) IsRowDeleted(row uint32) bool {
	return n.storage.mnode.data.IsDeleted(int(row))
}

func (n *anode) PrintDeletes() string {
	if !n.storage.mnode.data.HasDelete() {
		return "NoDeletes"
	}
	return n.storage.mnode.data.Deletes.String()
}

func (n *anode) Window(start, end uint32) (bat *containers.Batch, err error) {
	bat = n.storage.mnode.data.CloneWindow(int(start), int(end-start))
	bat.Compact()
	return
}

func (n *anode) GetColumnDataByIds(
	colIdxes []int,
) (view *model.BlockView, err error) {
	if !n.IsPersisted() {
		view = model.NewBlockView(n.table.store.txn.GetStartTS())
		err = n.FillBlockView(view, colIdxes)
		return
	}
	panic("Not Implemented yet : GetColumnDataByIds from S3/FS ")
}

func (n *anode) GetColumnDataById(colIdx int) (view *model.ColumnView, err error) {
	if !n.IsPersisted() {
		view = model.NewColumnView(n.table.store.txn.GetStartTS(), colIdx)
		err = n.FillColumnView(view)
		return
	}
	panic("Not Implemented yet : GetColumnDataByIds from S3/FS ")
}<|MERGE_RESOLUTION|>--- conflicted
+++ resolved
@@ -119,31 +119,14 @@
 func (n *anode) FillBlockView(view *model.BlockView, colIdxes []int) (err error) {
 	for _, colIdx := range colIdxes {
 		orig := n.storage.mnode.data.Vecs[colIdx]
-<<<<<<< HEAD
-		if buffers[i] != nil {
-			view.SetData(colIdx, containers.CloneWithBuffer(orig))
-		} else {
-			view.SetData(colIdx, orig.CloneWindow(0, orig.Length()))
-		}
-
-=======
 		view.SetData(colIdx, orig.CloneWindow(0, orig.Length()))
->>>>>>> b5cfd63a
 	}
 	view.DeleteMask = n.storage.mnode.data.Deletes
 	return
 }
 func (n *anode) FillColumnView(view *model.ColumnView) (err error) {
 	orig := n.storage.mnode.data.Vecs[view.ColIdx]
-<<<<<<< HEAD
-	if buffer != nil {
-		view.SetData(containers.CloneWithBuffer(orig))
-	} else {
-		view.SetData(orig.CloneWindow(0, orig.Length()))
-	}
-=======
 	view.SetData(orig.CloneWindow(0, orig.Length()))
->>>>>>> b5cfd63a
 	view.DeleteMask = n.storage.mnode.data.Deletes
 	return
 }
@@ -217,6 +200,7 @@
 
 func (n *anode) GetColumnDataByIds(
 	colIdxes []int,
+	buffers []*bytes.Buffer,
 ) (view *model.BlockView, err error) {
 	if !n.IsPersisted() {
 		view = model.NewBlockView(n.table.store.txn.GetStartTS())
