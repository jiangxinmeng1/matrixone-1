--- conflicted
+++ resolved
@@ -225,7 +225,6 @@
 	return
 }
 
-<<<<<<< HEAD
 func (n *anode) Scan(ctx context.Context, bat **containers.Batch, colIdxes []int, mp *mpool.MPool) {
 	if *bat == nil {
 		*bat = containers.NewBatch()
@@ -241,22 +240,6 @@
 		attr := n.data.Attrs[colIdx]
 		(*bat).GetVectorByName(attr).Extend(orig)
 	}
-=======
-func (n *anode) GetColumnDataByIds(
-	colIdxes []int, mp *mpool.MPool,
-) (view *containers.Batch, err error) {
-	view = containers.NewBatch()
-	err = n.FillBlockView(view, colIdxes, mp)
-	return
-}
-
-func (n *anode) GetColumnDataById(
-	ctx context.Context, colIdx int, mp *mpool.MPool,
-) (view *containers.Batch, err error) {
-	view = containers.NewBatch()
-	err = n.FillColumnView(view, colIdx, mp)
-	return
->>>>>>> 88e486e1
 }
 
 func (n *anode) Prefetch(idxes []uint16) error {
