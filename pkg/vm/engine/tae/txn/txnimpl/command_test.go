// Copyright 2021 Matrix Origin
//
// Licensed under the Apache License, Version 2.0 (the "License");
// you may not use this file except in compliance with the License.
// You may obtain a copy of the License at
//
//      http://www.apache.org/licenses/LICENSE-2.0
//
// Unless required by applicable law or agreed to in writing, software
// distributed under the License is distributed on an "AS IS" BASIS,
// WITHOUT WARRANTIES OR CONDITIONS OF ANY KIND, either express or implied.
// See the License for the specific language governing permissions and
// limitations under the License.

package txnimpl

import (
	"testing"

	"github.com/matrixorigin/matrixone/pkg/container/types"
	"github.com/matrixorigin/matrixone/pkg/vm/engine/tae/catalog"
	"github.com/matrixorigin/matrixone/pkg/vm/engine/tae/iface/handle"
	"github.com/matrixorigin/matrixone/pkg/vm/engine/tae/tables/updates"
	"github.com/matrixorigin/matrixone/pkg/vm/engine/tae/testutils"
	"github.com/matrixorigin/matrixone/pkg/vm/engine/tae/txn/txnbase"
	"github.com/stretchr/testify/assert"
)

<<<<<<< HEAD
func TestPointerCmd(t *testing.T) {
	defer testutils.AfterTest(t)()
	testutils.EnsureNoLeak(t)
	groups := uint32(10)
	maxLsn := uint64(10)
	for group := uint32(1); group <= groups; group++ {
		for lsn := uint64(1); lsn <= maxLsn; lsn++ {
			cmd := new(txnbase.PointerCmd)
			cmd.Group = group
			cmd.Lsn = lsn
			mashalled, err := cmd.Marshal()
			assert.Nil(t, err)
			r := bytes.NewBuffer(mashalled)
			cmd2, _, err := txnbase.BuildCommandFrom(r)
			assert.Nil(t, err)
			assert.Equal(t, cmd.Group, cmd2.(*txnbase.PointerCmd).Group)
			assert.Equal(t, cmd.Lsn, cmd2.(*txnbase.PointerCmd).Lsn)
		}
	}
}


=======
>>>>>>> 144f3be4
func TestComposedCmd(t *testing.T) {
	defer testutils.AfterTest(t)()
	testutils.EnsureNoLeak(t)
	composed := txnbase.NewComposedCmd()
	defer composed.Close()

	schema := catalog.MockSchema(1, 0)
	c := catalog.MockCatalog(nil)
	defer c.Close()

	db, _ := c.CreateDBEntry("db", "", "", nil)
	dbCmd, err := db.MakeCommand(1)
	assert.Nil(t, err)
	composed.AddCmd(dbCmd)

	table, _ := db.CreateTableEntry(schema, nil, nil)
	tblCmd, err := table.MakeCommand(1)
	assert.Nil(t, err)
	composed.AddCmd(tblCmd)

	seg, _ := table.CreateSegment(nil, catalog.ES_Appendable, nil, nil)
	segCmd, err := seg.MakeCommand(1)
	assert.Nil(t, err)
	composed.AddCmd(segCmd)

	blk, _ := seg.CreateBlock(nil, catalog.ES_Appendable, nil, nil)
	blkCmd, err := blk.MakeCommand(1)
	assert.Nil(t, err)
	composed.AddCmd(blkCmd)

	controller := updates.NewMVCCHandle(blk)
	ts := types.NextGlobalTsForTest()

	node := updates.MockAppendNode(ts, 0, 2515, controller)
	cmd := updates.NewAppendCmd(1, node)

	composed.AddCmd(cmd)

	del := updates.NewDeleteNode(nil, handle.DT_Normal)
	del.AttachTo(controller.GetDeleteChain())
	cmd2, err := del.MakeCommand(1)
	assert.Nil(t, err)
	composed.AddCmd(cmd2)

	buf, err := composed.MarshalBinary()
	assert.Nil(t, err)
	vcomposed2, err := txnbase.BuildCommandFrom(buf)
	assert.Nil(t, err)
	composed2 := vcomposed2.(*txnbase.ComposedCmd)
	assert.Equal(t, composed.CmdSize, composed2.CmdSize)
}<|MERGE_RESOLUTION|>--- conflicted
+++ resolved
@@ -26,31 +26,6 @@
 	"github.com/stretchr/testify/assert"
 )
 
-<<<<<<< HEAD
-func TestPointerCmd(t *testing.T) {
-	defer testutils.AfterTest(t)()
-	testutils.EnsureNoLeak(t)
-	groups := uint32(10)
-	maxLsn := uint64(10)
-	for group := uint32(1); group <= groups; group++ {
-		for lsn := uint64(1); lsn <= maxLsn; lsn++ {
-			cmd := new(txnbase.PointerCmd)
-			cmd.Group = group
-			cmd.Lsn = lsn
-			mashalled, err := cmd.Marshal()
-			assert.Nil(t, err)
-			r := bytes.NewBuffer(mashalled)
-			cmd2, _, err := txnbase.BuildCommandFrom(r)
-			assert.Nil(t, err)
-			assert.Equal(t, cmd.Group, cmd2.(*txnbase.PointerCmd).Group)
-			assert.Equal(t, cmd.Lsn, cmd2.(*txnbase.PointerCmd).Lsn)
-		}
-	}
-}
-
-
-=======
->>>>>>> 144f3be4
 func TestComposedCmd(t *testing.T) {
 	defer testutils.AfterTest(t)()
 	testutils.EnsureNoLeak(t)
