--- conflicted
+++ resolved
@@ -187,32 +187,6 @@
 	}
 }
 
-<<<<<<< HEAD
-=======
-func (store *replayTxnStore) replayDelete(cmd *updates.UpdateCmd, observer wal.ReplayObserver) {
-	deleteNode := cmd.GetDeleteNode()
-	id := deleteNode.GetID()
-	database, err := store.catalog.GetDatabaseByID(id.DbID)
-	if err != nil {
-		panic(err)
-	}
-	blk, err := database.GetBlockEntryByID(id)
-	if err != nil {
-		panic(err)
-	}
-	if !blk.IsActive() {
-		return
-	}
-	blkData := blk.GetObjectData()
-	_, blkOffset := id.BlockID.Offsets()
-	err = blkData.OnReplayDelete(blkOffset, deleteNode)
-	if err != nil {
-		panic(err)
-	}
-
-}
-
->>>>>>> 96e5a0a1
 func (store *replayTxnStore) replayAppend(cmd *updates.UpdateCmd, observer wal.ReplayObserver) {
 	appendNode := cmd.GetAppendNode()
 	id := appendNode.GetID()
