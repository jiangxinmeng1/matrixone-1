--- conflicted
+++ resolved
@@ -223,13 +223,8 @@
 			// nil: transferred successfully
 			// ErrTxnRWConflict: the target block was also be compacted
 			// ErrTxnWWConflict: w-w error
-<<<<<<< HEAD
-			if _, err = tbl.TransferDeleteRows(id, offset, pk, phase); err != nil {
+			if _, err = tbl.TransferDeleteRows(id, offset, pk, phase, ts); err != nil {
 				return err
-=======
-			if _, err = tbl.TransferDeleteNode(&id, node, offset, nodes.idx[offset], phase, ts); err != nil {
-				return
->>>>>>> 989d9643
 			}
 		}
 		rowID := vectors[0].Get(0).(types.Rowid)
@@ -299,14 +294,9 @@
 	page *model.TransferHashPage,
 	id *common.ID, // the block had been deleted and committed.
 	row uint32,
-<<<<<<< HEAD
 	pk any,
-	depth int) error {
-=======
-	pk containers.Vector,
 	depth int,
 	ts types.TS) error {
->>>>>>> 989d9643
 
 	var page2 *common.PinnedItem[*model.TransferHashPage]
 
@@ -367,19 +357,10 @@
 			newID.TableID,
 			newID.BlockID,
 			offset,
-<<<<<<< HEAD
-			pk,
-			depth+1)
-	}
-	pkVec := containers.MakeVector(tbl.schema.GetSingleSortKeyType(), common.WorkspaceAllocator)
-	pkVec.Append(pk, false)
-	if err = tbl.RangeDelete(newID, offset, offset, pkVec, handle.DT_Normal); err != nil {
-=======
 			depth)
 		logutil.Warnf("[ts=%s]TransferDeleteNode: %v",
 			tbl.store.txn.GetStartTS().ToString(),
 			msg)
->>>>>>> 989d9643
 		return err
 	}
 	blockID, offset = rowID.Decode()
@@ -399,42 +380,12 @@
 		ts)
 }
 
-<<<<<<< HEAD
 func (tbl *txnTable) TransferDeleteRows(
 	id *common.ID,
 	row uint32,
 	pk any,
-	phase string) (transferred bool, err error) {
-=======
-// TransferDeleteNode TODO::transfer persisted deletes to target block.
-func (tbl *txnTable) TransferDeleteNode(
-	id *common.ID, node txnif.DeleteNode,
-	offset, idx int, phase string, ts types.TS,
-) (transferred bool, err error) {
-	rows := node.DeletedRows()
-	pk := node.DeletedPK()
-	if transferred, err = tbl.TransferDeleteRows(id, rows, pk, phase, ts); err != nil {
-		return
-	}
-
-	// rollback transferred delete node. should not fail
-	if err = node.PrepareRollback(); err != nil {
-		panic(err)
-	}
-	if err = node.ApplyRollback(); err != nil {
-		panic(err)
-	}
-	tbl.commitTransferDeleteNode(id, offset, idx)
-	return
-}
-
-func (tbl *txnTable) TransferDeleteRows(
-	id *common.ID,
-	rows []uint32,
-	pk map[uint32]containers.Vector,
 	phase string,
 	ts types.TS) (transferred bool, err error) {
->>>>>>> 989d9643
 	memo := make(map[types.Blockid]*common.PinnedItem[*model.TransferHashPage])
 	common.DoIfInfoEnabled(func() {
 		logutil.Info("[Start]",
@@ -469,15 +420,8 @@
 	// logutil.Infof("TransferDeleteNode deletenode %s", node.DeleteNode.(*updates.DeleteNode).GeneralVerboseString())
 	page := pinned.Item()
 	depth := 0
-<<<<<<< HEAD
-	if err = tbl.recurTransferDelete(memo, page, id, row, pk, depth); err != nil {
-		return
-=======
-	for _, row := range rows {
-		if err = tbl.recurTransferDelete(memo, page, id, row, pk[row], depth, ts); err != nil {
-			return
-		}
->>>>>>> 989d9643
+	if err = tbl.recurTransferDelete(memo, page, id, row, pk, depth,ts); err != nil {
+		return
 	}
 
 	return
@@ -750,15 +694,11 @@
 
 		metaLocs = append(metaLocs, metaloc)
 	}
-<<<<<<< HEAD
 	schema := tbl.schema
 	if isTombstone {
 		schema = tbl.tombstoneSchema
 	}
-	if schema.HasPK() {
-=======
-	if tbl.schema.HasPK() && !tbl.schema.IsSecondaryIndexTable() {
->>>>>>> 989d9643
+	if schema.HasPK()  && !tbl.schema.IsSecondaryIndexTable(){
 		dedupType := tbl.store.txn.GetDedupType()
 		if dedupType == txnif.FullDedup {
 			//TODO::parallel load pk.
@@ -847,120 +787,6 @@
 	return tbl.tableSpace.IsDeleted(row)
 }
 
-<<<<<<< HEAD
-=======
-// RangeDelete delete block rows in range [start, end]
-func (tbl *txnTable) RangeDelete(
-	id *common.ID,
-	start,
-	end uint32,
-	pk containers.Vector,
-	dt handle.DeleteType) (err error) {
-	defer func() {
-		if err == nil {
-			return
-		}
-		// if moerr.IsMoErrCode(err, moerr.ErrTxnWWConflict) {
-		// 	moerr.NewTxnWriteConflictNoCtx("table-%d blk-%d delete rows from %d to %d",
-		// 		id.TableID,
-		// 		id.BlockID,
-		// 		start,
-		// 		end)
-		// }
-		// This err also captured by txn's write conflict check.
-		if err != nil {
-			if moerr.IsMoErrCode(err, moerr.ErrTxnWWConflict) {
-				err = moerr.NewTxnWWConflictNoCtx(id.TableID, pk.PPString(int(start-end+1)))
-			}
-
-			logutil.Debugf("[ts=%s]: table-%d blk-%s delete rows from %d to %d %v",
-				tbl.store.txn.GetStartTS().ToString(),
-				id.TableID,
-				id.BlockID.String(),
-				start,
-				end,
-				err)
-			if tbl.store.rt.Options.IncrementalDedup && moerr.IsMoErrCode(err, moerr.ErrTxnWWConflict) {
-				logutil.Warnf("[txn%X,ts=%s]: table-%d blk-%s delete rows [%d,%d] pk %s",
-					tbl.store.txn.GetID(),
-					tbl.store.txn.GetStartTS().ToString(),
-					id.TableID,
-					id.BlockID.String(),
-					start, end,
-					pk.PPString(int(start-end+1)),
-				)
-			}
-		}
-	}()
-	if tbl.tableSpace != nil && id.ObjectID().Eq(tbl.tableSpace.entry.ID) {
-		err = tbl.RangeDeleteLocalRows(start, end)
-		return
-	}
-	node := tbl.getNormalDeleteNode(*id)
-
-	if node != nil {
-		// TODO: refactor
-		chain := node.GetChain().(*updates.DeleteChain)
-		mvcc := chain.GetController()
-		mvcc.Lock()
-		if err = mvcc.CheckNotDeleted(start, end, tbl.store.txn.GetStartTS()); err == nil {
-			node.RangeDeleteLocked(start, end, pk, common.WorkspaceAllocator)
-		}
-		if err != nil && moerr.IsMoErrCode(err, moerr.ErrTxnWWConflict) {
-			logutil.Warn("w-w conflict", zap.String("chain", mvcc.StringLocked(common.PPL4, 0, "")))
-		}
-		mvcc.Unlock()
-		if err != nil {
-			tbl.store.warChecker.Insert(mvcc.GetEntry())
-		}
-		return
-	}
-
-	obj, err := tbl.store.warChecker.CacheGet(
-		tbl.entry.GetDB().ID,
-		id.TableID, id.ObjectID())
-	if err != nil {
-		return
-	}
-	objData := obj.GetObjectData()
-	_, blkIdx := id.BlockID.Offsets()
-	node2, err := objData.RangeDelete(tbl.store.txn, blkIdx, start, end, pk, dt)
-	if err != nil && moerr.IsMoErrCode(err, moerr.ErrTxnWWConflict) {
-		logutil.Warn("w-w conflict", zap.String("obj", objData.PPString(common.PPL4, 0, "", int(blkIdx))))
-	}
-	if err == nil {
-		if err = tbl.AddDeleteNode(id, node2); err != nil {
-			return
-		}
-		tbl.store.warChecker.Insert(obj)
-	}
-	return
-}
-
-func (tbl *txnTable) TryDeleteByDeltaloc(id *common.ID, deltaloc objectio.Location) (ok bool, err error) {
-	node := tbl.deleteNodes[*id]
-	if node != nil {
-		return
-	}
-
-	obj, err := tbl.store.warChecker.CacheGet(
-		tbl.entry.GetDB().ID,
-		id.TableID, id.ObjectID())
-	if err != nil {
-		return
-	}
-	objData := obj.GetObjectData()
-	_, blkIdx := id.BlockID.Offsets()
-	node2, ok, err := objData.TryDeleteByDeltaloc(tbl.store.txn, blkIdx, deltaloc)
-	if err == nil && ok {
-		tbl.txnEntries.Append(node2)
-		tbl.store.warChecker.Insert(obj)
-		tbl.store.IncreateWriteCnt()
-	}
-	return
-}
-
->>>>>>> 989d9643
 func (tbl *txnTable) GetByFilter(ctx context.Context, filter *handle.Filter) (id *common.ID, offset uint32, err error) {
 	if tbl.tableSpace != nil {
 		id, offset, err = tbl.tableSpace.GetByFilter(filter)
@@ -1087,7 +913,6 @@
 }
 
 // PrePrepareDedup do deduplication check for 1PC Commit or 2PC Prepare
-<<<<<<< HEAD
 func (tbl *txnTable) PrePrepareDedup(ctx context.Context, isTombstone bool) (err error) {
 	var tableSpace *tableSpace
 	var schema *catalog.Schema
@@ -1098,11 +923,7 @@
 		tableSpace = tbl.tableSpace
 		schema = tbl.schema
 	}
-	if tableSpace == nil || !schema.HasPK() {
-=======
-func (tbl *txnTable) PrePrepareDedup(ctx context.Context) (err error) {
-	if tbl.tableSpace == nil || !tbl.schema.HasPK() || tbl.schema.IsSecondaryIndexTable() {
->>>>>>> 989d9643
+	if tableSpace == nil || !schema.HasPK()|| tbl.schema.IsSecondaryIndexTable() {
 		return
 	}
 	var zm index.ZM
