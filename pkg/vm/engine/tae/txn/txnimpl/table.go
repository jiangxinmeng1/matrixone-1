--- conflicted
+++ resolved
@@ -499,11 +499,7 @@
 	}
 	obj = newObject(tbl, meta)
 	tbl.store.IncreateWriteCnt()
-<<<<<<< HEAD
-	tbl.store.txn.GetMemo().AddObject(tbl.entry.GetDB().ID, tbl.entry.ID, &meta.ID, isTombstone)
-=======
-	tbl.store.txn.GetMemo().AddObject(tbl.entry.GetDB().ID, tbl.entry.ID, meta.ID())
->>>>>>> 5f4a341d
+	tbl.store.txn.GetMemo().AddObject(tbl.entry.GetDB().ID, tbl.entry.ID, meta.ID(), isTombstone)
 	tbl.txnEntries.Append(meta)
 	return
 }
@@ -675,45 +671,7 @@
 		if err == nil {
 			return
 		}
-<<<<<<< HEAD
 		err = nil
-=======
-		// if moerr.IsMoErrCode(err, moerr.ErrTxnWWConflict) {
-		// 	moerr.NewTxnWriteConflictNoCtx("table-%d blk-%d delete rows from %d to %d",
-		// 		id.TableID,
-		// 		id.BlockID,
-		// 		start,
-		// 		end)
-		// }
-		// This err also captured by txn's write conflict check.
-		if err != nil {
-			if moerr.IsMoErrCode(err, moerr.ErrTxnWWConflict) {
-				err = moerr.NewTxnWWConflictNoCtx(id.TableID, pk.PPString(int(start-end+1)))
-			}
-
-			logutil.Debugf("[ts=%s]: table-%d blk-%s delete rows from %d to %d %v",
-				tbl.store.txn.GetStartTS().ToString(),
-				id.TableID,
-				id.BlockID.String(),
-				start,
-				end,
-				err)
-			if tbl.store.rt.Options.IncrementalDedup && moerr.IsMoErrCode(err, moerr.ErrTxnWWConflict) {
-				logutil.Warnf("[txn%X,ts=%s]: table-%d blk-%s delete rows [%d,%d] pk %s",
-					tbl.store.txn.GetID(),
-					tbl.store.txn.GetStartTS().ToString(),
-					id.TableID,
-					id.BlockID.String(),
-					start, end,
-					pk.PPString(int(start-end+1)),
-				)
-			}
-		}
-	}()
-	if tbl.tableSpace != nil && id.ObjectID().Eq(*tbl.tableSpace.entry.ID()) {
-		err = tbl.RangeDeleteLocalRows(start, end)
-		return
->>>>>>> 5f4a341d
 	}
 	pkType := &tbl.dataTable.schema.GetPrimaryKey().Type
 	pks := tbl.store.rt.VectorPool.Small.GetVector(pkType)
@@ -745,69 +703,16 @@
 	if err != nil {
 		return
 	}
-<<<<<<< HEAD
 	if deleted {
 		id = nil
-=======
-	objData := obj.GetObjectData()
-	_, blkIdx := id.BlockID.Offsets()
-	node2, ok, err := objData.TryDeleteByDeltaloc(tbl.store.txn, blkIdx, deltaloc)
-	if err == nil && ok {
-		tbl.txnEntries.Append(node2)
-		tbl.store.warChecker.Insert(obj)
-		tbl.store.IncreateWriteCnt()
-	}
-	return
-}
-
-func (tbl *txnTable) GetByFilter(ctx context.Context, filter *handle.Filter) (id *common.ID, offset uint32, err error) {
-	if tbl.tableSpace != nil {
-		id, offset, err = tbl.tableSpace.GetByFilter(filter)
-		if err == nil {
-			return
-		}
-		err = nil
-	}
-	h := newRelation(tbl)
-	blockIt := h.MakeObjectIt()
-	defer blockIt.Close()
-	for blockIt.Next() {
-		h := blockIt.GetObject()
-		defer h.Close()
-		if h.IsUncommitted() {
-			continue
-		}
-		var blkID uint16
-		blkID, offset, err = h.GetByFilter(ctx, filter, common.WorkspaceAllocator)
-		if err == nil {
-			id = h.Fingerprint()
-			id.SetBlockOffset(blkID)
-			break
-		}
-	}
-	if err == nil && id == nil {
->>>>>>> 5f4a341d
 		err = moerr.NewNotFoundNoCtx()
 	}
 	return
 }
 
-<<<<<<< HEAD
 func (tbl *txnTable) GetValue(ctx context.Context, id *common.ID, row uint32, col uint16, skipCheckDelete bool) (v any, isNull bool, err error) {
 	if tbl.dataTable.tableSpace != nil && id.ObjectID().Eq(tbl.dataTable.tableSpace.entry.ID) {
 		return tbl.dataTable.tableSpace.GetValue(row, col)
-=======
-func (tbl *txnTable) GetLocalValue(row uint32, col uint16) (v any, isNull bool, err error) {
-	if tbl.tableSpace == nil {
-		return
-	}
-	return tbl.tableSpace.GetValue(row, col)
-}
-
-func (tbl *txnTable) GetValue(ctx context.Context, id *common.ID, row uint32, col uint16) (v any, isNull bool, err error) {
-	if tbl.tableSpace != nil && id.ObjectID().Eq(*tbl.tableSpace.entry.ID()) {
-		return tbl.tableSpace.GetValue(row, col)
->>>>>>> 5f4a341d
 	}
 	meta, err := tbl.store.warChecker.CacheGet(
 		tbl.entry.GetDB().ID,
@@ -829,11 +734,7 @@
 	if err != nil {
 		return err
 	}
-<<<<<<< HEAD
-	tbl.store.txn.GetMemo().AddObject(tbl.entry.GetDB().ID, tbl.entry.ID, &meta.ID, isTombstone)
-=======
-	tbl.store.txn.GetMemo().AddObject(tbl.entry.GetDB().ID, tbl.entry.ID, meta.ID())
->>>>>>> 5f4a341d
+	tbl.store.txn.GetMemo().AddObject(tbl.entry.GetDB().ID, tbl.entry.ID, meta.ID(), isTombstone)
 	if isNewNode {
 		tbl.txnEntries.Append(meta)
 	}
@@ -924,7 +825,6 @@
 func (tbl *txnTable) DedupSnapByPK(ctx context.Context, keys containers.Vector, dedupAfterSnapshotTS bool, isTombstone bool) (err error) {
 	r := trace.StartRegion(ctx, "DedupSnapByPK")
 	defer r.End()
-<<<<<<< HEAD
 	rowIDs, err := tbl.getBaseTable(isTombstone).getRowsByPK(ctx, keys, dedupAfterSnapshotTS, true)
 	if err != nil {
 		return
@@ -946,43 +846,23 @@
 	return
 }
 func (tbl *txnTable) findDeletes(ctx context.Context, rowIDs containers.Vector, dedupAfterSnapshotTS, isCommitting bool) (err error) {
-=======
-	it := newObjectItOnSnap(tbl)
-	defer it.Close()
->>>>>>> 5f4a341d
 	maxObjectHint := uint64(0)
 	pkType := rowIDs.GetType()
 	keysZM := index.NewZM(pkType.Oid, pkType.Scale)
 	if err = index.BatchUpdateZM(keysZM, rowIDs.GetDownstreamVector()); err != nil {
 		return
 	}
-<<<<<<< HEAD
 	tbl.contains(ctx, rowIDs, keysZM, common.WorkspaceAllocator)
 	it := tbl.entry.MakeTombstoneObjectIt(false)
-	for ; it.Valid(); it.Next() {
-		obj := it.Get().GetPayload()
-=======
-	var (
-		name objectio.ObjectNameShort
-		bf   objectio.BloomFilter
-	)
-	maxBlockID := &types.Blockid{}
 	for it.Next() {
-		objH := it.GetObject()
-		obj := objH.GetMeta().(*catalog.ObjectEntry)
-		objH.Close()
->>>>>>> 5f4a341d
+		obj := it.Item()
 		ObjectHint := obj.SortHint
 		if ObjectHint > maxObjectHint {
 			maxObjectHint = ObjectHint
 		}
 		objData := obj.GetObjectData()
 		if objData == nil {
-<<<<<<< HEAD
-			continue
-=======
 			panic(fmt.Sprintf("logic error, object %v", obj.StringWithLevel(3)))
->>>>>>> 5f4a341d
 		}
 		if dedupAfterSnapshotTS && objData.CoarseCheckAllRowsCommittedBefore(tbl.store.txn.GetSnapshotTS()) {
 			continue
@@ -1014,92 +894,6 @@
 			// logutil.Infof("%s, %s, %v", obj.String(), rowmask, err)
 			return
 		}
-<<<<<<< HEAD
-=======
-	}
-	tbl.updateDedupedObjectHintAndBlockID(maxObjectHint, maxBlockID)
-	return
-}
-
-// DedupSnapByMetaLocs 1. checks whether the Primary Key of all the input blocks exist in the list of block
-// which are visible and not dropped at txn's snapshot timestamp.
-// 2. It is called when appending blocks into this table.
-func (tbl *txnTable) DedupSnapByMetaLocs(ctx context.Context, metaLocs []objectio.Location, dedupAfterSnapshotTS bool) (err error) {
-	loaded := make(map[int]containers.Vector)
-	maxObjectHint := uint64(0)
-	maxBlockID := &types.Blockid{}
-	for i, loc := range metaLocs {
-		it := newObjectItOnSnap(tbl)
-		for it.Next() {
-			obj := it.GetObject().GetMeta().(*catalog.ObjectEntry)
-			ObjectHint := obj.SortHint
-			if ObjectHint > maxObjectHint {
-				maxObjectHint = ObjectHint
-			}
-			objData := obj.GetObjectData()
-			if objData == nil {
-				continue
-			}
-
-			// if it is in the incremental deduplication scenario
-			// coarse check whether all rows in this block are committed before the snapshot timestamp
-			// if true, skip this block's deduplication
-			if dedupAfterSnapshotTS &&
-				objData.CoarseCheckAllRowsCommittedBefore(tbl.store.txn.GetSnapshotTS()) {
-				continue
-			}
-
-			var rowmask *roaring.Bitmap
-			if len(tbl.deleteNodes) > 0 {
-				fp := obj.AsCommonID()
-				deleteNode := tbl.getNormalDeleteNode(*fp)
-				if deleteNode != nil {
-					rowmask = deleteNode.GetRowMaskRefLocked()
-				}
-			}
-			//TODO::laod zm index first, then load pk column if necessary.
-			_, ok := loaded[i]
-			if !ok {
-				//Extend lifetime of vectors is within the function.
-				//No NeedCopy. closeFunc is required after use.
-				//VectorPool is nil.
-				vectors, closeFunc, err := blockio.LoadColumns2(
-					ctx,
-					[]uint16{uint16(tbl.schema.GetSingleSortKeyIdx())},
-					nil,
-					tbl.store.rt.Fs.Service,
-					loc,
-					fileservice.Policy(0),
-					false,
-					nil,
-				)
-				if err != nil {
-					return err
-				}
-				defer closeFunc()
-				loaded[i] = vectors[0]
-			}
-			if err = objData.BatchDedup(
-				ctx,
-				tbl.store.txn,
-				loaded[i],
-				nil,
-				rowmask,
-				false,
-				objectio.BloomFilter{},
-				common.WorkspaceAllocator,
-			); err != nil {
-				// logutil.Infof("%s, %s, %v", obj.String(), rowmask, err)
-				loaded[i].Close()
-				return
-			}
-			it.Close()
-		}
-		if v, ok := loaded[i]; ok {
-			v.Close()
-		}
-		tbl.updateDedupedObjectHintAndBlockID(maxObjectHint, maxBlockID)
->>>>>>> 5f4a341d
 	}
 	return
 }
@@ -1111,7 +905,6 @@
 //     TODO::it would be used to do deduplication with the logtail.
 func (tbl *txnTable) DoPrecommitDedupByPK(pks containers.Vector, pksZM index.ZM, isTombstone bool) (err error) {
 	moprobe.WithRegion(context.Background(), moprobe.TxnTableDoPrecommitDedupByPK, func() {
-<<<<<<< HEAD
 		var rowIDs containers.Vector
 		rowIDs, err = tbl.getBaseTable(isTombstone).preCommitGetRowsByPK(tbl.store.ctx, pks)
 		if err != nil {
@@ -1130,39 +923,6 @@
 				colName = tbl.tombstoneTable.schema.GetPrimaryKey().Name
 			} else {
 				colName = tbl.dataTable.schema.GetPrimaryKey().Name
-=======
-		objIt := tbl.entry.MakeObjectIt(true)
-		defer objIt.Release()
-		for ok := objIt.Last(); ok; ok = objIt.Prev() {
-			obj := objIt.Item()
-			if obj.SortHint < tbl.dedupedObjectHint {
-				break
-			}
-			{
-				//FIXME:: Why need to wait committing here? waiting had happened at Dedup.
-				//needwait, txnToWait := obj.NeedWaitCommitting(tbl.store.txn.GetStartTS())
-				//if needwait {
-				//	obj.RUnlock()
-				//	txnToWait.GetTxnState(true)
-				//	obj.RLock()
-				//}
-				shouldSkip := obj.HasDropCommitted() || obj.IsCreatingOrAborted()
-				if shouldSkip {
-					continue
-				}
-			}
-			objData := obj.GetObjectData()
-			var rowmask *roaring.Bitmap
-			if len(tbl.deleteNodes) > 0 {
-				if tbl.store.warChecker.HasConflict(*obj.ID()) {
-					continue
-				}
-				fp := obj.AsCommonID()
-				deleteNode := tbl.getNormalDeleteNode(*fp)
-				if deleteNode != nil {
-					rowmask = deleteNode.GetRowMaskRefLocked()
-				}
->>>>>>> 5f4a341d
 			}
 			if !rowIDs.IsNull(i) {
 				entry := common.TypeStringValue(*pks.GetType(), pks.Get(i), false)
@@ -1174,7 +934,6 @@
 	return
 }
 
-<<<<<<< HEAD
 func (tbl *txnTable) DoPrecommitDedupByNode(ctx context.Context, stats objectio.ObjectStats, isTombstone bool) (err error) {
 	//loaded := false
 	//TODO::load ZM/BF index first, then load PK column if necessary.
@@ -1190,57 +949,6 @@
 			blkRow = blkMaxRows
 		} else {
 			blkRow = totalRow
-=======
-func (tbl *txnTable) DoPrecommitDedupByNode(ctx context.Context, node InsertNode) (err error) {
-	objIt := tbl.entry.MakeObjectIt(false)
-	defer objIt.Release()
-	var pks containers.Vector
-	//loaded := false
-	for ok := objIt.Last(); ok; ok = objIt.Prev() {
-		obj := objIt.Item()
-		if !obj.IsCommitted() {
-			continue
-		}
-		if obj.SortHint < tbl.dedupedObjectHint {
-			break
-		}
-		{
-			//FIXME:: Why need to wait committing here? waiting had happened at Dedup.
-			//needwait, txnToWait := obj.NeedWaitCommitting(tbl.store.txn.GetStartTS())
-			//if needwait {
-			//	obj.RUnlock()
-			//	txnToWait.GetTxnState(true)
-			//	obj.RLock()
-			//}
-			shouldSkip := obj.HasDropCommitted()
-			if shouldSkip {
-				continue
-			}
-		}
-
-		//TODO::load ZM/BF index first, then load PK column if necessary.
-		if pks == nil {
-			colV, err := node.GetColumnDataById(ctx, tbl.schema.GetSingleSortKeyIdx(), common.WorkspaceAllocator)
-			if err != nil {
-				return err
-			}
-			colV.ApplyDeletes()
-			pks = colV.Orphan()
-			defer pks.Close()
-		}
-		err = nil
-		objData := obj.GetObjectData()
-		var rowmask *roaring.Bitmap
-		if len(tbl.deleteNodes) > 0 {
-			if tbl.store.warChecker.HasConflict(*obj.ID()) {
-				continue
-			}
-			fp := obj.AsCommonID()
-			deleteNode := tbl.getNormalDeleteNode(*fp)
-			if deleteNode != nil {
-				rowmask = deleteNode.GetRowMaskRefLocked()
-			}
->>>>>>> 5f4a341d
 		}
 		totalRow -= blkRow
 		metaloc := objectio.BuildLocation(stats.ObjectName(), stats.Extent(), blkRow, i)
@@ -1264,7 +972,6 @@
 		if err != nil {
 			return err
 		}
-<<<<<<< HEAD
 		pks := vectors[0]
 		defer closeFunc()
 		defer pks.Close()
@@ -1288,8 +995,6 @@
 				return
 			}
 		}
-=======
->>>>>>> 5f4a341d
 	}
 	return
 }
