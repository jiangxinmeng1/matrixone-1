// Copyright 2024 Matrix Origin
//
// Licensed under the Apache License, Version 2.0 (the "License");
// you may not use this file except in compliance with the License.
// You may obtain a copy of the License at
//
//      http://www.apache.org/licenses/LICENSE-2.0
//
// Unless required by applicable law or agreed to in writing, software
// distributed under the License is distributed on an "AS IS" BASIS,
// WITHOUT WARRANTIES OR CONDITIONS OF ANY KIND, either express or implied.
// See the License for the specific language governing permissions and
// limitations under the License.

package testutil

import (
	"context"

	"github.com/matrixorigin/matrixone/pkg/logutil"
	"github.com/matrixorigin/matrixone/pkg/vm/engine"
	catalog2 "github.com/matrixorigin/matrixone/pkg/vm/engine/tae/catalog"

	"strings"
	"sync"
	"sync/atomic"
	"time"

	"github.com/matrixorigin/matrixone/pkg/catalog"
	"github.com/matrixorigin/matrixone/pkg/clusterservice"
	"github.com/matrixorigin/matrixone/pkg/common/moerr"
	"github.com/matrixorigin/matrixone/pkg/common/morpc"
	"github.com/matrixorigin/matrixone/pkg/common/mpool"
	"github.com/matrixorigin/matrixone/pkg/common/runtime"
	"github.com/matrixorigin/matrixone/pkg/container/types"
	"github.com/matrixorigin/matrixone/pkg/fileservice"
	"github.com/matrixorigin/matrixone/pkg/lockservice"
	"github.com/matrixorigin/matrixone/pkg/logservice"
	"github.com/matrixorigin/matrixone/pkg/objectio"
	"github.com/matrixorigin/matrixone/pkg/pb/lock"
	logservice2 "github.com/matrixorigin/matrixone/pkg/pb/logservice"
	"github.com/matrixorigin/matrixone/pkg/pb/metadata"
	"github.com/matrixorigin/matrixone/pkg/pb/timestamp"
	qclient "github.com/matrixorigin/matrixone/pkg/queryservice/client"
	"github.com/matrixorigin/matrixone/pkg/sql/colexec"
	"github.com/matrixorigin/matrixone/pkg/sql/compile"
	"github.com/matrixorigin/matrixone/pkg/txn/client"
	"github.com/matrixorigin/matrixone/pkg/txn/service"
	"github.com/matrixorigin/matrixone/pkg/vm/engine/disttae"
	"github.com/matrixorigin/matrixone/pkg/vm/engine/disttae/logtailreplay"
	"github.com/matrixorigin/matrixone/pkg/vm/engine/tae/blockio"
)

type TestDisttaeEngine struct {
	Engine          *disttae.Engine
	logtailReceiver chan morpc.Message
	broken          chan struct{}
	wg              sync.WaitGroup
	ctx             context.Context
	cancel          context.CancelFunc
	txnClient       client.TxnClient
	txnOperator     client.TxnOperator
	timestampWaiter client.TimestampWaiter
}

func NewTestDisttaeEngine(
	ctx context.Context,
	mp *mpool.MPool,
	fs fileservice.FileService,
	rpcAgent *MockRPCAgent,
	storage *TestTxnStorage,
) (*TestDisttaeEngine, error) {
	de := new(TestDisttaeEngine)
	de.logtailReceiver = make(chan morpc.Message)
	de.broken = make(chan struct{})

	de.ctx, de.cancel = context.WithCancel(ctx)

	initRuntime()

	wait := make(chan struct{})
	de.timestampWaiter = client.NewTimestampWaiter(runtime.GetLogger(""))

	txnSender := service.NewTestSender(storage)
	de.txnClient = client.NewTxnClient("", txnSender, client.WithTimestampWaiter(de.timestampWaiter))

	de.txnClient.Resume()

	hakeeper := newTestHAKeeperClient()
	colexec.NewServer(hakeeper)

	catalog.SetupDefines("")
	de.Engine = disttae.New(ctx, "", mp, fs, de.txnClient, hakeeper, nil, 0)
	de.Engine.PushClient().LogtailRPCClientFactory = rpcAgent.MockLogtailRPCClientFactory

	go func() {
		done := false
		for !done {
			select {
			case <-wait:
				done = true
			default:
				de.timestampWaiter.NotifyLatestCommitTS(de.Now())
				time.Sleep(time.Millisecond * 100)
			}
		}
	}()

	op, err := de.txnClient.New(ctx, types.TS{}.ToTimestamp())
	if err != nil {
		return nil, err
	}

	close(wait)

	de.txnOperator = op
	if err = de.Engine.New(ctx, op); err != nil {
		return nil, err
	}

	err = disttae.InitLogTailPushModel(ctx, de.Engine, de.timestampWaiter)
	if err != nil {
		return nil, err
	}

	qc, _ := qclient.NewQueryClient("", morpc.Config{})
	sqlExecutor := compile.NewSQLExecutor(
		"127.0.0.1:2000",
		de.Engine,
		mp,
		de.txnClient,
		fs,
		qc,
		hakeeper,
		nil, //s.udfService
	)
	runtime.ServiceRuntime("").SetGlobalVariables(runtime.InternalSQLExecutor, sqlExecutor)
	//err = de.prevSubscribeSysTables(ctx, rpcAgent)
	return de, err
}

<<<<<<< HEAD
func NewTestDisttaeEngine2(ctx context.Context, mp *mpool.MPool,
	fs fileservice.FileService, rpcAgent *MockRPCAgent, storage *TestTxnStorage) (*TestDisttaeEngine, error) {
	de := new(TestDisttaeEngine)
	de.logtailReceiver = make(chan morpc.Message)
	de.broken = make(chan struct{})

	de.ctx, de.cancel = context.WithCancel(ctx)

	initRuntime()

	wait := make(chan struct{})
	de.timestampWaiter = client.NewTimestampWaiter(runtime.GetLogger(""))

	txnSender := service.NewTestSender(storage)
	de.txnClient = client.NewTxnClient("", txnSender, client.WithTimestampWaiter(de.timestampWaiter))

	de.txnClient.Resume()

	hakeeper := newTestHAKeeperClient()
	colexec.NewServer(hakeeper)

	catalog.SetupDefines("")
	de.Engine = disttae.New(ctx, "", mp, fs, de.txnClient, hakeeper, nil, 0)
	de.Engine.PushClient().LogtailRPCClientFactory = rpcAgent.MockLogtailRPCClientFactory

	go func() {
		done := false
		for !done {
			select {
			case <-wait:
				done = true
			default:
				de.timestampWaiter.NotifyLatestCommitTS(de.Now())
				time.Sleep(time.Millisecond * 100)
			}
		}
	}()

	op, err := de.txnClient.New(ctx, types.TS{}.ToTimestamp())
	if err != nil {
		return nil, err
	}

	close(wait)

	de.txnOperator = op
	if err = de.Engine.New(ctx, op); err != nil {
		return nil, err
	}

	//err = disttae.InitLogTailPushModel(ctx, de.Engine, de.timestampWaiter)
	//if err != nil {
	//	return nil, err
	//}
	//
	//qc, _ := qclient.NewQueryClient("", morpc.Config{})
	//sqlExecutor := compile.NewSQLExecutor(
	//	"127.0.0.1:2000",
	//	de.Engine,
	//	mp,
	//	de.txnClient,
	//	fs,
	//	qc,
	//	hakeeper,
	//	nil, //s.udfService
	//)
	//runtime.ServiceRuntime("").SetGlobalVariables(runtime.InternalSQLExecutor, sqlExecutor)
	//err = de.prevSubscribeSysTables(ctx, rpcAgent)
	return de, err
}

func (de *TestDisttaeEngine) NewTxnOperator(ctx context.Context,
	commitTS timestamp.Timestamp, opts ...client.TxnOption) (client.TxnOperator, error) {
=======
func (de *TestDisttaeEngine) NewTxnOperator(
	ctx context.Context,
	commitTS timestamp.Timestamp,
	opts ...client.TxnOption,
) (client.TxnOperator, error) {
>>>>>>> 787bb7bb
	op, err := de.txnClient.New(ctx, commitTS, opts...)
	if err != nil {
		return nil, err
	}

	ws := de.txnOperator.GetWorkspace().CloneSnapshotWS()
	ws.BindTxnOp(op)
	ws.(*disttae.Transaction).GetProc().GetTxnOperator().UpdateSnapshot(ctx, commitTS)
	ws.(*disttae.Transaction).GetProc().GetTxnOperator().AddWorkspace(ws)
	op.AddWorkspace(ws)

	return op, err
}

func (de *TestDisttaeEngine) waitLogtail(ctx context.Context) error {
	ts := de.Now()
	ticker := time.NewTicker(time.Second)
	ctx, cancel := context.WithTimeout(ctx, time.Second*5)
	defer cancel()

	done := false
	for !done {
		select {
		case <-ctx.Done():
			return moerr.NewInternalErrorNoCtx("wait partition state waterline timeout")
		case <-ticker.C:
			latestAppliedTS := de.Engine.PushClient().LatestLogtailAppliedTime()
			if latestAppliedTS.GreaterEq(ts) && de.Engine.PushClient().IsSubscriberReady() {
				done = true
			}
		}
	}

	return nil
}

func (de *TestDisttaeEngine) analyzeDataObjects(state *logtailreplay.PartitionState,
	stats *PartitionStateStats, ts types.TS) (err error) {

	iter, err := state.NewObjectsIter(ts, false)
	if err != nil {
		return err
	}

	for iter.Next() {
		item := iter.Entry()
		if item.Visible(ts) {
			stats.DataObjectsVisible.ObjCnt += 1
			stats.DataObjectsVisible.BlkCnt += int(item.BlkCnt())
			stats.DataObjectsVisible.RowCnt += int(item.Rows())
			stats.Details.DataObjectList.Visible = append(stats.Details.DataObjectList.Visible, item)
		} else {
			stats.DataObjectsInvisible.ObjCnt += 1
			stats.DataObjectsInvisible.BlkCnt += int(item.BlkCnt())
			stats.DataObjectsInvisible.RowCnt += int(item.Rows())
			stats.Details.DataObjectList.Invisible = append(stats.Details.DataObjectList.Invisible, item)
		}
	}

	return
}

func (de *TestDisttaeEngine) analyzeInmemRows(
	state *logtailreplay.PartitionState,
	stats *PartitionStateStats,
	ts types.TS,
) (err error) {

	distinct := make(map[objectio.Blockid]struct{})
	iter := state.NewRowsIter(ts, nil, false)
	for iter.Next() {
		stats.InmemRows.VisibleCnt++
		distinct[iter.Entry().BlockID] = struct{}{}
	}

	stats.InmemRows.VisibleDistinctBlockCnt += len(distinct)
	if err = iter.Close(); err != nil {
		return
	}

	distinct = make(map[objectio.Blockid]struct{})
	iter = state.NewRowsIter(ts, nil, true)
	for iter.Next() {
		distinct[iter.Entry().BlockID] = struct{}{}
		stats.InmemRows.InvisibleCnt++
	}
	stats.InmemRows.InvisibleDistinctBlockCnt += len(distinct)
	err = iter.Close()
	return
}

func (de *TestDisttaeEngine) analyzeCheckpoint(
	state *logtailreplay.PartitionState,
	stats *PartitionStateStats,
	ts types.TS,
) (err error) {

	ckps := state.Checkpoints()
	for x := range ckps {
		locAndVersions := strings.Split(ckps[x], ";")
		stats.CheckpointCnt += len(locAndVersions) / 2
		for y := 0; y < len(locAndVersions); y += 2 {
			stats.Details.CheckpointLocs[0] = append(stats.Details.CheckpointLocs[0], locAndVersions[y])
			stats.Details.CheckpointLocs[1] = append(stats.Details.CheckpointLocs[1], locAndVersions[y+1])
		}
	}

	return
}

func (de *TestDisttaeEngine) analyzeTombstone(
	state *logtailreplay.PartitionState,
	stats *PartitionStateStats,
	ts types.TS,
) (outErr error) {

	iter, err := state.NewObjectsIter(ts, true)
	if err != nil {
		return nil
	}
	for iter.Next() {
		disttae.ForeachBlkInObjStatsList(false, nil, func(blk objectio.BlockInfo, blkMeta objectio.BlockObject) bool {
			loc, _, ok := state.GetBockDeltaLoc(blk.BlockID)
			if ok {
				bat, _, release, err := blockio.ReadBlockDelete(context.Background(), loc[:], de.Engine.FS())
				if err != nil {
					outErr = err
					return false
				}
				stats.DeltaLocationRowsCnt += bat.RowCount()
				stats.Details.DeletedRows = append(stats.Details.DeletedRows, bat)

				release()
			}
			return true
		}, iter.Entry().ObjectStats)

		if outErr != nil {
			return
		}
	}

	stats.Details.DirtyBlocks = make(map[types.Blockid]struct{})
	iter2 := state.NewDirtyBlocksIter()
	for iter2.Next() {
		item := iter2.Entry()
		stats.Details.DirtyBlocks[item] = struct{}{}
	}

	return
}

func (de *TestDisttaeEngine) SubscribeTable(
	ctx context.Context, dbID, tbID uint64, setSubscribed bool,
) (err error) {
	ticker := time.NewTicker(time.Second)
	timeout := 5

	for range ticker.C {
		if timeout <= 0 {
			logutil.Errorf("test disttae engine subscribe table err %v, timeout", err)
			break
		}

		err = de.Engine.TryToSubscribeTable(ctx, dbID, tbID)
		if err != nil {
			timeout--
			logutil.Errorf("test disttae engine subscribe table err %v, left trie %d", err, timeout)
			continue
		}

		break
	}

	if err == nil && setSubscribed {
		de.Engine.PushClient().SetSubscribeState(dbID, tbID, disttae.Subscribed)
	}

	return
}

func (de *TestDisttaeEngine) GetPartitionStateStats(
	ctx context.Context, databaseId, tableId uint64,
) (
	stats PartitionStateStats, err error) {

	if err = de.waitLogtail(ctx); err != nil {
		return stats, err
	}

	var (
		state *logtailreplay.PartitionState
	)

	ts := types.TimestampToTS(de.Now())
	state = de.Engine.GetOrCreateLatestPart(databaseId, tableId).Snapshot()

	// data objects
	if err = de.analyzeDataObjects(state, &stats, ts); err != nil {
		return
	}

	// ckp count
	if err = de.analyzeCheckpoint(state, &stats, ts); err != nil {
		return
	}

	// in mem rows
	if err = de.analyzeInmemRows(state, &stats, ts); err != nil {
		return
	}

	if err = de.analyzeTombstone(state, &stats, ts); err != nil {
		return
	}
	// tombstones
	return
}

func (de *TestDisttaeEngine) GetTxnOperator() client.TxnOperator {
	return de.txnOperator
}

func (de *TestDisttaeEngine) Now() timestamp.Timestamp {
	return timestamp.Timestamp{PhysicalTime: time.Now().UnixNano()}
}

func (de *TestDisttaeEngine) Close(ctx context.Context) {
	de.timestampWaiter.Close()
	de.txnClient.Close()
	close(de.logtailReceiver)
	de.cancel()
	de.wg.Wait()
}

func (de *TestDisttaeEngine) GetTable(
	ctx context.Context,
	databaseName, tableName string,
) (
	database engine.Database,
	relation engine.Relation,
	txn client.TxnOperator,
	err error,
) {

	if txn, err = de.NewTxnOperator(ctx, de.Now()); err != nil {
		return nil, nil, nil, err
	}

	if database, err = de.Engine.Database(ctx, databaseName, txn); err != nil {
		return nil, nil, nil, err
	}

	if relation, err = database.Relation(ctx, tableName, nil); err != nil {
		return nil, nil, nil, err
	}

	return
}

func (de *TestDisttaeEngine) CreateDatabaseAndTable(
	ctx context.Context,
	databaseName, tableName string,
	schema *catalog2.Schema,
) (
	database engine.Database,
	table engine.Relation,
	err error,
) {

	var txn client.TxnOperator

	if txn, err = de.NewTxnOperator(ctx, de.Now()); err != nil {
		return nil, nil, err
	}

	if err = de.Engine.Create(ctx, databaseName, txn); err != nil {
		return nil, nil, err
	}

	if database, err = de.Engine.Database(ctx, databaseName, txn); err != nil {
		return nil, nil, err
	}

	var engineTblDef []engine.TableDef
	if engineTblDef, err = EngineTableDefBySchema(schema); err != nil {
		return nil, nil, err
	}

	if err = database.Create(ctx, tableName, engineTblDef); err != nil {
		return nil, nil, err
	}

	if table, err = database.Relation(ctx, tableName, nil); err != nil {
		return nil, nil, err
	}

	if err = txn.Commit(ctx); err != nil {
		return nil, nil, err
	}

	return
}

func initRuntime() {
	runtime.ServiceRuntime("").SetGlobalVariables(runtime.ClusterService, new(mockMOCluster))
	runtime.ServiceRuntime("").SetGlobalVariables(runtime.LockService, new(mockLockService))
}

var _ clusterservice.MOCluster = new(mockMOCluster)

type mockMOCluster struct {
}

func (mc *mockMOCluster) GetCNService(
	selector clusterservice.Selector, apply func(metadata.CNService) bool) {
}
func (mc *mockMOCluster) GetTNService(
	selector clusterservice.Selector, apply func(metadata.TNService) bool) {
}
func (mc *mockMOCluster) GetAllTNServices() []metadata.TNService {
	return []metadata.TNService{{
		LogTailServiceAddress: disttae.FakeLogtailServerAddress,
		Shards:                []metadata.TNShard{GetDefaultTNShard()},
	}}
}
func (mc *mockMOCluster) GetCNServiceWithoutWorkingState(
	selector clusterservice.Selector, apply func(metadata.CNService) bool) {
}
func (mc *mockMOCluster) ForceRefresh(sync bool)                                        {}
func (mc *mockMOCluster) Close()                                                        {}
func (mc *mockMOCluster) DebugUpdateCNLabel(uuid string, kvs map[string][]string) error { return nil }
func (mc *mockMOCluster) DebugUpdateCNWorkState(uuid string, state int) error           { return nil }
func (mc *mockMOCluster) RemoveCN(id string)                                            {}
func (mc *mockMOCluster) AddCN(metadata.CNService)                                      {}
func (mc *mockMOCluster) UpdateCN(metadata.CNService)                                   {}

var _ lockservice.LockService = new(mockLockService)

type mockLockService struct {
}

func (ml *mockLockService) GetServiceID() string          { return "" }
func (ml *mockLockService) GetConfig() lockservice.Config { return lockservice.Config{} }
func (ml *mockLockService) Lock(ctx context.Context, tableID uint64, rows [][]byte,
	txnID []byte, options lock.LockOptions) (lock.Result, error) {
	return lock.Result{}, nil
}
func (ml *mockLockService) Unlock(ctx context.Context, txnID []byte,
	commitTS timestamp.Timestamp, mutations ...lock.ExtraMutation) error {
	return nil
}
func (ml *mockLockService) IsOrphanTxn(context.Context, []byte) (bool, error) { return false, nil }
func (ml *mockLockService) Close() error                                      { return nil }
func (ml *mockLockService) GetWaitingList(ctx context.Context, txnID []byte) (bool, []lock.WaitTxn, error) {
	return false, nil, nil
}
func (ml *mockLockService) ForceRefreshLockTableBinds(targets []uint64, matcher func(bind lock.LockTable) bool) {
}
func (ml *mockLockService) GetLockTableBind(group uint32, tableID uint64) (lock.LockTable, error) {
	return lock.LockTable{}, nil
}
func (ml *mockLockService) IterLocks(func(tableID uint64, keys [][]byte, lock lockservice.Lock) bool) {
}
func (ml *mockLockService) CloseRemoteLockTable(group uint32, tableID uint64, version uint64) (bool, error) {
	return false, nil
}

var _ logservice.CNHAKeeperClient = new(testHAKeeperClient)

type testHAKeeperClient struct {
	id atomic.Uint64
}

func newTestHAKeeperClient() *testHAKeeperClient {
	ha := &testHAKeeperClient{}
	ha.id.Store(0x3fff)
	return ha
}

func (ha *testHAKeeperClient) Close() error { return nil }
func (ha *testHAKeeperClient) AllocateID(ctx context.Context) (uint64, error) {
	return ha.id.Add(1), nil
}
func (ha *testHAKeeperClient) AllocateIDByKey(ctx context.Context, key string) (uint64, error) {
	return 0, nil
}
func (ha *testHAKeeperClient) AllocateIDByKeyWithBatch(ctx context.Context, key string, batch uint64) (uint64, error) {
	return 0, nil
}
func (ha *testHAKeeperClient) GetClusterDetails(ctx context.Context) (logservice2.ClusterDetails, error) {
	return logservice2.ClusterDetails{}, nil
}
func (ha *testHAKeeperClient) GetClusterState(ctx context.Context) (logservice2.CheckerState, error) {
	return logservice2.CheckerState{}, nil
}

func (ha *testHAKeeperClient) GetBackupData(ctx context.Context) ([]byte, error) {
	return nil, nil
}

func (ha *testHAKeeperClient) SendCNHeartbeat(ctx context.Context, hb logservice2.CNStoreHeartbeat) (logservice2.CommandBatch, error) {
	return logservice2.CommandBatch{}, nil
}<|MERGE_RESOLUTION|>--- conflicted
+++ resolved
@@ -139,7 +139,6 @@
 	return de, err
 }
 
-<<<<<<< HEAD
 func NewTestDisttaeEngine2(ctx context.Context, mp *mpool.MPool,
 	fs fileservice.FileService, rpcAgent *MockRPCAgent, storage *TestTxnStorage) (*TestDisttaeEngine, error) {
 	de := new(TestDisttaeEngine)
@@ -211,15 +210,12 @@
 	return de, err
 }
 
-func (de *TestDisttaeEngine) NewTxnOperator(ctx context.Context,
-	commitTS timestamp.Timestamp, opts ...client.TxnOption) (client.TxnOperator, error) {
-=======
 func (de *TestDisttaeEngine) NewTxnOperator(
 	ctx context.Context,
 	commitTS timestamp.Timestamp,
 	opts ...client.TxnOption,
 ) (client.TxnOperator, error) {
->>>>>>> 787bb7bb
+
 	op, err := de.txnClient.New(ctx, commitTS, opts...)
 	if err != nil {
 		return nil, err
