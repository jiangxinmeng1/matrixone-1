--- conflicted
+++ resolved
@@ -88,8 +88,6 @@
 type TestOptions struct {
 	TaeEngineOptions *options.Options
 	Timeout          time.Duration
-<<<<<<< HEAD
-=======
 }
 
 func GetS3SharedFileServiceOption(ctx context.Context, dir string) (*options.Options, error) {
@@ -112,5 +110,4 @@
 	return &options.Options{
 		Fs: fs,
 	}, nil
->>>>>>> da2c3cc1
 }