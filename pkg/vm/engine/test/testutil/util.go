--- conflicted
+++ resolved
@@ -22,23 +22,14 @@
 	"path/filepath"
 	"testing"
 	"time"
-<<<<<<< HEAD
-=======
 
 	"github.com/stretchr/testify/assert"
 	"github.com/stretchr/testify/require"
->>>>>>> da2c3cc1
-
+
+	catalog2 "github.com/matrixorigin/matrixone/pkg/catalog"
 	"github.com/matrixorigin/matrixone/pkg/common/mpool"
 	"github.com/matrixorigin/matrixone/pkg/defines"
 	"github.com/matrixorigin/matrixone/pkg/pb/metadata"
-<<<<<<< HEAD
-	"github.com/matrixorigin/matrixone/pkg/txn/client"
-	"github.com/matrixorigin/matrixone/pkg/vm/engine"
-	catalog2 "github.com/matrixorigin/matrixone/pkg/vm/engine/tae/catalog"
-	"github.com/stretchr/testify/assert"
-	"github.com/stretchr/testify/require"
-=======
 	"github.com/matrixorigin/matrixone/pkg/pb/plan"
 	"github.com/matrixorigin/matrixone/pkg/pb/timestamp"
 	testutil2 "github.com/matrixorigin/matrixone/pkg/testutil"
@@ -46,7 +37,6 @@
 	"github.com/matrixorigin/matrixone/pkg/vm/engine"
 	"github.com/matrixorigin/matrixone/pkg/vm/engine/disttae"
 	"github.com/matrixorigin/matrixone/pkg/vm/engine/tae/catalog"
->>>>>>> da2c3cc1
 )
 
 func GetDefaultTestPath(module string, t *testing.T) string {
@@ -107,23 +97,6 @@
 	}
 }
 
-<<<<<<< HEAD
-type EnginePack struct {
-	D       *TestDisttaeEngine
-	T       *TestTxnStorage
-	R       *MockRPCAgent
-	Mp      *mpool.MPool
-	Ctx     context.Context
-	t       *testing.T
-	cancelF func()
-}
-
-func InitEnginePack(opts TestOptions, t *testing.T) *EnginePack {
-	ctx := context.WithValue(context.Background(), defines.TenantIDKey{}, uint32(0))
-	timeout := opts.Timeout
-	if timeout == 0 {
-		timeout = 5 * time.Minute
-=======
 func EngineTableDefBySchema(schema *catalog.Schema) ([]engine.TableDef, error) {
 	var defs = make([]engine.TableDef, 0)
 	for idx := range schema.ColDefs {
@@ -144,72 +117,18 @@
 				AutoIncrement: schema.ColDefs[idx].AutoIncrement,
 			},
 		})
->>>>>>> da2c3cc1
-	}
-	ctx, cancel := context.WithTimeout(ctx, timeout)
-	pack := &EnginePack{
-		Ctx:     ctx,
-		t:       t,
-		cancelF: cancel,
-	}
-	pack.D, pack.T, pack.R, pack.Mp = CreateEngines(pack.Ctx, opts, t)
-	return pack
-}
-
-func (p *EnginePack) Close() {
-	p.cancelF()
-	p.D.Close(p.Ctx)
-	p.T.Close(true)
-	p.R.Close()
-}
-
-func (p *EnginePack) StartCNTxn(opts ...client.TxnOption) client.TxnOperator {
-	op, err := p.D.NewTxnOperator(p.Ctx, p.D.Now(), opts...)
-	require.NoError(p.t, err)
-	require.NoError(p.t, p.D.Engine.New(p.Ctx, op))
-	return op
-}
-
-func (p *EnginePack) CreateDB(txnop client.TxnOperator, dbname string) engine.Database {
-	err := p.D.Engine.Create(p.Ctx, dbname, txnop)
-	require.NoError(p.t, err)
-	db, err := p.D.Engine.Database(p.Ctx, dbname, txnop)
-	require.NoError(p.t, err)
-	return db
-}
-
-func (p *EnginePack) CreateDBAndTable(txnop client.TxnOperator, dbname string, schema *catalog2.Schema) (engine.Database, engine.Relation) {
-	db, rels := p.CreateDBAndTables(txnop, dbname, schema)
-	return db, rels[0]
-}
-
-func (p *EnginePack) CreateDBAndTables(txnop client.TxnOperator, dbname string, schema ...*catalog2.Schema) (engine.Database, []engine.Relation) {
-	db := p.CreateDB(txnop, dbname)
-	rels := make([]engine.Relation, 0, len(schema))
-	for _, s := range schema {
-		defs, err := catalog2.SchemaToDefs(s)
-		require.NoError(p.t, err)
-		require.NoError(p.t, db.Create(p.Ctx, s.Name, defs))
-		tbl, err := db.Relation(p.Ctx, s.Name, nil)
-		require.NoError(p.t, err)
-		rels = append(rels, tbl)
-	}
-	return db, rels
-}
-
-func (p *EnginePack) CreateTableInDB(txnop client.TxnOperator, dbname string, schema *catalog2.Schema) engine.Relation {
-	db, err := p.D.Engine.Database(p.Ctx, dbname, txnop)
-	require.NoError(p.t, err)
-	defs, err := catalog2.SchemaToDefs(schema)
-	require.NoError(p.t, err)
-	require.NoError(p.t, db.Create(p.Ctx, schema.Name, defs))
-	tbl, err := db.Relation(p.Ctx, schema.Name, nil)
-	require.NoError(p.t, err)
-	return tbl
-}
-
-<<<<<<< HEAD
-=======
+	}
+
+	if schema.Constraint != nil {
+		var con engine.ConstraintDef
+		err := con.UnmarshalBinary(schema.Constraint)
+		if err != nil {
+			return nil, err
+		}
+
+		defs = append(defs, &con)
+	}
+
 	return defs, nil
 }
 
@@ -364,7 +283,6 @@
 	return tbl
 }
 
->>>>>>> da2c3cc1
 func (p *EnginePack) DeleteTableInDB(txnop client.TxnOperator, dbname, tblname string) {
 	db, err := p.D.Engine.Database(p.Ctx, dbname, txnop)
 	require.NoError(p.t, err)
