/* 
 * Copyright 2021 Matrix Origin
 *
 * Licensed under the Apache License, Version 2.0 (the "License");
 * you may not use this file except in compliance with the License.
 * You may obtain a copy of the License at
 *
 *      http://www.apache.org/licenses/LICENSE-2.0
 *
 * Unless required by applicable law or agreed to in writing, software
 * distributed under the License is distributed on an "AS IS" BASIS,
 * WITHOUT WARRANTIES OR CONDITIONS OF ANY KIND, either express or implied.
 * See the License for the specific language governing permissions and
 * limitations under the License.
 */

 syntax = "proto3";
 package task; 
 option go_package = "github.com/matrixorigin/matrixone/pkg/pb/task";
 
import "github.com/gogo/protobuf/gogoproto/gogo.proto";
import "google/protobuf/timestamp.proto";
import "metadata.proto";

option (gogoproto.goproto_enum_prefix_all) = true;
option (gogoproto.sizer_all) = false;
option (gogoproto.protosizer_all) = true;


 // TaskStatus task status
 enum TaskStatus {
     // Create is the state of waiting to be scheduled.
     Created   = 0;
     // Running is running state. Task is assigned to a CN node and is running
     Running   = 1;
     // Completed the task has been completed.
     Completed = 2;
     // Paused is the state that the task has been paused by user.
     Paused = 3;
     // Error is the state that the task encounters some kind of error.
     Error = 4;
     // Canceled is the state that the task is canceled by user.
     Canceled = 5;
     // ResumeRequested is the state that resume request has been proposed to
     // the task and has not been resume.
     ResumeRequested = 6;
     // PauseRequested is the state that pause request has been proposed to
     // the task and has not been paused.
     PauseRequested = 7;
     // CancelRequested is the state that cancel request has been proposed to
     // the task and has not been canceled.
     CancelRequested = 8;
     // RestartRequested is the state that restart request has been proposed to
     // the task and has not been restart.
     RestartRequested = 9;
 }

 // TaskCode task code
 enum TaskCode {
   // TestOnly reserved for testing.
   TestOnly   = 0;
   // SystemInit system init task
   SystemInit = 1;
   // MetricLogMerge handle metric/log exported data merge task
   MetricLogMerge = 2;
   // MetricStorageUsage handle metric server_storage_usage collection
   MetricStorageUsage = 3;
   // ConnectorKafkaSink is for the streaming connector task.
   ConnectorKafkaSink = 4;
   // MergeObject is for the merge object task.
   MergeObject = 5;
<<<<<<< HEAD
   // Init cdc task
   InitCdc = 6;
=======
   // Retention is for table retention
   Retention = 6;
>>>>>>> a4509ea6
 }
 
 // TaskMetadata is a task metadata abstraction that can be scheduled for execution at any CN node.
 message TaskMetadata {
     // ID task id, global unique
     string      ID       = 1;
     // Executor used to select a particular task executor to run a task
     TaskCode    Executor = 2;
     // Context context needed to run the task
     bytes       Context  = 3;
     // Options options for execute task
     TaskOptions Options  = 4 [(gogoproto.nullable) = false];
 }
 
 // TaskOptions task options
 message TaskOptions {
     // MaxRetryTimes 0 means disable retry
     uint32 MaxRetryTimes = 1;
     // RetryInterval retry interval
     int64  RetryInterval = 2;
     // DelayDuration delay duration. Controls how long a task is delayed before it is scheduled for 
     // execution.
     int64  DelayDuration = 3;
     // Concurrency is the max number of a task running at the same time. 0 means no limits.
     uint32 Concurrency   = 4;
     // Labels indicates that the task should run on the CNs with the Labels.
     map<string, string> Labels = 5;
     // Resource required by the task
     Resource Resource = 6;
 }

 // Resource task resource
 message Resource {
   // CPU cpu resource
   uint64 CPU = 1;
   // Memory memory resource
   uint64 Memory = 2;
 }
 
 // ResultCode result code
 enum ResultCode {
     // Success success
     Success = 0;
     // Failed failed
     Failed  = 1;
 }
 
 // ExecuteResult task execute result
 message ExecuteResult {
     // Code result code
     ResultCode Code  = 1;
     // Error error message
     string     Error = 2;
 }
 
 // Task task execute info.
 message AsyncTask {
     uint64        ID            = 1;
     // TaskMetadata task metadata
     TaskMetadata  Metadata      = 2 [(gogoproto.nullable) = false];
     // ParentTaskID used to record the parent task of the current task
     string        ParentTaskID  = 3;
     // TaskStatus task status
     TaskStatus    Status        = 4;
     // TaskRunner is the UUID of the CN node which the task run is assigned to
     string        TaskRunner    = 5;
     // Epoch indicates how many times the current task is scheduled, the first time it is scheduled 
     // is 1. Each time it is scheduled, Epoch++.
     uint32        Epoch         = 6;
     // LastHeartbeat time of the last heartbeat reported by TaskRunner. Unix timestamp in ms
     int64         LastHeartbeat = 7;
     // CreateAt time of the task created. Unix timestamp in ms
     int64         CreateAt      = 8;
     // CompletedAt time of the task completed. Unix timestamp in ms
     int64         CompletedAt   = 9;
     // ExecuteResult execute result
     ExecuteResult ExecuteResult = 10;
 }
 
 // CronTask task execute info.
 message CronTask {
     uint64        ID            = 1;
     // TaskMetadata task metadata
     TaskMetadata  Metadata      = 2 [(gogoproto.nullable) = false];
     // CronExpr cron expr
     string        CronExpr      = 3;
     // NextTime the next time it should be scheduled for execution. Unix timestamp in ms
     int64         NextTime      = 4;
     // TriggerTimes the number of times it was triggered
     uint64        TriggerTimes  = 5;
     // CreateAt time of the cron task created. Unix timestamp in ms
     int64         CreateAt      = 6;
     // CreateAt time of the cron task created. Unix timestamp in ms
     int64         UpdateAt      = 7;
 }

enum TaskType {
  Unknown = 0 [(gogoproto.enumvalue_customname) = "TypeUnknown"];
  KafkaSinkConnector = 1 [(gogoproto.enumvalue_customname) = "TypeKafkaSinkConnector"];
<<<<<<< HEAD
  CreateCdc = 2 [(gogoproto.enumvalue_customname) = "CreateCdc"];
=======
  RetentionType = 2 [(gogoproto.enumvalue_customname) = "TypeRetention"];
>>>>>>> a4509ea6
}

message ConnectorDetails {
  string TableName = 1;
  map<string, string> Options = 2;
}

<<<<<<< HEAD
message CreateCdcDetails {
  uint64 AccountId = 1;
  //cdc task uuid
  string TaskId = 2;
  //cdc task name in CreateCdc
  string TaskName = 3;
}
=======
message RetentionDetails {}
>>>>>>> a4509ea6

message Details {
  string Description = 1;
  uint32 AccountID = 2;
  string Account = 3;
  string Username = 4;
  string Error = 5;
  oneof Details {
    ConnectorDetails Connector = 10;
<<<<<<< HEAD
    CreateCdcDetails CreateCdc = 11;
=======
    RetentionDetails Retention = 11;
>>>>>>> a4509ea6
  }
}

 message DaemonTask {
   uint64 ID = 1;
   TaskMetadata Metadata = 2 [(gogoproto.nullable) = false];
   uint32 AccountID = 3;
   string Account = 4;
   TaskType TaskType = 5;
   string TaskRunner = 6;
   TaskStatus TaskStatus = 7;
   google.protobuf.Timestamp LastHeartbeat = 8
     [ (gogoproto.nullable) = false, (gogoproto.stdtime) = true ];
   Details Details = 9;
   google.protobuf.Timestamp CreateAt = 10
     [ (gogoproto.nullable) = false, (gogoproto.stdtime) = true ];
   google.protobuf.Timestamp UpdateAt = 11
     [ (gogoproto.nullable) = false, (gogoproto.stdtime) = true ];
   google.protobuf.Timestamp EndAt = 12
     [ (gogoproto.nullable) = false, (gogoproto.stdtime) = true ];
   google.protobuf.Timestamp LastRun = 13
     [ (gogoproto.nullable) = false, (gogoproto.stdtime) = true ];
 }<|MERGE_RESOLUTION|>--- conflicted
+++ resolved
@@ -69,13 +69,10 @@
    ConnectorKafkaSink = 4;
    // MergeObject is for the merge object task.
    MergeObject = 5;
-<<<<<<< HEAD
-   // Init cdc task
-   InitCdc = 6;
-=======
    // Retention is for table retention
    Retention = 6;
->>>>>>> a4509ea6
+   // Init cdc task
+   InitCdc = 7;
  }
  
  // TaskMetadata is a task metadata abstraction that can be scheduled for execution at any CN node.
@@ -175,11 +172,8 @@
 enum TaskType {
   Unknown = 0 [(gogoproto.enumvalue_customname) = "TypeUnknown"];
   KafkaSinkConnector = 1 [(gogoproto.enumvalue_customname) = "TypeKafkaSinkConnector"];
-<<<<<<< HEAD
-  CreateCdc = 2 [(gogoproto.enumvalue_customname) = "CreateCdc"];
-=======
   RetentionType = 2 [(gogoproto.enumvalue_customname) = "TypeRetention"];
->>>>>>> a4509ea6
+  CreateCdc = 3 [(gogoproto.enumvalue_customname) = "CreateCdc"];
 }
 
 message ConnectorDetails {
@@ -187,7 +181,6 @@
   map<string, string> Options = 2;
 }
 
-<<<<<<< HEAD
 message CreateCdcDetails {
   uint64 AccountId = 1;
   //cdc task uuid
@@ -195,9 +188,8 @@
   //cdc task name in CreateCdc
   string TaskName = 3;
 }
-=======
+
 message RetentionDetails {}
->>>>>>> a4509ea6
 
 message Details {
   string Description = 1;
@@ -207,11 +199,8 @@
   string Error = 5;
   oneof Details {
     ConnectorDetails Connector = 10;
-<<<<<<< HEAD
-    CreateCdcDetails CreateCdc = 11;
-=======
     RetentionDetails Retention = 11;
->>>>>>> a4509ea6
+    CreateCdcDetails CreateCdc = 12;
   }
 }
 
