create database test;
use test;
create table t1(a int default 123, b char(5));
desc t1;
Field    Type    Null    Key    Default    Extra    Comment
a    INT(32)    YES        123        
b    CHAR(5)    YES        null        
INSERT INTO t1 values (1, '1');
INSERT INTO t1 values (2, '2');
INSERT INTO t1 values (0x7fffffff, 'max');
select * from t1;
a    b
1    1
2    2
2147483647    max
CREATE table t2 (c float) as select b, a from t1;
desc t2;
Field    Type    Null    Key    Default    Extra    Comment
c    FLOAT(0)    YES        null        
b    CHAR(5)    YES        null        
a    INT(32)    YES        123        
select * from t2;
c    b    a
null    1    1
null    2    2
null    max    2147483647
CREATE table if not exists t2 (d float) as select b, a from t1;
desc t2;
Field    Type    Null    Key    Default    Extra    Comment
c    FLOAT(0)    YES        null        
b    CHAR(5)    YES        null        
a    INT(32)    YES        123        
CREATE table t3 (a bigint unsigned not null auto_increment primary key, c float) as select a, b from t1;
desc t3;
Field    Type    Null    Key    Default    Extra    Comment
c    FLOAT(0)    YES        null        
a    BIGINT UNSIGNED(64)    NO    PRI    null    auto_increment    
b    CHAR(5)    YES        null        
select * from t3;
c    a    b
null    1    1
null    2    2
null    2147483647    max
CREATE table t4 (a tinyint) as select * from t1;
Data truncation: data out of range: data type int8, value '2147483647'
CREATE table t5 (a char(10)) as select * from t1;
desc t5;
Field    Type    Null    Key    Default    Extra    Comment
a    CHAR(10)    YES        null        
b    CHAR(5)    YES        null        
select * from t5;
a    b
1    1
2    2
2147483647    max
insert into t1 values (1, '1_1');
select * from t1;
a    b
1    1
2    2
2147483647    max
1    1_1
CREATE table t6 (a int unique) as select * from t1;
Duplicate entry '1' for key '__mo_index_idx_col'
drop table t6;
CREATE table t6 as select max(a) from t1;
desc t6;
Field    Type    Null    Key    Default    Extra    Comment
max(a)    INT(32)    YES        null        
select * from t6;
max(a)
2147483647
CREATE table t7 as select * from (select * from t1) as t;
desc t7;
Field    Type    Null    Key    Default    Extra    Comment
a    INT(32)    YES        null        
b    CHAR(5)    YES        null        
select * from t7;
a    b
1    1
2    2
2147483647    max
1    1_1
CREATE table t8 as select a as alias_a, 1 from t1;
desc t8;
Field    Type    Null    Key    Default    Extra    Comment
alias_a    INT(32)    YES        123        
1    BIGINT(0)    NO        null        
select * from t8;
alias_a    1
1    1
2    1
2147483647    1
1    1
CREATE table t9 (index (a)) as select * from t1;
desc t9;
Field    Type    Null    Key    Default    Extra    Comment
a    INT(32)    YES    MUL    123        
b    CHAR(5)    YES        null        
select * from t9;
a    b
1    1
2    2
2147483647    max
1    1_1
drop table t1;
drop table t2;
drop table t3;
drop table t5;
drop table t6;
drop table t7;
drop table t8;
drop table t9;
drop table if exists table01;
create table table01(a int default 123, b char(5));
desc table01;
Field    Type    Null    Key    Default    Extra    Comment
a    INT(32)    YES        123        
b    CHAR(5)    YES        null        
insert into table01 values (1, '1');
insert into table01 values (2, '2');
insert into table01 values (0x7fffffff, 'max');
select * from table01;
a    b
1    1
2    2
2147483647    max
drop table if exists table02;
create table table02 (c float) as select b, a from table01;
desc table02;
Field    Type    Null    Key    Default    Extra    Comment
c    FLOAT(0)    YES        null        
b    CHAR(5)    YES        null        
a    INT(32)    YES        123        
select * from table02;
c    b    a
null    1    1
null    2    2
null    max    2147483647
drop table if exists table02;
create table table02 (d float) as select b, a from table01;
desc table02;
Field    Type    Null    Key    Default    Extra    Comment
d    FLOAT(0)    YES        null        
b    CHAR(5)    YES        null        
a    INT(32)    YES        123        
select * from table02;
d    b    a
null    1    1
null    2    2
null    max    2147483647
drop table table01;
drop table table02;
drop table if exists table03;
create table table03(col1 int, col2 char, col3 varchar(10), col4 text, col5 tinyint unsigned, col6 bigint, col7 decimal, col8 float, col9 double);
insert into table03 values (1, 'a', 'database', 'cover all data types', 12, 372743927942, 3232.000, -1489.1231, 72392342);
insert into table03 values (2, 'b', 'table', 'database management system', 1, 324214, 0.0001, 32932.000, -321342.0);
insert into table03 values (null, null, null, null, null, null, null, null, null);
select * from table03;
col1    col2    col3    col4    col5    col6    col7    col8    col9
1    a    database    cover all data types    12    372743927942    3232    -1489.123    7.2392342E7
2    b    table    database management system    1    324214    0    32932.0    -321342.0
null    null    null    null    null    null    null    null    null
drop table if exists table04;
create table table04 as select * from table03;
show create table table04;

select * from table04;
col1    col2    col3    col4    col5    col6    col7    col8    col9
1    a    database    cover all data types    12    372743927942    3232    -1489.123    7.2392342E7
2    b    table    database management system    1    324214    0    32932.0    -321342.0
null    null    null    null    null    null    null    null    null
drop table if exists table05;
create table table05 as select col1, col3, col5, col7 from table03;
show create table table05;
Table    Create Table
table05    CREATE TABLE `table05` (\n  `col1` INT DEFAULT NULL,\n  `col3` VARCHAR(10) DEFAULT NULL,\n  `col5` TINYINT UNSIGNED DEFAULT NULL,\n  `col7` DECIMAL(38,0) DEFAULT NULL\n)
select * from table05;
col1    col3    col5    col7
1    database    12    3232
2    table    1    0
null    null    null    null
drop table if exists table06;
create table table06(col10 binary) as select col2, col4, col6, col8, col9 from table03;
show create table table06;

desc table06;
Field    Type    Null    Key    Default    Extra    Comment
col10    BINARY(1)    YES        null        
col2    CHAR(1)    YES        null        
col4    TEXT(0)    YES        null        
col6    BIGINT(64)    YES        null        
col8    FLOAT(0)    YES        null        
col9    DOUBLE(0)    YES        null        
select * from table06;
col10    col2    col4    col6    col8    col9
null    a    cover all data types    372743927942    -1489.123    7.2392342E7
null    b    database management system    324214    32932.0    -321342.0
null    null    null    null    null    null
drop table table03;
drop table table04;
drop table table05;
drop table table06;
drop table if exists t1;
create table t1(a int default 123, b char(5));
desc t1;
Field    Type    Null    Key    Default    Extra    Comment
a    INT(32)    YES        123        
b    CHAR(5)    YES        null        
INSERT INTO t1 values (1, '1');
INSERT INTO t1 values (2, '2');
INSERT INTO t1 values (0x7fffffff, 'max');
select * from t1;
a    b
1    1
2    2
2147483647    max
create table t2 (c float) as select b, a from t1;
desc t2;
Field    Type    Null    Key    Default    Extra    Comment
c    FLOAT(0)    YES        null        
b    CHAR(5)    YES        null        
a    INT(32)    YES        123        
select * from t2;
c    b    a
null    1    1
null    2    2
null    max    2147483647
CREATE table if not exists t2 (d float) as select b, a from t1;

select * from t2;
c    b    a
null    1    1
null    2    2
null    max    2147483647
drop table t1;
drop table t2;
drop table if exists table07;
create table table07(col1 date, col2 datetime, col3 timestamp, col4 blob, col5 json);
insert into table07 values ('2020-10-11', '2023-11-11 10:00:01', '1997-01-13 12:12:12.000', 'abcdef', '{"x": 17, "x": "red"}');
insert into table07 values ('1919-12-01', '1990-10-10 01:01:01', '2001-12-12 01:01:01.000', 'xxxx', '{"t1": "a"}');
insert into table07 values (null, null, null, null, null);
select * from table07;
col1    col2    col3    col4    col5
2020-10-11    2023-11-11 10:00:01    1997-01-13 12:12:12    abcdef    {"x": "red"}
1919-12-01    1990-10-10 01:01:01    2001-12-12 01:01:01    xxxx    {"t1": "a"}
null    null    null    null    null
drop table if exists table08;
create table table08(col6 int, col7 bigint, col8 char) as select * from table07;
show create table table08;

select * from table08;
col6    col7    col8    col1    col2    col3    col4    col5
null    null    null    2020-10-11    2023-11-11 10:00:01    1997-01-13 12:12:12    abcdef    {"x": "red"}
null    null    null    1919-12-01    1990-10-10 01:01:01    2001-12-12 01:01:01    xxxx    {"t1": "a"}
null    null    null    null    null    null    null    null
drop table table08;
drop table if exists table09;
create table table09 as select col1, col2, col4 as newCol4 from table07;
show create table table09;

select * from table09;
col1    col2    newcol4
2020-10-11    2023-11-11 10:00:01    abcdef
1919-12-01    1990-10-10 01:01:01    xxxx
null    null    null
drop table table09;
drop table if exists table12;
create table table12 (col1 date) as select * from table07;
show create table table12;

select * from table12;
col1    col2    col3    col4    col5
2020-10-11    2023-11-11 10:00:01    1997-01-13 12:12:12    abcdef    {"x": "red"}
1919-12-01    1990-10-10 01:01:01    2001-12-12 01:01:01    xxxx    {"t1": "a"}
null    null    null    null    null
drop table table12;
drop table table07;
drop table if exists distinct01;
create table distinct01 (
id int,
first_name varchar(50),
last_name varchar(50),
course varchar(100)
);
insert into distinct01 (id, first_name, last_name, course)  values
(1, 'John', 'Doe', 'Computer Science'),
(2, 'Jane', 'Smith', 'Mathematics'),
(3, 'Alice', 'Johnson', 'Computer Science'),
(4, 'Bob', 'Brown', 'Physics'),
(5, 'Charlie', 'Doe', 'Computer Science'),
(5, 'Charlie', 'Doe', 'Computer Science');
drop table if exists unique_courses;
create table unique_courses as select distinct course from distinct01;
show create table unique_courses;
Table    Create Table
unique_courses    CREATE TABLE `unique_courses` (\n  `course` VARCHAR(100) DEFAULT NULL\n)
select * from unique_courses;
course
Computer Science
Mathematics
Physics
drop table if exists unique_courses;
create table unique_courses as select distinct * from distinct01;
show create table unique_courses;
Table    Create Table
unique_courses    CREATE TABLE `unique_courses` (\n  `id` INT DEFAULT NULL,\n  `first_name` VARCHAR(50) DEFAULT NULL,\n  `last_name` VARCHAR(50) DEFAULT NULL,\n  `course` VARCHAR(100) DEFAULT NULL\n)
select * from unique_courses;
id    first_name    last_name    course
1    John    Doe    Computer Science
2    Jane    Smith    Mathematics
3    Alice    Johnson    Computer Science
4    Bob    Brown    Physics
5    Charlie    Doe    Computer Science
drop table unique_courses;
drop table if exists cast01;
create table cast01 (col1 float, col2 double);
insert into cast01 values (2617481243.2114, 372534.4353);
insert into cast01 values (-3628742.3223252, 0);
insert into cast01 values (null, null);
select * from cast01;
col1    col2
2.6174812E9    372534.4353
-3628742.2    0.0
null    null
drop table if exists cast02;
create table cast02(col1 double, col2 float) select * from cast01;
show create table cast02;
Table    Create Table
cast02    CREATE TABLE `cast02` (\n  `col1` DOUBLE DEFAULT NULL,\n  `col2` FLOAT DEFAULT NULL\n)
select * from cast02;
col1    col2
2.617481216E9    372534.44
-3628742.25    0.0
null    null
drop table cast01;
drop table cast02;
drop table if exists cast03;
create table cast03 (col1 int, col2 float, col3 double);
insert into cast03 values (321424, 213412.23142, -100.313);
insert into cast03 values (-1241, 2314321, 0);
insert into cast03 values (0, 0, 0);
select * from cast03;
col1    col2    col3
321424    213412.23    -100.313
-1241    2314321.0    0.0
0    0.0    0.0
drop table if exists cast04;
create table cast04(col1 char(10), col2 char(10), col3 char(10)) as select * from cast03;
select * from cast04;

drop table cast03;
drop table cast04;
drop table if exists cast05;
create table cast05 (col1 char, col2 varchar(10));
insert into cast05 values ('9', '-32824');
insert into cast05 values ('0', '32422');
insert into cast05 values (null, null);
select * from cast05;
col1    col2
9    -32824
0    32422
null    null
drop table if exists cast06;
create table cast06(col1 int, col2 bigint) as select * from cast05;
select * from cast06;
col1    col2
9    -32824
0    32422
null    null
show create table cast06;
Table    Create Table
cast06    CREATE TABLE `cast06` (\n  `col1` INT DEFAULT NULL,\n  `col2` BIGINT DEFAULT NULL\n)
drop table cast05;
drop table cast06;
drop table if exists time01;
create table time01 (col1 date, col2 datetime, col3 timestamp, col4 time);
insert into time01 values ('2020-01-01', '2020-12-12 00:00:01', '1997-01-01 10:10:10.000', '12:12:12');
insert into time01 values ('1996-12-11', '1989-12-09 00:01:01', '2000-05-06 01:01:01.000', '00:01:01');
insert into time01 values (null, null, null, null);
select * from time01;
col1    col2    col3    col4
2020-01-01    2020-12-12 00:00:01    1997-01-01 10:10:10    12:12:12
1996-12-11    1989-12-09 00:01:01    2000-05-06 01:01:01    00:01:01
null    null    null    null
drop table if exists time02;
create table time02 (col1 int, col2 int, col4 int) as select * from time01;
show create table time02;
Table    Create Table
time02    CREATE TABLE `time02` (\n  `col1` INT DEFAULT NULL,\n  `col2` INT DEFAULT NULL,\n  `col3` TIMESTAMP NULL DEFAULT NULL,\n  `col4` INT DEFAULT NULL\n)
select * from time02;
col1    col2    col3    col4
18262    1607731201    1997-01-01 10:10:10    121212
9841    629164861    2000-05-06 01:01:01    101
null    null    null    null
drop table time02;
drop table if exists time03;
create table time03 (col2 decimal(38, 0), col4 decimal) as select col2, col3, col4 from time01;
show create table time03;
Table    Create Table
time03    CREATE TABLE `time03` (\n  `col2` DECIMAL(38,0) DEFAULT NULL,\n  `col3` TIMESTAMP NULL DEFAULT NULL,\n  `col4` DECIMAL(38,0) DEFAULT NULL\n)
select * from time03;
col2    col3    col4
1607731201    1997-01-01 10:10:10    121212
629164861    2000-05-06 01:01:01    101
null    null    null
drop table time03;
drop table if exists table01;
create table table01 (col1 int primary key , col2 char default 'c', col3 decimal not null);
insert into table01 values (1, 'a', 3728.424);
insert into table01 values (3131, 'b', -32832.43);
insert into table01 values (-1, '' , 0);
select * from table01;
col1    col2    col3
1    a    3728
3131    b    -32832
-1        0
drop table if exists table02;
create table table02 as select * from table01;
show create table table02;
Table    Create Table
table02    CREATE TABLE `table02` (\n  `col1` INT NOT NULL,\n  `col2` CHAR(1) DEFAULT 'c',\n  `col3` DECIMAL(38,0) NOT NULL\n)
desc table02;
Field    Type    Null    Key    Default    Extra    Comment
col1    INT(32)    NO        null        
col2    CHAR(1)    YES        'c'        
col3    DECIMAL(38)    NO        null        
select * from table02;
col1    col2    col3
1    a    3728
3131    b    -32832
-1        0
drop table table01;
drop table table02;
drop table if exists table04;
drop table if exists table03;
create table table03 (a int primary key, b varchar(5) unique key);
create table table04 (a int ,b varchar(5), c int, foreign key(c) references table03(a));
insert into table03 values (101,'abc'),(102,'def');
insert into table04 values (1,'zs1',101),(2,'zs2',102);
drop table if exists table05;
create table table05 as select * from table04;
show create table table05;
Table    Create Table
table05    CREATE TABLE `table05` (\n  `a` INT DEFAULT NULL,\n  `b` VARCHAR(5) DEFAULT NULL,\n  `c` INT DEFAULT NULL\n)
select * from table05;
a    b    c
1    zs1    101
2    zs2    102
drop table if exists table06;
create table table06 (d char not null default 'a') as select a from table03;
show create table table06;

select * from table06;
d    a
a    101
a    102
drop table table04;
drop table table03;
drop table table05;
drop table table06;
drop table if exists math01;
create table math01 (col1 int default 0, col2 decimal, col3 float, col4 double not null);
insert into math01 values (1, 7382.4324, 432453.3243, -2930.321323);
insert into math01 values (-100, 3283.32324, 328932.0, -9392032);
insert into math01 values (22813, -241, 932342.4324, -0.1);
insert into math01 values (null, null, null, 10);
drop table if exists agg01;
create table agg01 as select avg(col1) as avgCol, sum(col2) as sumcol, count(col3) as countCol, max(col4) as maxCol, min(col4) as minCol from math01;

show create table agg01;

select * from agg01;

drop table agg01;

drop table if exists bit01;
create table bit01 (col1 char(1), col2 int);
insert into bit01 values ('a',111),('a',110),('a',100),('a',000),('b',001),('b',011);
select * from bit01;
col1    col2
a    111
a    110
a    100
a    0
b    1
b    11
drop table if exists bit02;
create table bit02 as select bit_and(col2), bit_or(col2), bit_xor(col2), stddev_pop(col2) from bit01;
desc bit02;

show create table bit02;

select count(*) from bit02;
count(*)
1
select * from bit02;
bit_and(col2)    bit_or(col2)    bit_xor(col2)    stddev_pop(col2)
0    111    111    51.73892796209317
drop table bit02;
drop table bit01;
drop table if exists math01;
create table math01 (col1 int, col2 decimal, col3 bigint, col4 double, col5 float);
insert into math01 values (1, 10.50, 1234567890, 123.45, 678.90),
(2, 20.75, 9876543210, 234.56, 789.01),
(3, 30.10, 1122334455, 345.67, 890.12),
(4, 40.25, 2233445566, 456.78, 901.23),
(5, 50.40, -3344556677, 567.89, 101.24),
(6, 60.55, -4455667788, 678.90, 112.35),
(7, 70.70, 5566778899, 789.01, 123.46),
(8, 80.85, -6677889900, 890.12, 134.57),
(9, 90.00, 7788990011, 901.23, 145.68),
(10, 100.00, 8899001122, 101.24, 156.79);
drop table if exists math02;
create table math02 as select abs(col3), sin(col1), cos(col2), tan(col1), round(col4) from math01;
select * from math02;
abs(col3)    sin(col1)    cos(col2)    tan(col1)    round(col4)
1234567890    0.8414709848078965    0.004425697988050786    1.557407724654902    123.0
9876543210    0.9092974268256816    -0.5477292602242685    -2.185039863261519    235.0
1122334455    0.1411200080598672    0.15425144988758405    -0.1425465430742778    346.0
2233445566    -0.7568024953079282    -0.6669380616522619    1.1578212823495775    457.0
3344556677    -0.9589242746631385    0.9649660284921132    -3.3805150062465854    568.0
4455667788    -0.27941549819892586    -0.25810163593826746    -0.29100619138474915    679.0
5566778899    0.6569865987187892    -0.3090227281660707    0.8714479827243188    789.0
6677889900    0.9893582466233817    0.7766859820216312    -6.799711455220378    890.0
7788990011    0.4121184852417566    -0.4480736161291701    -0.45231565944180985    901.0
8899001122    -0.5440211108893699    0.8623188722876839    0.6483608274590867    101.0
drop table if exists math03;
create table math03 as select cot(col1), atan(col1), sinh(col1), floor(col5) from math01;
select * from math02;
abs(col3)    sin(col1)    cos(col2)    tan(col1)    round(col4)
1234567890    0.8414709848078965    0.004425697988050786    1.557407724654902    123.0
9876543210    0.9092974268256816    -0.5477292602242685    -2.185039863261519    235.0
1122334455    0.1411200080598672    0.15425144988758405    -0.1425465430742778    346.0
2233445566    -0.7568024953079282    -0.6669380616522619    1.1578212823495775    457.0
3344556677    -0.9589242746631385    0.9649660284921132    -3.3805150062465854    568.0
4455667788    -0.27941549819892586    -0.25810163593826746    -0.29100619138474915    679.0
5566778899    0.6569865987187892    -0.3090227281660707    0.8714479827243188    789.0
6677889900    0.9893582466233817    0.7766859820216312    -6.799711455220378    890.0
7788990011    0.4121184852417566    -0.4480736161291701    -0.45231565944180985    901.0
8899001122    -0.5440211108893699    0.8623188722876839    0.6483608274590867    101.0
drop table if exists math04;
create table math04 as select ceil(col4), power(col5, 2), pi() * col1, log(col2), ln(col2), exp(col1) from math01;
select * from math04;
ceil(col4)    power(col5, 2)    pi() * col1    log(col2)    ln(col2)    exp(col1)
124.0    460905.24314941466    3.141592653589793    2.3978952727983707    2.3978952727983707    2.718281828459045
235.0    622536.7955103517    6.283185307179586    3.044522437723423    3.044522437723423    7.38905609893065
346.0    792313.6057074219    9.42477796076938    3.4011973816621555    3.4011973816621555    20.085536923187668
457.0    812215.4776957035    12.566370614359172    3.6888794541139363    3.6888794541139363    54.598150033144236
568.0    10249.53716745606    15.707963267948966    3.912023005428146    3.912023005428146    148.4131591025766
679.0    12622.522157135012    18.84955592153876    4.110873864173311    4.110873864173311    403.4287934927351
790.0    15242.37137393799    21.991148575128552    4.2626798770413155    4.2626798770413155    1096.6331584284585
891.0    18109.086871240288    25.132741228718345    4.394449154672439    4.394449154672439    2980.9579870417283
902.0    21222.66026601568    28.274333882308138    4.499809670330265    4.499809670330265    8103.083927575384
102.0    24583.101994665572    31.41592653589793    4.605170185988092    4.605170185988092    22026.465794806718
drop table math01;
drop table math02;
drop table math03;
drop table math04;
drop table if exists string01;
create table string01 (col1 varchar(40), col2 char, col3 text default null);
insert into string01 values ('  database system', '2', '云原生数据库');
insert into string01 values (' string function ', '1', '字符串函数');
insert into string01 values ('test create table as select', '0', null);
drop table if exists string02;
create table string02 as select concat_ws(',', col1, 'abcde') from string01;
show create table string02;

select * from string02;
concat_ws(,, col1, abcde)
  database system,abcde
 string function ,abcde
test create table as select,abcde
drop table string02;
drop table if exists string03;
create table string03 as select find_in_set(col2, col1) from string01;
show create table string03;

select * from string03;
find_in_set(col2, col1)
0
0
0
drop table string03;
drop table if exists string04;
create table string04 as select oct(col2), empty(col3), length(col1) from string01;
show create table string04;

select * from string04;
oct(col2)    empty(col3)    length(col1)
2    false    17
1    false    17
0    null    27
drop table string04;
drop table if exists string05;
create table string05 as select trim(col1), ltrim(col1), rtrim(col1) from string01;
show create table string05;
Table    Create Table
string05    CREATE TABLE `string05` (\n  `trim(col1)` VARCHAR(65535) DEFAULT NULL,\n  `ltrim(col1)` VARCHAR(65535) DEFAULT NULL,\n  `rtrim(col1)` VARCHAR(65535) DEFAULT NULL\n)
select * from string05;
trim(col1)    ltrim(col1)    rtrim(col1)
database system    database system      database system
string function    string function      string function
test create table as select    test create table as select    test create table as select
drop table string05;
drop table if exists string06;
create table string06 as select lpad(col1, 5, '-'), rpad(col1, 1, '-') from string01;
show create table string06;

select * from string06;
lpad(col1, 5, -)    rpad(col1, 1, -)
  dat     
 stri     
test     t
drop table string06;
drop table if exists string07;
create table string07 as select startswith(col1, ' '), endswith(col1, ' ') from string01;
show create table string07;
Table    Create Table
string07    CREATE TABLE `string07` (\n  `startswith(col1,  )` BOOL DEFAULT NULL,\n  `endswith(col1,  )` BOOL DEFAULT NULL\n)
select * from string07;
startswith(col1,  )    endswith(col1,  )
true    false
true    true
false    false
drop table string07;
drop table if exists string08;
create table string08 as select hex(col2) from string01;
show create table string08;
Table    Create Table
string08    CREATE TABLE `string08` (\n  `hex(col2)` VARCHAR(65535) DEFAULT NULL\n)
select * from string08;
hex(col2)
32
31
30
drop table string08;
drop table if exists string09;
create table string09 as select substring(col1, 3, 4), reverse(col2) from string01;
show create table string09;
Table    Create Table
string09    CREATE TABLE `string09` (\n  `substring(col1, 3, 4)` VARCHAR(65535) DEFAULT NULL,\n  `reverse(col2)` VARCHAR(65535) DEFAULT NULL\n)
select * from string09;
substring(col1, 3, 4)    reverse(col2)
data    2
trin    1
st c    0
drop table string09;
drop table if exists string10;
create table string10 (col1 bigint);
insert into string10 values (2319318313), (null);
drop table if exists string11;
create table string11 as select bin(col1) from string10;
show create table string11;
Table    Create Table
string11    CREATE TABLE `string11` (\n  `bin(col1)` VARCHAR(65535) DEFAULT NULL\n)
select * from string11;
bin(col1)
10001010001111011111110100101001
null
drop table string10;
drop table string11;
drop table if exists string12;
drop table string12;
no such table test.string12
create table string12 (col1 varchar(100) not null, col2 date not null);
insert into string12 values ('   Deepak Sharma', '2014-12-01'  ), ('   Ankana Jana', '2018-08-17'),('  Shreya Ghosh', '2020-09-10');
select * from string12;
col1    col2
   Deepak Sharma    2014-12-01
   Ankana Jana    2018-08-17
  Shreya Ghosh    2020-09-10
drop table if exists string13;
create table string13 as select * from string12 where col1 = space(5);
show create table string13;
Table    Create Table
string13    CREATE TABLE `string13` (\n  `col1` VARCHAR(100) NOT NULL,\n  `col2` DATE NOT NULL\n)
select * from string13;
col1    col2
drop table string12;
drop table string13;
drop table string01;
drop table if exists time01;
create table time01(col1 date, col2 datetime, col3 timestamp, col4 time);
insert into time01 values ('2020-10-11', '2023-11-11 10:00:01', '1997-01-13 12:12:12.000', '12:12:12');
insert into time01 values ('1919-12-01', '1990-10-10 01:01:01', '2001-12-12 01:01:01.000', '10:59:59');
insert into time01 values (null, null, null, null);
select * from time01;
col1    col2    col3    col4
2020-10-11    2023-11-11 10:00:01    1997-01-13 12:12:12    12:12:12
1919-12-01    1990-10-10 01:01:01    2001-12-12 01:01:01    10:59:59
null    null    null    null
drop table if exists time02;
create table time02 as select date_format(col2, '%W %M %Y') from time01;
show create table time02;

desc time02;

select * from time02;
date_format(col2, %w %m %y)
Saturday November 2023
Wednesday October 1990
null
drop table time02;
drop table if exists time03;
create table time03 as select date(col1), date(col2), year(col1), day(col1), weekday(col1), dayofyear(col1) as dya from time01;
desc time03;

show create table time03;

select * from time03;
date(col1)    date(col2)    year(col1)    day(col1)    weekday(col1)    dya
2020-10-11    2023-11-11    2020    11    6    285
1919-12-01    1990-10-10    1919    1    0    335
null    null    null    null    null    null
drop table time03;
drop table if exists time04;
create table time04 as select date_add(col2, interval 45 day), date_sub(col2, interval 5 day) from time01;
show create table time04;
Table    Create Table
time04    CREATE TABLE `time04` (\n  `date_add(col2, interval(45, day))` DATETIME DEFAULT NULL,\n  `date_sub(col2, interval(5, day))` DATETIME DEFAULT NULL\n)
select * from time04;
date_add(col2, interval(45, day))    date_sub(col2, interval(5, day))
2023-12-26 10:00:01    2023-11-06 10:00:01
1990-11-24 01:01:01    1990-10-05 01:01:01
null    null
drop table time04;
drop table if exists time05;

create table time05 as select unix_timestamp(col1) from time01;

show create table time05;

select * from time05;

drop table time05;

drop table if exists time06;
create table time06 as select datediff('2007-12-31 23:59:59', col1) as timedifferent from time01;
show create table time06;

select * from time06;
timedifferent
-4668
32172
null
drop table time06;
drop table if exists time07;
create table time07 as select timediff("22:22:22", col4) as timedifferent from time01;
show create table time07;
Table    Create Table
time07    CREATE TABLE `time07` (\n  `timedifferent` TIME DEFAULT NULL\n)
select * from time07;
timedifferent
10:10:10
11:22:23
null
drop table time07;
drop table if exists test01;
create table test01 as select col1 from time01 order by col1 nulls first;
select * from test01;
col1
null
1919-12-01
2020-10-11
drop table test01;
drop table if exists test02;
create table test02 as select * from time01 order by col2 desc nulls first;
select * from test02;
col1    col2    col3    col4
null    null    null    null
2020-10-11    2023-11-11 10:00:01    1997-01-13 12:12:12    12:12:12
1919-12-01    1990-10-10 01:01:01    2001-12-12 01:01:01    10:59:59
drop table test02;
drop table if exists test03;
create table test03 as select * from time01 order by col2 desc nulls last;
select * from test03;
col1    col2    col3    col4
2020-10-11    2023-11-11 10:00:01    1997-01-13 12:12:12    12:12:12
1919-12-01    1990-10-10 01:01:01    2001-12-12 01:01:01    10:59:59
null    null    null    null
drop table test03;
drop table if exists test04;
create table test04 as select col1 from time01 order by col1 nulls first;
select * from test04;
col1
null
1919-12-01
2020-10-11
drop table test04;
insert into time01 values ('2014-10-11', '2021-11-11 10:00:01', '1989-01-13 12:12:12.000', '12:11:12');
insert into time01 values ('2014-12-11', '2021-01-11 10:00:02', '1981-02-13 12:12:12.000', '14:12:12');
insert into time01 values ('2015-10-11', '2021-11-11 10:00:03', '1982-01-13 12:12:12.000', '15:12:12');
insert into time01 values ('2016-10-11', '2021-11-11 10:00:04', '1983-01-13 12:12:12.000', '16:12:12');
insert into time01 values ('2017-10-11', '2021-11-11 10:00:05', '1984-01-13 12:12:12.000', '17:12:12');
insert into time01 values ('2018-10-11', '2021-11-11 10:00:06', '1985-01-13 12:12:12.000', '18:12:12');
insert into time01 values ('2019-10-11', '2021-11-11 10:00:07', '1986-01-13 12:12:12.000', '19:12:12');
insert into time01 values ('2010-10-11', '2021-11-11 10:00:08', '1987-01-13 12:12:12.000', '20:12:12');
insert into time01 values ('2033-10-11', '2021-11-11 10:00:09', '1988-01-13 12:12:12.000', '21:12:12');
insert into time01 values ('2014-10-12', '2021-11-11 10:00:20', '1989-02-13 12:12:12.000', '22:12:12');
drop table if exists new_table;
create table new_table as
select *
from time01
order by col1
limit 5
offset 10;
select * from new_table;
col1    col2    col3    col4
2019-10-11    2021-11-11 10:00:07    1986-01-13 12:12:12    19:12:12
2020-10-11    2023-11-11 10:00:01    1997-01-13 12:12:12    12:12:12
2033-10-11    2021-11-11 10:00:09    1988-01-13 12:12:12    21:12:12
drop table new_table;
drop table if exists new_table01;
create table new_table01 as
select col2, col3
from time01
order by col1 desc
limit 100
offset 10;
select * from new_table01;
col2    col3
2021-11-11 10:00:08    1987-01-13 12:12:12
1990-10-10 01:01:01    2001-12-12 01:01:01
null    null
drop table new_table01;
drop table time01;
drop table if exists orders;
create table orders (order_id int primary key , customer_id int, order_date date, total_amount decimal);
insert into orders values (1, 101, '2023-01-01', 100.00),
(2, 101, '2023-01-05', 150.00),
(3, 102, '2023-01-02', 200.00),
(4, 103, '2023-01-03', 50.00),
(5, 101, '2023-01-04', 75.00),
(6, 104, '2023-01-06', 300.00),
(7, 104, '2023-01-07', 200.00),
(8, 105, '2023-01-08', 100.00);
select * from orders;
order_id    customer_id    order_date    total_amount
1    101    2023-01-01    100
2    101    2023-01-05    150
3    102    2023-01-02    200
4    103    2023-01-03    50
5    101    2023-01-04    75
6    104    2023-01-06    300
7    104    2023-01-07    200
8    105    2023-01-08    100
drop table if exists customer_totals;
create table customer_totals as select customer_id, count(order_id) as total_orders, sum(total_amount) as total_amount from orders group by customer_id having count(order_id) > 1 and sum(total_amount) > 150.0;
show create table customer_totals;

select * from customer_totals;
customer_id    total_orders    total_amount
101    3    325
104    2    500
drop table if exists max_totals;
create table max_totals as select customer_id, total_orders from customer_totals order by total_orders desc limit 1;
desc max_totals;

select * from max_totals;
customer_id    total_orders
101    3
drop table if exists max_customer;
create table max_customer as select customer_id, total_amount from customer_totals order by total_amount asc limit 1;
show create table max_customer;
Table    Create Table
max_customer    CREATE TABLE `max_customer` (\n  `customer_id` INT DEFAULT NULL,\n  `total_amount` DECIMAL(38,0) DEFAULT NULL\n)
select * from max_customer;
customer_id    total_amount
101    325
drop table orders;
drop table customer_totals;
drop table max_totals;
drop table max_customer;
drop table if exists original_table;
create table original_table (id int primary key, name varchar(50), age int, salary decimal, hire_date date);
insert into original_table (id, name, age, salary, hire_date) values (1, 'Alice', 30, 5000.00, '2020-01-01'),
(2, 'Bob', 35, 6000.00, '2021-05-15'),
(3, 'Charlie', 28, 4500.00, '2022-02-20'),
(4, 'David', 40, 7000.00, '2021-10-01'),
(5, 'Eve', 25, 4000.00, '2020-07-15');
drop table if exists selected_employees;
create table selected_employees as select * from original_table where
salary >= 5500.00
and salary < 7000.00
and age > 29
and hire_date >= '2021-01-01'
and name not like 'A%'
and id not in (1, 3)
and salary between 5000.00 and 6500.00;

show create table selected_employees;

select * from selected_employees;

drop table selected_employees;

drop table original_table;
drop table if exists view01;
drop table if exists view02;
drop view if exists v1;
create table view01 (a int, b int);
insert into view01 values (1,2),(3,4);
create table view02 select * from view01;
create view v1 as select * from view02;
select * from v1;
a    b
1    2
3    4
drop view v1;
drop table view01;
drop table view02;
drop table if exists table01;
create table table01 (
id int auto_increment primary key,
col1 varchar(255) not null ,
col2 int,
col3 decimal(10, 2),
col4 date,
col5 boolean,
col6 enum('apple', 'banana', 'orange'),
col7 text,
col8 timestamp,
col9 blob,
col10 char,
unique index(col8, col10)
);
insert into table01 (col1, col2, col3, col4, col5, col6, col7, col8, col9, col10) values
('Value2', 456, 78.90, '2023-10-24', false, 'banana', 'Another text', '2022-01-01 01:01:01.000', 'More binary data', 'D'),
('Value3', 789, 12.34, '2023-10-25', true, 'orange', 'Yet another text', '1979-01-01 01:01:01.123', 'Even more binary data', 'E');
create table test.table02 as select * from table01;
show create table table02;
Table    Create Table
table02    CREATE TABLE `table02` (\n  `id` INT NOT NULL AUTO_INCREMENT,\n  `col1` VARCHAR(255) NOT NULL,\n  `col2` INT DEFAULT NULL,\n  `col3` DECIMAL(10,2) DEFAULT NULL,\n  `col4` DATE DEFAULT NULL,\n  `col5` BOOL DEFAULT NULL,\n  `col6` ENUM('apple','banana','orange') DEFAULT NULL,\n  `col7` TEXT DEFAULT NULL,\n  `col8` TIMESTAMP NULL DEFAULT NULL,\n  `col9` BLOB DEFAULT NULL,\n  `col10` CHAR(1) DEFAULT NULL\n)
select * from table02;
id    col1    col2    col3    col4    col5    col6    col7    col8    col9    col10
1    Value2    456    78.90    2023-10-24    false    banana    Another text    2022-01-01 01:01:01    More binary data    D
2    Value3    789    12.34    2023-10-25    true    orange    Yet another text    1979-01-01 01:01:01    Even more binary data    E
insert into table02 values (12, 'Value1', 123, 45.67, '2023-10-23', TRUE, 'apple', 'This is a text', '2019-01-01 01:01:01.000', 'Some binary data', 'C');
select * from table02;
id    col1    col2    col3    col4    col5    col6    col7    col8    col9    col10
1    Value2    456    78.90    2023-10-24    false    banana    Another text    2022-01-01 01:01:01    More binary data    D
2    Value3    789    12.34    2023-10-25    true    orange    Yet another text    1979-01-01 01:01:01    Even more binary data    E
12    Value1    123    45.67    2023-10-23    true    apple    This is a text    2019-01-01 01:01:01    Some binary data    C
update table02 set col1 = 'newvalue' where col2 = 456;
delete from table02 where col10 = 'D';
select * from table02;
id    col1    col2    col3    col4    col5    col6    col7    col8    col9    col10
2    Value3    789    12.34    2023-10-25    true    orange    Yet another text    1979-01-01 01:01:01    Even more binary data    E
12    Value1    123    45.67    2023-10-23    true    apple    This is a text    2019-01-01 01:01:01    Some binary data    C
alter table table02 add column newcolumn int after col3, drop column col4;
show create table table02;
Table    Create Table
table02    CREATE TABLE `table02` (\n  `id` INT NOT NULL AUTO_INCREMENT,\n  `col1` VARCHAR(255) NOT NULL,\n  `col2` INT DEFAULT NULL,\n  `col3` DECIMAL(10,2) DEFAULT NULL,\n  `newcolumn` INT DEFAULT NULL,\n  `col5` BOOL DEFAULT NULL,\n  `col6` ENUM('apple','banana','orange') DEFAULT NULL,\n  `col7` TEXT DEFAULT NULL,\n  `col8` TIMESTAMP NULL DEFAULT NULL,\n  `col9` BLOB DEFAULT NULL,\n  `col10` CHAR(1) DEFAULT NULL\n)
alter table table02 modify column newcolumn bigint;
desc table02;
Field    Type    Null    Key    Default    Extra    Comment
id    INT(32)    NO        null    auto_increment    
col1    VARCHAR(255)    NO        null        
col2    INT(32)    YES        null        
col3    DECIMAL(10)    YES        null        
newcolumn    BIGINT(64)    YES        null        
col5    BOOL(0)    YES        null        
col6    ENUM('apple','banana','orange')    YES        null        
col7    TEXT(0)    YES        null        
col8    TIMESTAMP(0)    YES        null        
col9    BLOB(0)    YES        null        
col10    CHAR(1)    YES        null        
select * from table02;
id    col1    col2    col3    newcolumn    col5    col6    col7    col8    col9    col10
2    Value3    789    12.34    null    true    orange    Yet another text    1979-01-01 01:01:01    Even more binary data    E
12    Value1    123    45.67    null    true    apple    This is a text    2019-01-01 01:01:01    Some binary data    C
truncate table02;
select * from table02;
id    col1    col2    col3    newcolumn    col5    col6    col7    col8    col9    col10
drop table table02;
drop table table01;
drop table if exists students;
create table students (student_id int primary key , student_name varchar(20), student_age int);
insert into students values (1, 'Alice', 20);
insert into students values (2, 'Bob', 22);
insert into students values (3, 'Charlie', 21);
insert into students values (4, 'Dave', 23);
drop table if exists courses;
create table courses (course_id int, course_name varchar(10));
insert into courses values (101, 'Math'), (102, 'English'), (103, 'History'), (104, 'Science');
drop table if exists enrollments;
create table enrollments (student_id int, course_id int);
insert into enrollments values (1, 101), (1, 103), (2, 102), (3, 101), (3, 102), (3, 103), (4, 104);
drop table if exists c_enrollments;
create table student_course_enrollments as
select
s.student_id,
s.student_name,
s.student_age,
c.course_name
from
students s
left join
enrollments e ON s.student_id = e.student_id
left join
courses c ON e.course_id = c.course_id;
select * from student_course_enrollments;
student_id    student_name    student_age    course_name
1    Alice    20    Math
1    Alice    20    History
2    Bob    22    English
3    Charlie    21    Math
3    Charlie    21    English
3    Charlie    21    History
4    Dave    23    Science
show create table student_course_enrollments;

drop table if exists student_course_enrollments_inner;
create table student_course_enrollments_inner AS
select
s.student_id,
s.student_name,
s.student_age,
c.course_name
from
students s
inner join
enrollments e on s.student_id = e.student_id
inner join
courses c on e.course_id = c.course_id;
show create table student_course_enrollments_inner;

select * from student_course_enrollments;
student_id    student_name    student_age    course_name
1    Alice    20    Math
1    Alice    20    History
2    Bob    22    English
3    Charlie    21    Math
3    Charlie    21    English
3    Charlie    21    History
4    Dave    23    Science
drop table if exists student_course_enrollments_right;
create table test.student_course_enrollments_right AS
select
s.student_id,
s.student_name,
s.student_age,
c.course_name
from
students s
right join
enrollments e on s.student_id = e.student_id
right join
courses c on e.course_id = c.course_id;
show create table student_course_enrollments_right;

select * from student_course_enrollments_right;
student_id    student_name    student_age    course_name
1    Alice    20    Math
3    Charlie    21    Math
2    Bob    22    English
3    Charlie    21    English
1    Alice    20    History
3    Charlie    21    History
4    Dave    23    Science
drop table if exists student_course_enrollments_full;
create table student_course_enrollments_full AS
select
s.student_id,
s.student_name,
s.student_age,
c.course_name
from
students s
right join
enrollments e on s.student_id = e.student_id
right join
courses c on e.course_id = c.course_id;
show create table student_course_enrollments_full;

select * from student_course_enrollments_full;
student_id    student_name    student_age    course_name
1    Alice    20    Math
3    Charlie    21    Math
2    Bob    22    English
3    Charlie    21    English
1    Alice    20    History
3    Charlie    21    History
4    Dave    23    Science
drop table if exists outerjoin01;
create table outerjoin01 (col1 int, col2 char(3));
insert into outerjoin01 values(10,'aaa'), (10,null), (10,'bbb'), (20,'zzz');
drop table if exists outerjoin02;
create table outerjoin02(a1 char(3), a2 int, a3 real);
insert into outerjoin02 values('AAA', 10, 0.5);
insert into outerjoin02 values('BBB', 20, 1.0);
drop table if exists oj01;
create table oj01 as select outerjoin01.col1, outerjoin01.col2, outerjoin02.a2 from outerjoin01 left outer join outerjoin02 on outerjoin01.col1=10 limit 3;
show create table oj01;
Table    Create Table
oj01    CREATE TABLE `oj01` (\n  `col1` INT DEFAULT NULL,\n  `col2` CHAR(3) DEFAULT NULL,\n  `a2` INT DEFAULT NULL\n)
select * from oj01;
col1    col2    a2
10    aaa    10
10    aaa    20
10    null    10
drop table if exists oj02;
create table oj02 as select outerjoin01.col1, outerjoin01.col2, outerjoin02.a2 from outerjoin01 natural join outerjoin02 order by col1 desc;
show create table oj02;
Table    Create Table
oj02    CREATE TABLE `oj02` (\n  `col1` INT DEFAULT NULL,\n  `col2` CHAR(3) DEFAULT NULL,\n  `a2` INT DEFAULT NULL\n)
select * from oj02;
col1    col2    a2
20    zzz    10
20    zzz    20
10    aaa    10
10    null    10
10    bbb    10
10    aaa    20
10    null    20
10    bbb    20
drop table oj01;
drop table oj02;
drop table outerjoin01;
drop table outerjoin02;
drop table student_course_enrollments;
drop table student_course_enrollments_full;
drop table student_course_enrollments_inner;
drop table student_course_enrollments_right;
drop table if exists employees;
create table employees (col1 int, col2 bigint);
insert into employees values (1, 50000), (2, 60000), (3, 55000), (4, 70000);
drop table if exists sal;
create table sal as
select
col1,
col2,
col2 * 0.1 as bonus
from
employees;
select * from sal;
col1    col2    bonus
1    50000    5000.0
2    60000    6000.0
3    55000    5500.0
4    70000    7000.0
drop table if exists sal;
create table test.sal as
select
col1,
col2,
(select col2 * 0.1 from employees e2 where e2.col1 = e1.col1) as bonus
from
employees e1;
select * from sal;
col1    col2    bonus
1    50000    5000.0
2    60000    6000.0
3    55000    5500.0
4    70000    7000.0
drop table if exists sal;
create table sal as
select
col1,
col2,
(select col2 from employees where col2 = 60000)
from employees;
select * from sal;
col1    col2    (select col2 from employees where col2 = 60000)
1    50000    60000
2    60000    60000
3    55000    60000
4    70000    60000
drop table employees;
drop table sal;
drop table if exists test01;
create table test01 (col1 int, col2 decimal, col3 varchar(50));
insert into test01 values (1, 3242434.423, '3224332r32r');
insert into test01 values (2, 39304.3424, '343234343213124');
insert into test01 values (3, 372.324, '00');
drop table if exists test02;
create table test02 (col1 int primary key ) as select col1 from test01;
show create table test02;
Table    Create Table
test02    CREATE TABLE `test02` (\n  `col1` INT NOT NULL,\n  PRIMARY KEY (`col1`)\n)
desc test02;
Field    Type    Null    Key    Default    Extra    Comment
col1    INT(32)    NO    PRI    null        
insert into test02 values (2);
Duplicate entry '2' for key 'col1'
drop table if exists test03;
create table test03 (col2 decimal unique key) as select col2 from test01;
show create table test03;
Table    Create Table
test03    CREATE TABLE `test03` (\n  `col2` DECIMAL(38,0) DEFAULT NULL,\n  UNIQUE KEY `col2` (`col2`)\n)
desc test03;
Field    Type    Null    Key    Default    Extra    Comment
col2    DECIMAL(38)    YES    UNI    null        
insert into test03 values (372.324);
Duplicate entry '372' for key '__mo_index_idx_col'
drop table if exists test04;
create table test04 (col1 int, col2 varchar(50), key(col1, col2)) as select col1, col3 from test01;
show create table test04;
Table    Create Table
test04    CREATE TABLE `test04` (\n  `col2` VARCHAR(50) DEFAULT NULL,\n  `col1` INT DEFAULT NULL,\n  `col3` VARCHAR(50) DEFAULT NULL,\n  KEY `col1` (`col1`,`col2`)\n)
select * from test04;
col2    col1    col3
null    1    3224332r32r
null    2    343234343213124
null    3    00
drop table if exists test05;
create table test05 (col1 int, col2 decimal, primary key (col1, col2)) as select col1, col2 from test01;
show create table test05;
Table    Create Table
test05    CREATE TABLE `test05` (\n  `col1` INT NOT NULL,\n  `col2` DECIMAL(38,0) NOT NULL,\n  PRIMARY KEY (`col1`,`col2`)\n)
select * from test05;
col1    col2
1    3242434
2    39304
3    372
insert into test05 values (2, 39304.3424);
Duplicate entry ('\d\w\d{38}'|'\(2\,39304\)') for key '__mo_cpkey_col'
alter table test01 rename column col1 to newCol;
show create table test01;
Table    Create Table
test01    CREATE TABLE `test01` (\n  `newCol` INT DEFAULT NULL,\n  `col2` DECIMAL(38,0) DEFAULT NULL,\n  `col3` VARCHAR(50) DEFAULT NULL\n)
drop table if exists test06;
create table test06 (col1 int not null default 100) as select col1 from test01;
invalid input: column col1 does not exist
create table test06 (col1 int not null default 100) as select newcol from test01;
show create table test06;

select * from test06;
col1    newcol
100    1
100    2
100    3
drop table test01;
drop table test02;
drop table test03;
drop table test04;
drop table test05;
drop table test06;
drop table if exists prepare01;
create table prepare01(col1 int primary key , col2 char);
insert into prepare01 values (1,'a'),(2,'b'),(3,'c');
show create table prepare01;
Table    Create Table
prepare01    CREATE TABLE `prepare01` (\n  `col1` INT NOT NULL,\n  `col2` CHAR(1) DEFAULT NULL,\n  PRIMARY KEY (`col1`)\n)
show columns from prepare01;
Field    Type    Null    Key    Default    Extra    Comment
col1    INT(32)    NO    PRI    null        
col2    CHAR(1)    YES        null        
drop table if exists prepare02;
prepare s1 from 'create table prepare02 as select * from prepare01';
execute s1;
show create table prepare02;
Table    Create Table
prepare02    CREATE TABLE `prepare02` (\n  `col1` INT NOT NULL,\n  `col2` CHAR(1) DEFAULT NULL\n)
select * from prepare02;
col1    col2
1    a
2    b
3    c
drop table if exists prepare03;
prepare s2 from 'create table prepare03(col1 int, col2 char, col3 char) as select col1, col2 from prepare01';
execute s2;
select * from prepare03;
col3    col1    col2
null    1    a
null    2    b
null    3    c
show create table prepare03;
Table    Create Table
prepare03    CREATE TABLE `prepare03` (\n  `col3` CHAR(1) DEFAULT NULL,\n  `col1` INT DEFAULT NULL,\n  `col2` CHAR(1) DEFAULT NULL\n)
drop table prepare01;
drop table prepare02;
drop table prepare03;
drop table if exists orders;
create table orders (order_id int primary key , customer_id int, order_date date, total_amount decimal);
insert into orders values (1, 101, '2023-01-01', 100.00),
(2, 101, '2023-01-05', 150.00),
(3, 102, '2023-01-02', 200.00),
(4, 103, '2023-01-03', 50.00),
(5, 101, '2023-01-04', 75.00),
(6, 104, '2023-01-06', 300.00),
(7, 104, '2023-01-07', 200.00),
(8, 105, '2023-01-08', 100.00);
select * from orders;
order_id    customer_id    order_date    total_amount
1    101    2023-01-01    100
2    101    2023-01-05    150
3    102    2023-01-02    200
4    103    2023-01-03    50
5    101    2023-01-04    75
6    104    2023-01-06    300
7    104    2023-01-07    200
8    105    2023-01-08    100
drop table if exists customer_totals;
create temporary table customer_totals as select customer_id, count(order_id) as total_orders, sum(total_amount) as total_amount from orders group by customer_id having count(order_id) > 1 and sum(total_amount) > 150.0;
show create table customer_totals;

select * from customer_totals;
customer_id    total_orders    total_amount
101    3    325
104    2    500
drop table if exists max_totals;
create temporary table max_totals as select customer_id, total_orders from customer_totals order by total_orders desc limit 1;
desc max_totals;

select * from max_totals;
customer_id    total_orders
101    3
drop table if exists max_customer;
create temporary table max_customer as select customer_id, total_amount from customer_totals order by total_amount asc limit 1;
show create table max_customer;
Table    Create Table
max_customer    CREATE TABLE `max_customer` (\n  `customer_id` INT DEFAULT NULL,\n  `total_amount` DECIMAL(38,0) DEFAULT NULL\n)
select * from max_customer;
customer_id    total_amount
101    325
drop table orders;
drop table customer_totals;
drop table max_totals;
drop table max_customer;
drop table if exists table10;
drop table if exists table11;
create table table10 as select col100 from table07;
SQL parser error: table "table07" does not exist
create table table11 (col20 decimal, col30 char, col40 varchar) as select col100 from table07;
SQL parser error: table "table07" does not exist
drop table table07;
no such table test.table07
drop table table08;
no such table test.table08
drop table table09;
no such table test.table09
drop table table12;
no such table test.table12
drop table if exists abnormal01;
create table abnormal01 (col1 int default null );
insert into abnormal01 values (1), (null);
drop table if exists abnormal02;
create table test.abnormal02 (col1 int not null) as select col1 from abnormal01;
constraint violation: Column 'col1' cannot be null
drop table abnormal01;
drop table if exists abnormal03;
create table abnormal03 (col1 int, col2 bigint);
insert into abnormal03 values (1, 8324824234);
insert into abnormal03 values (1, 8324824234);
select * from abnormal03;
col1    col2
1    8324824234
1    8324824234
drop table if exists abnormal04;
drop table if exists abnormal05;
create table abnormal04 (col1 int primary key ) as select col1 from abnormal03;
Duplicate entry '1' for key 'col1'
create table abnormal05 (col2 bigint unique key) as select col2 from abnormal03;
Duplicate entry '8324824234' for key '__mo_index_idx_col'
drop table abnormal03;
drop table if exists abnormal06;
create table abnormal06 (col1 bigint, col2 decimal);
insert into abnormal06 values (271928310313092, 32984832.3214214);
drop table if exists abnormal07;
create table abnormal07 (col1 int) as select col1 from abnormal06;
Data truncation: data out of range: data type int32, value '271928310313092'
drop table abnormal06;
drop table if exists abnormal07;
create table abnormal07 (col1 int, col2 bigint, col3 decimal, col4 char);
insert into abnormal07 values (1, 2, 3, 'a');
insert into abnormal07 values (1, 2, 3, 'b');
insert into abnormal07 values (1, 2, 3, 'c');
insert into abnormal07 values (1, 2, 3, 'd');
insert into abnormal07 values (null, null, null, null);
drop table if exists abnormal08;
create table abnormal08 as select col1, col2, col3, col4, col5 from abnormal07;
invalid input: column col5 does not exist
create table abnormal07 as select * from abnormal07;
table abnormal07 already exists
drop table abnormal07;
drop table if exists abnormal09;
create table abnormal09 (col1 int, col2 decimal);
insert into abnormal09 values (1, 2);
insert into abnormal09 values (1, 2);
drop table if exists abnormal10;
create table abnormal10(col1 int primary key) as select col1 from abnormal09;
Duplicate entry '1' for key 'col1'
create table abnormal10(col2 decimal unique key) as select col2 from abnormal09;
table abnormal10 already exists
drop table abnormal09;
drop table if exists abnormal10;
create table abnormal10 as select * from mo_catalog.mo_columns;
drop table if exists time_window01;
create table time_window01 (ts timestamp primary key , col2 int);
insert into time_window01 values ('2021-01-12 00:00:00.000', 12);
insert into time_window01 values ('2020-01-12 12:00:12.000', 24);
insert into time_window01 values ('2023-01-12 00:00:00.000', 34);
insert into time_window01 values ('2024-01-12 12:00:12.000', 20);
select * from time_window01;
ts    col2
2021-01-12 00:00:00    12
2020-01-12 12:00:12    24
2023-01-12 00:00:00    34
2024-01-12 12:00:12    20
drop table if exists time_window02;
create table time_window02 as select _wstart, _wend, max(col2), min(col2) from time_window01 where ts > '2020-01-11 12:00:12.000' and ts < '2021-01-13 00:00:00.000' interval(ts, 100, day) fill(prev);
select * from time_window02;
_wstart    _wend    max(col2)    min(col2)
2019-12-08 00:00:00    2020-03-17 00:00:00    24    24
2021-01-11 00:00:00    2021-04-21 00:00:00    12    12
drop table time_window01;
drop table time_window02;
drop table if exists time_window03;
create table time_window03 (ts timestamp primary key , col2 bool);
insert into time_window03 values ('2023-10-26 10:00:00.000', false);
insert into time_window03 values ('2023-10-26 10:10:00.000', true);
insert into time_window03 values ('2023-10-26 10:20:00.000', null);
insert into time_window03 values ('2023-10-26 10:30:00.000', true);
select * from time_window03;
ts    col2
2023-10-26 10:00:00    false
2023-10-26 10:10:00    true
2023-10-26 10:20:00    null
2023-10-26 10:30:00    true
drop table if exists time_window04;
create table time_window04 as select _wstart, _wend, max(col2), min(col2) from time_window03 where ts > '2020-01-11 12:00:12.000' and ts < '2024-01-13 00:00:00.000' interval(ts, 10, second) fill(prev);
select * from time_window04;
_wstart    _wend    max(col2)    min(col2)
2023-10-26 10:00:00    2023-10-26 10:00:10    false    false
2023-10-26 10:10:00    2023-10-26 10:10:10    true    true
2023-10-26 10:20:00    2023-10-26 10:20:10    true    true
2023-10-26 10:30:00    2023-10-26 10:30:10    true    true
select * from time_window03;
ts    col2
2023-10-26 10:00:00    false
2023-10-26 10:10:00    true
2023-10-26 10:20:00    null
2023-10-26 10:30:00    true
drop table time_window03;
drop table time_window04;
drop table if exists test.window01;
create table window01 (user_id integer not null, date date);
insert into window01 values (1, '2002-06-09');
insert into window01 values (2, '2002-06-09');
insert into window01 values (1, '2002-06-09');
insert into window01 values (3, '2002-06-09');
insert into window01 values (4, '2002-06-09');
insert into window01 values (4, '2002-06-09');
insert into window01 values (5, '2002-06-09');
drop table if exists window02;
create table window02 as select rank() over () r from window01;
select * from window02;
r
1
1
1
1
1
1
1
drop table if exists window03;
create table window03 as select dense_rank() over () r from window01;
select * from window03;
r
1
1
1
1
1
1
1
drop table window01;
drop table window02;
drop table window03;
drop table if exists row01;
create table row01(i int,j int);
insert into row01 values(1,1);
insert into row01 values(1,4);
insert into row01 values(1,2);
insert into row01 values(1,4);
drop table if exists row02;
create table row02 as select i, j, sum(i+j) over (order by j rows between 2 preceding and 1 preceding) foo from row01 order by foo desc;
select * from row02;
i    j    foo
1    4    8
1    4    5
1    2    2
1    1    null
drop table if exists row03;
create table row03 as select i, j, sum(i+j) over (order by j rows between 2 following and 1 following) foo from row01 order by foo desc;
select * from row03;
i    j    foo
1    1    null
1    2    null
1    4    null
1    4    null
drop table row01;
drop table row02;
drop table row03;
drop table if exists dense_rank01;
create table dense_rank01 (id integer, sex char(1));
insert into dense_rank01 values (1, 'm');
insert into dense_rank01 values (2, 'f');
insert into dense_rank01 values (3, 'f');
insert into dense_rank01 values (4, 'f');
insert into dense_rank01 values (5, 'm');
drop table if exists dense_rank02;
create table dense_rank02 as select sex, id, rank() over (partition by sex order by id desc) from dense_rank01;
select * from dense_rank02;
sex    id    rank() over (partition by sex order by id desc)
f    4    1
f    3    2
f    2    3
m    5    1
m    1    2
drop table if exists dense_rank03;
create table dense_rank03 as select sex, id, dense_rank() over (partition by sex order by id desc) from dense_rank01;
select * from dense_rank03;
sex    id    dense_rank() over (partition by sex order by id desc)
f    4    1
f    3    2
f    2    3
m    5    1
m    1    2
drop table dense_rank01;
drop table dense_rank02;
drop table dense_rank03;
drop table if exists test01;
create table test01(
col1 tinyint,
col2 smallint,
col3 int,
col4 bigint,
col5 tinyint unsigned,
col6 smallint unsigned,
col7 int unsigned,
col8 bigint unsigned,
col9 float,
col10 double
);
insert into test01 values (1,2,3,4,5,6,7,8,10.2131,3824.34324);
insert into test01 values (2,3,4,5,6,7,8,9,2131.3242343,-3824.34324);
show create table test01;
Table    Create Table
test01    CREATE TABLE `test01` (\n  `col1` TINYINT DEFAULT NULL,\n  `col2` SMALLINT DEFAULT NULL,\n  `col3` INT DEFAULT NULL,\n  `col4` BIGINT DEFAULT NULL,\n  `col5` TINYINT UNSIGNED DEFAULT NULL,\n  `col6` SMALLINT UNSIGNED DEFAULT NULL,\n  `col7` INT UNSIGNED DEFAULT NULL,\n  `col8` BIGINT UNSIGNED DEFAULT NULL,\n  `col9` FLOAT DEFAULT NULL,\n  `col10` DOUBLE DEFAULT NULL\n)
create publication publication01 database test account all;
show publications;
<<<<<<< HEAD
publication    database    create_time    update_time    sub_account    comments
publication01    test    2024-08-01 14:33:19    null    *    
=======
publication    database    tables    sub_account    subscribed_accounts    create_time    update_time    comments
publication01    test    *    *        2024-08-03 15:29:02    null    
>>>>>>> da2c3cc1
drop table if exists test02;
create table test02 as select * from test01;
select * from test02;
col1    col2    col3    col4    col5    col6    col7    col8    col9    col10
1    2    3    4    5    6    7    8    10.2131    3824.34324
2    3    4    5    6    7    8    9    2131.3242    -3824.34324
drop publication publication01;
drop table test01;
drop account if exists acc0;
create account acc0 admin_name 'root' identified by '111';
drop table if exists sys_tbl_1;
create table sys_tbl_1(a int primary key, b decimal, c char, d varchar(20) );
insert into sys_tbl_1 values(1,2,'a','database'),(2,3,'b','test publication'),(3, 4, 'c','324243243');
create publication sys_pub_1 database test account all;
select * from sys_tbl_1;
a    b    c    d
1    2    a    database
2    3    b    test publication
3    4    c    324243243
show publications;
<<<<<<< HEAD
publication    database    create_time    update_time    sub_account    comments
sys_pub_1    test    2024-08-01 14:33:20    null    *    
=======
publication    database    tables    sub_account    subscribed_accounts    create_time    update_time    comments
sys_pub_1    test    *    *        2024-08-03 15:29:02    null    
>>>>>>> da2c3cc1
select pub_name, database_name, account_list from mo_catalog.mo_pubs;
pub_name    database_name    account_list
sys_pub_1    test    all
create database sub1 from sys publication sys_pub_1;
show databases;
Database
information_schema
mo_catalog
mysql
sub1
system
system_metrics
use sub1;
drop table if exists test;
create table test as select * from sys_tbl_1;
internal error: cannot create table in subscription database
drop database sub1;
drop account acc0;
drop publication sys_pub_1;
use test;
drop table if exists alias01;
create table alias01 (col1 int, col2 decimal);
insert into alias01 values (1,2);
insert into alias01 values (2,3);
drop table if exists alias02;
create table alias02 (NewCol int) as select * from alias01;
show create table alias02;
Table    Create Table
alias02    CREATE TABLE `alias02` (\n  `NewCol` INT DEFAULT NULL,\n  `col1` INT DEFAULT NULL,\n  `col2` DECIMAL(38,0) DEFAULT NULL\n)
select * from alias02;
newcol    col1    col2
null    1    2
null    2    3
drop table alias01;
drop database test;
drop database if exists db1;
create database db1;
use db1;
drop role if exists role_r1;
drop user if exists role_u1;
create role role_r1;
create user role_u1 identified by '111' default role role_r1;
drop table if exists t1;
create table t1(col1 int);
insert into t1 values(1);
insert into t1 values(2);
grant create database, drop database on account * to role_r1;
grant show databases on account * to role_r1;
grant connect on account * to role_r1;
grant create table, drop table on database *.* to role_r1;
grant show tables on database * to role_r1;
use db1;
drop table if exists t2;
create table t2 as select * from t1;
internal error: do not have privilege to execute the statement
grant select on table * to role_r1;
grant insert on table * to role_r1;
use db1;
drop table if exists t2;
create table t2 as select * from t1;
select * from t2;
col1
1
2
drop table t1;
drop table t2;
drop database db1;
drop database if exists db2;
create database db2;
use db2;
drop role if exists role_r1;
drop role if exists role_r2;
drop user if exists role_u1;
drop user if exists role_u2;
create role role_r1;
create user role_u1 identified by '111' default role role_r1;
create role role_r2;
create user role_u2 identified by '111' default role role_r2;
drop table if exists t1;
create table t1(col1 int);
insert into t1 values(1);
insert into t1 values(2);
grant create database, drop database on account * to role_r1;
grant show databases on account * to role_r1;
grant connect on account * to role_r1;
grant create table, drop table on database *.* to role_r1;
grant show tables on database * to role_r1;
grant select on table * to role_r1;
grant insert on table * to role_r1;
use db2;
drop table if exists t2;
create table t2 as select * from t1;
use db2;
internal error: do not have privilege to execute the statement
drop table if exists t3;
internal error: do not have privilege to execute the statement
create table t3 as select * from t2;
internal error: do not have privilege to execute the statement
select * from t3;
not connect to a database
grant create database, drop database on account * to role_r2;
grant show databases on account * to role_r2;
grant connect on account * to role_r2;
grant create table, drop table on database *.* to role_r2;
grant show tables on database * to role_r2;
grant select on table * to role_r2;
grant insert on table * to role_r2;
use db2;
drop table if exists t3;
create table t3 as select * from t2;
select * from t3;
col1
1
2
drop table t1;
drop table t2;
drop table t3;
drop role role_r1;
drop role role_r2;
drop user role_u1;
drop user role_u2;
drop database db2;
drop role if exists role_r1;
drop user if exists role_u1;
create role role_r1;
create user role_u1 identified by '111' default role role_r1;
grant show databases on account * to role_r1;
grant connect on account * to role_r1;
grant show tables on database * to role_r1;
grant create database, drop database on account * to role_r1;
drop database if exists db3;
create database db3;
drop database if exists db4;
create database db4;
use db3;
grant create table, drop table on database db3 to role_r1;
grant create table, drop table on database db4 to role_r1;
grant select on table * to role_r1;
grant insert on table * to role_r1;
use db4;
grant select on table * to role_r1;
grant insert on table * to role_r1;
use db3;
drop table if exists t1;
create table t1(col1 int);
insert into t1 values(1);
insert into t1 values(2);
drop database if exists db4;
create database db4;
use db4;
drop table if exists t2;
create table t2 as select * from db3.t1;
use db3;
drop table t1;
use db4;
select * from t2;
col1
1
2
drop table t2;
drop role role_r1;
drop user role_u1;
drop database db3;
drop database db4;
drop database if exists db;
create database db;
use db;
drop role if exists role_r1;
drop role if exists role_r2;
drop user if exists role_u1;
drop user if exists role_u2;
create role role_r1;
create user role_u1 identified by '111' default role role_r1;
create role role_r2;
create user role_u2 identified by '111' default role role_r2;
grant create database, drop database on account * to role_r1;
grant show databases on account * to role_r1;
grant connect on account * to role_r1;
grant create table, drop table on database *.* to role_r1;
grant show tables on database * to role_r1;
grant select on table * to role_r1;
grant insert on table * to role_r1;
drop database if exists db5;
create database db5;
use db5;
drop table if exists t1;
create table t1 (col1 int);
insert into t1 values (1);
insert into t1 values (2);
grant role_r1 to role_r2;
drop database if exists db6;
create database db6;
use db6;
create table t2 as select * from db5.t1;
select * from db6.t2;
col1
1
2
drop role role_r1;
drop role role_r2;
drop user role_u1;
drop user role_u2;
drop database db;
drop database db5;
drop database db6;
drop database if exists db7;
create database db7;
use db7;
drop role if exists role_r1;
drop user if exists role_u1;
create role role_r1;
create user role_u1 identified by '111' default role role_r1;
drop table if exists t1;
create table t1(col1 int);
insert into t1 values(1);
insert into t1 values(2);
grant create database, drop database on account * to role_r1;
grant show databases on account * to role_r1;
grant connect on account * to role_r1;
grant create table, drop table on database *.* to role_r1;
grant show tables on database * to role_r1;
create table t2 as select * from t1;
not connect to a database
grant select on table * to role_r1;
grant insert on table * to role_r1;
drop table if exists t2;
create table t2 as select * from t1;
not connect to a database
select * from t2;
not connect to a database
drop table t1;
drop table t2;
no such table db7.t2
drop role role_r1;
drop user role_u1;
drop database db7;
drop database if exists db8;
create database db8;
use db8;
drop table if exists math01;
create table math01 (col1 int default 0, col2 decimal, col3 float, col4 double not null);
insert into math01 values (1, 7382.4324, 432453.3243, -2930.321323);
insert into math01 values (-100, 3283.32324, 328932.0, -9392032);
insert into math01 values (22813, -241, 932342.4324, -0.1);
insert into math01 values (null, null, null, 10);
drop table if exists agg01;
create table agg01 as select avg(col1) as avgCol, sum(col2) as sumcol, count(col3) as countCol, max(col4) as maxCol, min(col4) as minCol from math01;
show create table agg01;
Table    Create Table
agg01    CREATE TABLE `agg01` (\n  `avgcol` DOUBLE DEFAULT NULL,\n  `sumcol` DECIMAL(38,0) DEFAULT NULL,\n  `countcol` BIGINT NOT NULL,\n  `maxcol` DOUBLE NOT NULL,\n  `mincol` DOUBLE NOT NULL\n)
select * from agg01;
avgcol    sumcol    countcol    maxcol    mincol
7571.333333333333    10424    3    10.0    -9392032.0
drop table agg01;
drop table math01;
drop database db8;<|MERGE_RESOLUTION|>--- conflicted
+++ resolved
@@ -1542,13 +1542,8 @@
 test01    CREATE TABLE `test01` (\n  `col1` TINYINT DEFAULT NULL,\n  `col2` SMALLINT DEFAULT NULL,\n  `col3` INT DEFAULT NULL,\n  `col4` BIGINT DEFAULT NULL,\n  `col5` TINYINT UNSIGNED DEFAULT NULL,\n  `col6` SMALLINT UNSIGNED DEFAULT NULL,\n  `col7` INT UNSIGNED DEFAULT NULL,\n  `col8` BIGINT UNSIGNED DEFAULT NULL,\n  `col9` FLOAT DEFAULT NULL,\n  `col10` DOUBLE DEFAULT NULL\n)
 create publication publication01 database test account all;
 show publications;
-<<<<<<< HEAD
-publication    database    create_time    update_time    sub_account    comments
-publication01    test    2024-08-01 14:33:19    null    *    
-=======
 publication    database    tables    sub_account    subscribed_accounts    create_time    update_time    comments
 publication01    test    *    *        2024-08-03 15:29:02    null    
->>>>>>> da2c3cc1
 drop table if exists test02;
 create table test02 as select * from test01;
 select * from test02;
@@ -1569,13 +1564,8 @@
 2    3    b    test publication
 3    4    c    324243243
 show publications;
-<<<<<<< HEAD
-publication    database    create_time    update_time    sub_account    comments
-sys_pub_1    test    2024-08-01 14:33:20    null    *    
-=======
 publication    database    tables    sub_account    subscribed_accounts    create_time    update_time    comments
 sys_pub_1    test    *    *        2024-08-03 15:29:02    null    
->>>>>>> da2c3cc1
 select pub_name, database_name, account_list from mo_catalog.mo_pubs;
 pub_name    database_name    account_list
 sys_pub_1    test    all
