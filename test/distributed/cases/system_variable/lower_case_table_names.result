--- conflicted
+++ resolved
@@ -193,8 +193,6 @@
 table_name
 select table_name from tables limit 0;
 table_name
-<<<<<<< HEAD
-=======
 set global lower_case_table_names = 0;
 select @@lower_case_table_names;
 @@lower_case_table_names
@@ -222,5 +220,4 @@
 1
 1
 set global lower_case_table_names = 1;
->>>>>>> da2c3cc1
 drop account a1;