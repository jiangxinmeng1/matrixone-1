create account a1 ADMIN_NAME 'admin1' IDENTIFIED BY 'test123';

-- @session:id=1&user=a1:admin1&password=test123
# default value is 1
select @@lower_case_table_names;

create database test;
use test;
create table t1 (a int);
insert into t1 values (1), (2), (3);
select * from t1;

select A from t1;
select a from t1;
select A from T1;
select tmp.a from t1 as tmp;
select TMP.a from t1 as tmp;
select tmp.aA from (select a as Aa from t1) as tmp;
select tmp.Aa from (select a as Aa from t1) as tmp;
select TMp.aA from (select a as Aa from t1) as tmp;
select TMp.Aa from (select a as Aa from t1) as tmp;

# set to 0
set global lower_case_table_names = 0;
-- @session

-- @session:id=2&user=a1:admin1&password=test123
# it's 0 now
select @@lower_case_table_names;

use test;
select A from t1;
select a from t1;
# can't find T1
select A from T1;
select tmp.a from t1 as tmp;
# can't find TMP
select TMP.a from t1 as tmp;
select tmp.aA from (select a as Aa from t1) as tmp;
select tmp.Aa from (select a as Aa from t1) as tmp;
# can't find TMp
select TMp.aA from (select a as Aa from t1) as tmp;
select TMp.Aa from (select a as Aa from t1) as tmp;

drop database test;
-- @session

-- @session:id=3&user=a1:admin1&password=test123
# it's 0 now
select @@lower_case_table_names;

# create table with lower_case_table_names = 0
create database test;
use test;
create table T1 (a int);
insert into T1 values (1), (2), (3);
select * from T1;

# set to 1
set global lower_case_table_names = 1;
-- @session

-- @session:id=4&user=a1:admin1&password=test123
# it's 1 now
select @@lower_case_table_names;

use test;
# select with lower_case_table_names = 0
# can't find T1 any more
select * from t1;
select * from T1;

# reset
drop database test;
-- @session


## alter table with lower_case_table_names = 0
-- @session:id=5&user=a1:admin1&password=test123
# set to 0
set global lower_case_table_names = 0;
-- @session

-- @session:id=6&user=a1:admin1&password=test123
# it's 0 now
select @@lower_case_table_names;
show variables like "%lower%";

create database if not exists test;
use test;
drop table if exists Tt;
drop table if exists TT;
create table Tt (Aa int);
insert into Tt values (1), (2), (3);
select Aa from Tt;
create table TT (c1 int);
show tables;
alter table TT add column c2 int; -- should work
alter table `TT` add column c3 int; -- should work as well
select * from TT;
select * from `TT`;
select * from Tt;
select * from `Tt`;

drop database test;
-- @session


-- @session:id=7&user=a1:admin1&password=test123
# it is 0 now
select @@lower_case_table_names;

select table_name from INFORMATION_SCHEMA.TABLES limit 0;
select table_name from INFORMATION_SCHEMA.tables limit 0;
select table_name from information_schema.TABLES limit 0;
select table_name from information_schema.tables limit 0;

use INFORMATION_SCHEMA;
use information_schema;
select table_name from TABLES limit 0;
select table_name from tables limit 0;

# reset to 1
set global lower_case_table_names = 1;
-- @session

-- @session:id=8&user=a1:admin1&password=test123
# default value is 1
select @@lower_case_table_names;

select table_name from INFORMATION_SCHEMA.TABLES limit 0;
select table_name from INFORMATION_SCHEMA.tables limit 0;
select table_name from information_schema.TABLES limit 0;
select table_name from information_schema.tables limit 0;

use INFORMATION_SCHEMA;
use information_schema;
select table_name from TABLES limit 0;
select table_name from tables limit 0;
<<<<<<< HEAD
=======

# set to 0
set global lower_case_table_names = 0;
-- @session


-- @session:id=9&user=a1:admin1&password=test123
# it is 0 now
select @@lower_case_table_names;

drop database if exists test;
create database test;
use test;
create table t1 (`Id` int);
show create table t1;
desc t1;

insert into t1 (`Id`) values (1);
insert into t1 (id) values (1);
insert into t1 (Id) values (1);
insert into t1 (iD) values (1);
insert into t1 (ID) values (1);
select * from t1;

# reset to 1
set global lower_case_table_names = 1;
>>>>>>> da2c3cc1
-- @session

drop account a1;<|MERGE_RESOLUTION|>--- conflicted
+++ resolved
@@ -137,8 +137,6 @@
 use information_schema;
 select table_name from TABLES limit 0;
 select table_name from tables limit 0;
-<<<<<<< HEAD
-=======
 
 # set to 0
 set global lower_case_table_names = 0;
@@ -165,7 +163,6 @@
 
 # reset to 1
 set global lower_case_table_names = 1;
->>>>>>> da2c3cc1
 -- @session
 
 drop account a1;